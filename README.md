--- conflicted
+++ resolved
@@ -1,206 +1,195 @@
-<<<<<<< HEAD
-﻿# Microsoft Azure Storage SDK for .NET (9.4.1)
-
-> Server Version: 2018-03-28
-
-The Microsoft Azure Storage SDK for .NET allows you to build Azure applications 
-that take advantage of scalable cloud computing resources.
-
-This repository contains the open source subset of the .NET SDK. For documentation of the 
-=======
-﻿# Microsoft Azure Storage SDK for .NET (9.4.2)
-
-> Server Version: 2018-03-28
-
-The Microsoft Azure Storage SDK for .NET allows you to build Azure applications 
-that take advantage of scalable cloud computing resources.
-
-This repository contains the open source subset of the .NET SDK. For documentation of the 
->>>>>>> 157ddd92
-complete Azure SDK, please see the [Microsoft Azure .NET Developer Center][].
-
-> Note:
-> As of 9.4.0, the Table service is not supported by this library.
-> Table support is being provided by [CosmosDB][Microsoft.Azure.Cosmos.Table].
-
-## Features
-
-- Blobs [(Change Log)][blob-changelog]
-    - Create/Read/Update/Delete Blobs
-- Files [(Change Log)][file-changelog]
-    - Create/Update/Delete Directories
-    - Create/Read/Update/Delete Files
-- Queues [(Change Log)][queue-changelog]
-    - Create/Delete Queues
-    - Insert/Peek Queue Messages
-    - Advanced Queue Operations
-
-## Getting Started
-
-The complete Microsoft Azure SDK can be downloaded from the [Microsoft Azure Downloads Page][] and ships with support for building deployment packages, integrating with tooling, rich command line tooling, and more.
-
-Please review [Get started with Azure Storage][] if you are not familiar with Azure Storage.
-
-For the best development experience, developers should use the official Microsoft NuGet packages for libraries. NuGet packages are regularly updated with new functionality and hotfixes. 
-
-- NuGet packages for [Blob][], [File][], [Queue][]
-- [Azure Storage APIs for .NET][]
-- Quickstart for [Blob][blob-quickstart], [File][file-quickstart], [Queue][queue-quickstart]
-
-## Target Frameworks
-
-- .NET Framework 4.5.2: As of September 2018, Storage Client Libraries for .NET supports primarily the desktop .NET Framework 4.5.2 release and above.
-- Netstandard1.3: Storage Client Libraries for .NET are available to support Netstandard application development including Xamarin/UWP applications. 
-- Netstandard2.0: Storage Client Libraries for .NET are available to support Netstandard2.0 application development including Xamarin/UWP applications. 
-
-## Requirements
-
-- Microsoft Azure Subscription: To call Microsoft Azure services, you need to first [create an account][]. Sign up for a free trial or use your MSDN subscriber benefits.
-- Hosting: To host your .NET code in Microsoft Azure, you additionally need to download the full Microsoft Azure SDK for .NET - which includes packaging,
-    emulation, and deployment tools, or use Microsoft Azure Web Sites to deploy ASP.NET web applications.
-
-## Versioning Information
-
-- The Storage Client Libraries use [the semantic versioning scheme][semver]
-
-## Use with the Azure Storage Emulator
-
-- The Client Libraries use a particular Storage Service version. In order to use the Storage Client Libraries with the Storage Emulator, a corresponding minimum version of the Azure Storage Emulator must be used. Older versions of the Storage Emulator do not have the necessary code to successfully respond to new requests.
-- Currently, the minimum version of the Azure Storage Emulator needed for this library is 5.3. If you encounter a `VersionNotSupportedByEmulator` (400 Bad Request) error, please [update the Storage Emulator.][emulator]
-
-## Download & Install
-
-The Storage Client Libraries ship with the Microsoft Azure SDK for .NET and also on NuGet. You'll find the latest version and hotfixes on NuGet via the `Microsoft.Azure.Storage.Blob`, `Microsoft.Azure.Storage.File`, `Microsoft.Azure.Storage.Queue`, and `Microsoft.Azure.Storage.Common` packages. 
-
-### Via Git
-
-To get the source code of the SDK via git just type:
-
-```bash
-git clone git://github.com/Azure/azure-storage-net.git
-cd azure-storage-net
-```
-
-### Via NuGet
-
-To get the binaries of this library as distributed by Microsoft, ready for use
-within your project you can also have them installed by the .NET package manager: [Blob][], [File][], [Queue][].
-
-Please note that the minimum NuGet client version requirement has been updated to 2.12 in order to support multiple .NET Standard targets in the NuGet package.
-
-```
-Install-Package Microsoft.Azure.Storage.Blob
-Install-Package Microsoft.Azure.Storage.File
-Install-Package Microsoft.Azure.Storage.Queue
-```
-
-The `Microsoft.Azure.Storage.Common` package should be automatically entailed by NuGet.
-
-## Dependencies
-
-### Newtonsoft Json
-
-The libraries depend on Newtonsoft.Json, which can be downloaded directly or referenced by your code project through Nuget.
-
-- [Newtonsoft.Json][]
-
-### Key Vault
-
-The client-side encryption support depends on the KeyVault.Core package, which can be downloaded directly or referenced by your code project through Nuget.
-
-- [KeyVault.Core][]
-
-### Test Dependencies
-
-#### FiddlerCore
-
-FiddlerCore is required by:
-
-- Test\FaultInjection\HttpMangler
-- Test\FaultInjection\AzureStoreMangler
-- Microsoft.Azure.Storage.Test.NetFx
-- Microsoft.Azure.Storage.Test.NetCore2
-
-This dependency is not included and must be downloaded from [Telerik][FiddlerCore].
-
-Once obtained:
-
-- Copy `FiddlerCore.dll` to `Test\FaultInjection\Dependencies\DotNet2`
-- Copy `FiddlerCore4.dll` to `Test\FaultInjection\Dependencies\DotNet4`
-
-#### Key Vault
-
-Tests for the client-side encryption support also depend on KeyVault.Extensions, which can be downloaded directly or referenced by your code project through Nuget.
-
-- [KeyVault.Extensions][]
-
-#### ActiveDirectory
-
-OAuth testing requires the ActiveDirectory identity model also available via NuGet:
-
-- [IdentityModel.Clients.ActiveDirectory][]
-
-## Code Samples
-
-How-Tos focused around accomplishing specific tasks are available on the [Microsoft Azure .NET Developer Center][].
-
-## Need Help?
-Be sure to check out the [Azure Community Support][] page if you have trouble with the provided code or use StackOverflow.
-
-## Collaborate & Contribute
-
-We gladly accept community contributions.
-
-- Issues: Please report bugs using the Issues section of GitHub
-- Forums: Interact with the development teams on StackOverflow or the Microsoft Azure Forums
-- Source Code Contributions: Please see [CONTRIBUTING.md][contributing] for instructions on how to contribute code.
-
-This project has adopted the [Microsoft Open Source Code of Conduct][code of conduct]. For more information see the [Code of Conduct FAQ][] or contact [opencode@microsoft.com][opencode-email] with any additional questions or comments.
-
-For general suggestions about Microsoft Azure please use our [UserVoice forum][].
-
-# Learn More
-
-- [Microsoft Azure .NET Developer Center][]
-- [Azure Storage APIs for .NET][]
-- [Azure Storage Team Blog][blog]
-- [Azure Management Libraries for CRUD Storage Accounts][azure-sdk-for-net]
-
-
-[contributing]: .github/CONTRIBUTING.md
-[code of conduct]: https://opensource.microsoft.com/codeofconduct/
-[code of conduct faq]: https://opensource.microsoft.com/codeofconduct/faq/
-[opencode-email]: mailto:opencode@microsoft.com
-[UserVoice forum]: http://feedback.azure.com/forums/34192--general-feedback
-[blog]: https://azure.microsoft.com/en-us/blog/topics/storage-backup-and-recovery/
-
-[Azure Storage APIs for .NET]: https://docs.microsoft.com/en-us/dotnet/api/overview/azure/storage?view=azure-dotnet
-[Microsoft Azure .NET Developer Center]: http://azure.microsoft.com/en-us/develop/net/
-[Azure Community Support]: http://go.microsoft.com/fwlink/?LinkId=234489
-[Microsoft Azure Downloads Page]: http://azure.microsoft.com/en-us/downloads/?sdk=net
-[Get started with Azure Storage]: https://docs.microsoft.com/en-us/azure/storage/storage-dotnet-how-to-use-blobs
-[azure-sdk-for-net]: https://github.com/Azure/azure-sdk-for-net
-[create an account]: https://account.Azure.com/Home/Index
-[semver]: http://semver.org/
-[emulator]: https://docs.microsoft.com/en-us/azure/storage/common/storage-use-emulator
-
-[blob-changelog]: Blob/Changelog.txt
-[file-changelog]: File/Changelog.txt
-[queue-changelog]: Queue/Changelog.txt
-
-[blob-quickstart]: https://docs.microsoft.com/en-us/azure/storage/blobs/storage-quickstart-blobs-dotnet
-[file-quickstart]: https://docs.microsoft.com/en-us/azure/storage/files/storage-dotnet-how-to-use-files
-[queue-quickstart]: https://docs.microsoft.com/en-us/azure/storage/queues/storage-dotnet-how-to-use-queues
-
-[Blob]: https://www.nuget.org/packages/Microsoft.Azure.Storage.Blob/
-[File]: https://www.nuget.org/packages/Microsoft.Azure.Storage.File/
-[Queue]: https://www.nuget.org/packages/Microsoft.Azure.Storage.Queue/
-[WindowsAzure.Storage]: https://www.nuget.org/packages/WindowsAzure.Storage/
-[Microsoft.Azure.Cosmos.Table]: https://www.nuget.org/packages/Microsoft.Azure.Cosmos.Table
-
-[Newtonsoft.Json]: https://www.nuget.org/packages/Newtonsoft.Json/
-[IdentityModel.Clients.ActiveDirectory]: https://www.nuget.org/packages/Microsoft.IdentityModel.Clients.ActiveDirectory/
-[KeyVault.Core]: https://www.nuget.org/packages/Microsoft.Azure.KeyVault.Core/
-[KeyVault.Extensions]: https://www.nuget.org/packages/Microsoft.Azure.KeyVault.Extensions/
-
-[FiddlerCore]: http://www.telerik.com/fiddler/fiddlercore
+# Microsoft Azure Storage SDK for .NET (9.4.2)
+
+> Server Version: 2018-03-28
+
+The Microsoft Azure Storage SDK for .NET allows you to build Azure applications 
+that take advantage of scalable cloud computing resources.
+
+This repository contains the open source subset of the .NET SDK. For documentation of the 
+complete Azure SDK, please see the [Microsoft Azure .NET Developer Center][].
+
+> Note:
+> As of 9.4.0, the Table service is not supported by this library.
+> Table support is being provided by [CosmosDB][Microsoft.Azure.Cosmos.Table].
+
+## Features
+
+- Blobs [(Change Log)][blob-changelog]
+    - Create/Read/Update/Delete Blobs
+- Files [(Change Log)][file-changelog]
+    - Create/Update/Delete Directories
+    - Create/Read/Update/Delete Files
+- Queues [(Change Log)][queue-changelog]
+    - Create/Delete Queues
+    - Insert/Peek Queue Messages
+    - Advanced Queue Operations
+
+## Getting Started
+
+The complete Microsoft Azure SDK can be downloaded from the [Microsoft Azure Downloads Page][] and ships with support for building deployment packages, integrating with tooling, rich command line tooling, and more.
+
+Please review [Get started with Azure Storage][] if you are not familiar with Azure Storage.
+
+For the best development experience, developers should use the official Microsoft NuGet packages for libraries. NuGet packages are regularly updated with new functionality and hotfixes. 
+
+- NuGet packages for [Blob][], [File][], [Queue][]
+- [Azure Storage APIs for .NET][]
+- Quickstart for [Blob][blob-quickstart], [File][file-quickstart], [Queue][queue-quickstart]
+
+## Target Frameworks
+
+- .NET Framework 4.5.2: As of September 2018, Storage Client Libraries for .NET supports primarily the desktop .NET Framework 4.5.2 release and above.
+- Netstandard1.3: Storage Client Libraries for .NET are available to support Netstandard application development including Xamarin/UWP applications. 
+- Netstandard2.0: Storage Client Libraries for .NET are available to support Netstandard2.0 application development including Xamarin/UWP applications. 
+
+## Requirements
+
+- Microsoft Azure Subscription: To call Microsoft Azure services, you need to first [create an account][]. Sign up for a free trial or use your MSDN subscriber benefits.
+- Hosting: To host your .NET code in Microsoft Azure, you additionally need to download the full Microsoft Azure SDK for .NET - which includes packaging,
+    emulation, and deployment tools, or use Microsoft Azure Web Sites to deploy ASP.NET web applications.
+
+## Versioning Information
+
+- The Storage Client Libraries use [the semantic versioning scheme][semver]
+
+## Use with the Azure Storage Emulator
+
+- The Client Libraries use a particular Storage Service version. In order to use the Storage Client Libraries with the Storage Emulator, a corresponding minimum version of the Azure Storage Emulator must be used. Older versions of the Storage Emulator do not have the necessary code to successfully respond to new requests.
+- Currently, the minimum version of the Azure Storage Emulator needed for this library is 5.3. If you encounter a `VersionNotSupportedByEmulator` (400 Bad Request) error, please [update the Storage Emulator.][emulator]
+
+## Download & Install
+
+The Storage Client Libraries ship with the Microsoft Azure SDK for .NET and also on NuGet. You'll find the latest version and hotfixes on NuGet via the `Microsoft.Azure.Storage.Blob`, `Microsoft.Azure.Storage.File`, `Microsoft.Azure.Storage.Queue`, and `Microsoft.Azure.Storage.Common` packages. 
+
+### Via Git
+
+To get the source code of the SDK via git just type:
+
+```bash
+git clone git://github.com/Azure/azure-storage-net.git
+cd azure-storage-net
+```
+
+### Via NuGet
+
+To get the binaries of this library as distributed by Microsoft, ready for use
+within your project you can also have them installed by the .NET package manager: [Blob][], [File][], [Queue][].
+
+Please note that the minimum NuGet client version requirement has been updated to 2.12 in order to support multiple .NET Standard targets in the NuGet package.
+
+```
+Install-Package Microsoft.Azure.Storage.Blob
+Install-Package Microsoft.Azure.Storage.File
+Install-Package Microsoft.Azure.Storage.Queue
+```
+
+The `Microsoft.Azure.Storage.Common` package should be automatically entailed by NuGet.
+
+## Dependencies
+
+### Newtonsoft Json
+
+The libraries depend on Newtonsoft.Json, which can be downloaded directly or referenced by your code project through Nuget.
+
+- [Newtonsoft.Json][]
+
+### Key Vault
+
+The client-side encryption support depends on the KeyVault.Core package, which can be downloaded directly or referenced by your code project through Nuget.
+
+- [KeyVault.Core][]
+
+### Test Dependencies
+
+#### FiddlerCore
+
+FiddlerCore is required by:
+
+- Test\FaultInjection\HttpMangler
+- Test\FaultInjection\AzureStoreMangler
+- Microsoft.Azure.Storage.Test.NetFx
+- Microsoft.Azure.Storage.Test.NetCore2
+
+This dependency is not included and must be downloaded from [Telerik][FiddlerCore].
+
+Once obtained:
+
+- Copy `FiddlerCore.dll` to `Test\FaultInjection\Dependencies\DotNet2`
+- Copy `FiddlerCore4.dll` to `Test\FaultInjection\Dependencies\DotNet4`
+
+#### Key Vault
+
+Tests for the client-side encryption support also depend on KeyVault.Extensions, which can be downloaded directly or referenced by your code project through Nuget.
+
+- [KeyVault.Extensions][]
+
+#### ActiveDirectory
+
+OAuth testing requires the ActiveDirectory identity model also available via NuGet:
+
+- [IdentityModel.Clients.ActiveDirectory][]
+
+## Code Samples
+
+How-Tos focused around accomplishing specific tasks are available on the [Microsoft Azure .NET Developer Center][].
+
+## Need Help?
+Be sure to check out the [Azure Community Support][] page if you have trouble with the provided code or use StackOverflow.
+
+## Collaborate & Contribute
+
+We gladly accept community contributions.
+
+- Issues: Please report bugs using the Issues section of GitHub
+- Forums: Interact with the development teams on StackOverflow or the Microsoft Azure Forums
+- Source Code Contributions: Please see [CONTRIBUTING.md][contributing] for instructions on how to contribute code.
+
+This project has adopted the [Microsoft Open Source Code of Conduct][code of conduct]. For more information see the [Code of Conduct FAQ][] or contact [opencode@microsoft.com][opencode-email] with any additional questions or comments.
+
+For general suggestions about Microsoft Azure please use our [UserVoice forum][].
+
+# Learn More
+
+- [Microsoft Azure .NET Developer Center][]
+- [Azure Storage APIs for .NET][]
+- [Azure Storage Team Blog][blog]
+- [Azure Management Libraries for CRUD Storage Accounts][azure-sdk-for-net]
+
+
+[contributing]: .github/CONTRIBUTING.md
+[code of conduct]: https://opensource.microsoft.com/codeofconduct/
+[code of conduct faq]: https://opensource.microsoft.com/codeofconduct/faq/
+[opencode-email]: mailto:opencode@microsoft.com
+[UserVoice forum]: http://feedback.azure.com/forums/34192--general-feedback
+[blog]: https://azure.microsoft.com/en-us/blog/topics/storage-backup-and-recovery/
+
+[Azure Storage APIs for .NET]: https://docs.microsoft.com/en-us/dotnet/api/overview/azure/storage?view=azure-dotnet
+[Microsoft Azure .NET Developer Center]: http://azure.microsoft.com/en-us/develop/net/
+[Azure Community Support]: http://go.microsoft.com/fwlink/?LinkId=234489
+[Microsoft Azure Downloads Page]: http://azure.microsoft.com/en-us/downloads/?sdk=net
+[Get started with Azure Storage]: https://docs.microsoft.com/en-us/azure/storage/storage-dotnet-how-to-use-blobs
+[azure-sdk-for-net]: https://github.com/Azure/azure-sdk-for-net
+[create an account]: https://account.Azure.com/Home/Index
+[semver]: http://semver.org/
+[emulator]: https://docs.microsoft.com/en-us/azure/storage/common/storage-use-emulator
+
+[blob-changelog]: Blob/Changelog.txt
+[file-changelog]: File/Changelog.txt
+[queue-changelog]: Queue/Changelog.txt
+
+[blob-quickstart]: https://docs.microsoft.com/en-us/azure/storage/blobs/storage-quickstart-blobs-dotnet
+[file-quickstart]: https://docs.microsoft.com/en-us/azure/storage/files/storage-dotnet-how-to-use-files
+[queue-quickstart]: https://docs.microsoft.com/en-us/azure/storage/queues/storage-dotnet-how-to-use-queues
+
+[Blob]: https://www.nuget.org/packages/Microsoft.Azure.Storage.Blob/
+[File]: https://www.nuget.org/packages/Microsoft.Azure.Storage.File/
+[Queue]: https://www.nuget.org/packages/Microsoft.Azure.Storage.Queue/
+[WindowsAzure.Storage]: https://www.nuget.org/packages/WindowsAzure.Storage/
+[Microsoft.Azure.Cosmos.Table]: https://www.nuget.org/packages/Microsoft.Azure.Cosmos.Table
+
+[Newtonsoft.Json]: https://www.nuget.org/packages/Newtonsoft.Json/
+[IdentityModel.Clients.ActiveDirectory]: https://www.nuget.org/packages/Microsoft.IdentityModel.Clients.ActiveDirectory/
+[KeyVault.Core]: https://www.nuget.org/packages/Microsoft.Azure.KeyVault.Core/
+[KeyVault.Extensions]: https://www.nuget.org/packages/Microsoft.Azure.KeyVault.Extensions/
+
+[FiddlerCore]: http://www.telerik.com/fiddler/fiddlercore
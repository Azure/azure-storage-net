--- conflicted
+++ resolved
@@ -86,14 +86,12 @@
                 request.AddOptionalHeader(Constants.HeaderConstants.FileContentDispositionRequestHeader, properties.ContentDisposition);
             }
 
-<<<<<<< HEAD
             AddFilePermissionOrFilePermissionKey(request, filePermissionToSet, properties, Constants.HeaderConstants.FilePermissionInherit);
             AddNtfsFileAttributes(request, properties, Constants.HeaderConstants.FileAttributesNone);
             AddCreationTime(request, properties, Constants.HeaderConstants.FileTimeNow);
             AddLastWriteTime(request, properties, Constants.HeaderConstants.FileTimeNow);
-=======
+
             request.ApplyFileContentChecksumHeaders(properties.ContentChecksum);
->>>>>>> 76fb5dff
 
             request.Headers.Add(Constants.HeaderConstants.FileType, Constants.HeaderConstants.File);
             request.Headers.Add(Constants.HeaderConstants.FileContentLengthHeader, fileSize.ToString(NumberFormatInfo.InvariantInfo));

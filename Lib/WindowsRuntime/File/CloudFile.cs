﻿// -----------------------------------------------------------------------------------------
// <copyright file="CloudFile.cs" company="Microsoft">
//    Copyright 2013 Microsoft Corporation
// 
//    Licensed under the Apache License, Version 2.0 (the "License");
//    you may not use this file except in compliance with the License.
//    You may obtain a copy of the License at
//      http://www.apache.org/licenses/LICENSE-2.0
// 
//    Unless required by applicable law or agreed to in writing, software
//    distributed under the License is distributed on an "AS IS" BASIS,
//    WITHOUT WARRANTIES OR CONDITIONS OF ANY KIND, either express or implied.
//    See the License for the specific language governing permissions and
//    limitations under the License.
// </copyright>
// -----------------------------------------------------------------------------------------

namespace Microsoft.WindowsAzure.Storage.File
{
    using Microsoft.WindowsAzure.Storage.Blob;
    using Microsoft.WindowsAzure.Storage.Core;
    using Microsoft.WindowsAzure.Storage.Core.Executor;
    using Microsoft.WindowsAzure.Storage.Core.Util;
    using Microsoft.WindowsAzure.Storage.File.Protocol;
    using Microsoft.WindowsAzure.Storage.Shared.Protocol;
    using System;
    using System.Collections.Generic;
    using System.IO;
    using System.Linq;
    using System.Net;
    using System.Net.Http;
    using System.Text;
    using System.Threading.Tasks;
    using System.Threading;
#if NETCORE
#else
    using System.Runtime.InteropServices.WindowsRuntime;
    using Windows.Foundation;
    using Windows.Foundation.Metadata;
    using Windows.Storage;
    using Windows.Storage.Streams;
#endif

    public partial class CloudFile : IListFileItem
    {
        /// <summary>
        /// Opens a stream for reading from the file.
        /// </summary>
        /// <returns>A stream to be used for reading from the file.</returns>
        [DoesServiceRequest]
        public virtual Task<Stream> OpenReadAsync()
        {
            return this.OpenReadAsync(null /* accessCondition */, null /* options */, null /* operationContext */);
        }

        /// <summary>
        /// Opens a stream for reading from the file.
        /// </summary>
        /// <param name="accessCondition">An <see cref="AccessCondition"/> object that represents the access conditions for the file. If <c>null</c>, no condition is used.</param>
        /// <param name="options">A <see cref="FileRequestOptions"/> object that specifies additional options for the request.</param>
        /// <param name="operationContext">An <see cref="OperationContext"/> object that represents the context for the current operation.</param>
        /// <returns>A stream to be used for reading from the file.</returns>
        [DoesServiceRequest]
        public virtual Task<Stream> OpenReadAsync(AccessCondition accessCondition, FileRequestOptions options, OperationContext operationContext)
        {
            return this.OpenReadAsync(accessCondition, options, operationContext, CancellationToken.None);
        }

        /// <summary>
        /// Opens a stream for reading from the file.
        /// </summary>
        /// <param name="accessCondition">An <see cref="AccessCondition"/> object that represents the access conditions for the file. If <c>null</c>, no condition is used.</param>
        /// <param name="options">A <see cref="FileRequestOptions"/> object that specifies additional options for the request.</param>
        /// <param name="operationContext">An <see cref="OperationContext"/> object that represents the context for the current operation.</param>
        /// <param name="cancellationToken">A <see cref="CancellationToken"/> to observe while waiting for a task to complete.</param>
        /// <returns>A stream to be used for reading from the file.</returns>
        [DoesServiceRequest]
        public virtual async Task<Stream> OpenReadAsync(AccessCondition accessCondition, FileRequestOptions options, OperationContext operationContext, CancellationToken cancellationToken)
        {
            operationContext = operationContext ?? new OperationContext();
            await this.FetchAttributesAsync(accessCondition, options, operationContext).ConfigureAwait(false);
            AccessCondition streamAccessCondition = AccessCondition.CloneConditionWithETag(accessCondition, this.Properties.ETag);
            FileRequestOptions modifiedOptions = FileRequestOptions.ApplyDefaults(options, this.ServiceClient, false);
            return new FileReadStream(this, streamAccessCondition, modifiedOptions, operationContext);
        }

        /// <summary>
        /// Opens a stream for writing to the file. If the file already exists, then existing data in the file may be overwritten.
        /// </summary>
        /// <param name="size">The size of the write operation, in bytes.</param>
        /// <returns>A stream to be used for writing to the file.</returns>
        [DoesServiceRequest]
        public virtual Task<CloudFileStream> OpenWriteAsync(long? size)
        {
            return this.OpenWriteAsync(size, null /* accessCondition */, null /* options */, null /* operationContext */);
        }

        /// <summary>
        /// Opens a stream for writing to the file. If the file already exists, then existing data in the file may be overwritten.
        /// </summary>
        /// <param name="size">The size of the write operation, in bytes.</param>
        /// <param name="accessCondition">An <see cref="AccessCondition"/> object that represents the access conditions for the file. If <c>null</c>, no condition is used.</param>
        /// <param name="options">A <see cref="FileRequestOptions"/> object that specifies additional options for the request.</param>
        /// <param name="operationContext">An <see cref="OperationContext"/> object that represents the context for the current operation.</param>
        /// <returns>A stream to be used for writing to the file.</returns>
        [DoesServiceRequest]
        public virtual Task<CloudFileStream> OpenWriteAsync(long? size, AccessCondition accessCondition, FileRequestOptions options, OperationContext operationContext)
        {
            return this.OpenWriteAsync(size, accessCondition, options, operationContext, CancellationToken.None);
        }

        /// <summary>
        /// Opens a stream for writing to the file.
        /// </summary>
        /// <param name="size">The size of the write operation, in bytes.</param>
        /// <param name="accessCondition">An <see cref="AccessCondition"/> object that represents the access conditions for the file. If <c>null</c>, no condition is used.</param>
        /// <param name="options">A <see cref="FileRequestOptions"/> object that specifies additional options for the request.</param>
        /// <param name="operationContext">An <see cref="OperationContext"/> object that represents the context for the current operation.</param>
        /// <param name="cancellationToken">A <see cref="CancellationToken"/> to observe while waiting for a task to complete.</param>
        /// <returns>A stream to be used for writing to the file.</returns>
        [DoesServiceRequest]
        public virtual async Task<CloudFileStream> OpenWriteAsync(long? size, AccessCondition accessCondition, FileRequestOptions options, OperationContext operationContext, CancellationToken cancellationToken)
        {
            this.AssertNoSnapshot();
            FileRequestOptions modifiedOptions = FileRequestOptions.ApplyDefaults(options, this.ServiceClient, false);
            operationContext = operationContext ?? new OperationContext();
            bool createNew = size.HasValue;

            if (!createNew && modifiedOptions.StoreFileContentMD5.Value)
            {
                throw new ArgumentException(SR.MD5NotPossible);
            }
            if (createNew)
            {
                await this.CreateAsync(size.Value, accessCondition, options, operationContext, cancellationToken).ConfigureAwait(false);
            }
            else
            {
                await this.FetchAttributesAsync(accessCondition, options, operationContext, cancellationToken).ConfigureAwait(false);
                size = this.Properties.Length;
            }

            if (accessCondition != null)
            {
                accessCondition = AccessCondition.GenerateLeaseCondition(accessCondition.LeaseId);
            }

            CloudFileStream stream = new FileWriteStream(this, size.Value, createNew, accessCondition, modifiedOptions, operationContext);
            return stream;
        }

        /// <summary>
        /// Uploads a stream to a file. If the file already exists on the service, it will be overwritten.
        /// </summary>
        /// <param name="source">The stream providing the file content.</param>
        /// <returns>A <see cref="Task"/> that represents an asynchronous action.</returns>
        [DoesServiceRequest]
        public virtual Task UploadFromStreamAsync(Stream source)
        {
            return this.UploadFromStreamAsyncHelper(source, null /* length*/, null /* accessCondition */, null /* options */, null /* operationContext */);
        }

        /// <summary>
        /// Uploads a stream to a file. If the file already exists on the service, it will be overwritten.
        /// </summary>
        /// <param name="source">The stream providing the file content.</param>
        /// <param name="length">The number of bytes to write from the source stream at its current position.</param>
        /// <returns>A <see cref="Task"/> that represents an asynchronous action.</returns>
        [DoesServiceRequest]
        public virtual Task UploadFromStreamAsync(Stream source, long length)
        {
            return this.UploadFromStreamAsyncHelper(source, length, null /* accessCondition */, null /* options */, null /* operationContext */);
        }

        /// <summary>
        /// Uploads a stream to a file. If the file already exists on the service, it will be overwritten.
        /// </summary>
        /// <param name="source">The stream providing the file content.</param>
        /// <param name="accessCondition">An <see cref="AccessCondition"/> object that represents the access conditions for the file. If <c>null</c>, no condition is used.</param>
        /// <param name="options">A <see cref="FileRequestOptions"/> object that specifies additional options for the request.</param>
        /// <param name="operationContext">An <see cref="OperationContext"/> object that represents the context for the current operation.</param>
        /// <returns>A <see cref="Task"/> that represents an asynchronous action.</returns>
        [DoesServiceRequest]
        public virtual Task UploadFromStreamAsync(Stream source, AccessCondition accessCondition, FileRequestOptions options, OperationContext operationContext)
        {
            return this.UploadFromStreamAsyncHelper(source, null /* length */, accessCondition, options, operationContext);
        }

        /// <summary>
        /// Uploads a stream to a file. If the file already exists on the service, it will be overwritten.
        /// </summary>
        /// <param name="source">The stream providing the file content.</param>
        /// <param name="length">The number of bytes to write from the source stream at its current position.</param>
        /// <param name="accessCondition">An <see cref="AccessCondition"/> object that represents the access conditions for the file. If <c>null</c>, no condition is used.</param>
        /// <param name="options">A <see cref="FileRequestOptions"/> object that specifies additional options for the request.</param>
        /// <param name="operationContext">An <see cref="OperationContext"/> object that represents the context for the current operation.</param>
        /// <returns>A <see cref="Task"/> that represents an asynchronous action.</returns>
        [DoesServiceRequest]
        public virtual Task UploadFromStreamAsync(Stream source, long length, AccessCondition accessCondition, FileRequestOptions options, OperationContext operationContext)
        {
            return this.UploadFromStreamAsyncHelper(source, length, accessCondition, options, operationContext);
        }

#if NETCORE
        /// <summary>
        /// Uploads a stream to a file. 
        /// </summary>
        /// <param name="source">The stream providing the file content.</param>
        /// <param name="accessCondition">An <see cref="AccessCondition"/> object that represents the access conditions for the file. If <c>null</c>, no condition is used.</param>
        /// <param name="options">A <see cref="FileRequestOptions"/> object that specifies additional options for the request.</param>
        /// <param name="operationContext">An <see cref="OperationContext"/> object that represents the context for the current operation.</param>
        /// <param name="progressHandler"> A <see cref="System.IProgress{StorageProgress}"/> object to handle <see cref="StorageProgress"/> messages.</param>
        /// <param name="cancellationToken">A <see cref="CancellationToken"/> to observe while waiting for a task to complete.</param>
        /// <returns>A <see cref="Task"/> that represents an asynchronous action.</returns>
        [DoesServiceRequest]
        public virtual Task UploadFromStreamAsync(Stream source, AccessCondition accessCondition, FileRequestOptions options, OperationContext operationContext, IProgress<StorageProgress> progressHandler, CancellationToken cancellationToken)
        {
            return this.UploadFromStreamAsyncHelper(source, null, accessCondition, options, operationContext, progressHandler, cancellationToken);
        }
#endif

        /// <summary>
        /// Uploads a stream to a file. 
        /// </summary>
        /// <param name="source">The stream providing the file content.</param>
        /// <param name="accessCondition">An <see cref="AccessCondition"/> object that represents the access conditions for the file. If <c>null</c>, no condition is used.</param>
        /// <param name="options">A <see cref="FileRequestOptions"/> object that specifies additional options for the request.</param>
        /// <param name="operationContext">An <see cref="OperationContext"/> object that represents the context for the current operation.</param>
        /// <param name="cancellationToken">A <see cref="CancellationToken"/> to observe while waiting for a task to complete.</param>
        /// <returns>A <see cref="Task"/> that represents an asynchronous action.</returns>
        [DoesServiceRequest]
        public virtual Task UploadFromStreamAsync(Stream source, AccessCondition accessCondition, FileRequestOptions options, OperationContext operationContext, CancellationToken cancellationToken)
        {
            return this.UploadFromStreamAsyncHelper(source, null, accessCondition, options, operationContext, cancellationToken);
        }

#if NETCORE
        /// <summary>
        /// Uploads a stream to a file. 
        /// </summary>
        /// <param name="source">The stream providing the file content.</param>
        /// <param name="length">The number of bytes to write from the source stream at its current position.</param>
        /// <param name="accessCondition">An <see cref="AccessCondition"/> object that represents the access conditions for the file. If <c>null</c>, no condition is used.</param>
        /// <param name="options">A <see cref="FileRequestOptions"/> object that specifies additional options for the request.</param>
        /// <param name="operationContext">An <see cref="OperationContext"/> object that represents the context for the current operation.</param>
        /// <param name="progressHandler"> A <see cref="System.IProgress{StorageProgress}"/> object to handle <see cref="StorageProgress"/> messages.</param>
        /// <param name="cancellationToken">A <see cref="CancellationToken"/> to observe while waiting for a task to complete.</param>
        /// <returns>A <see cref="Task"/> that represents an asynchronous action.</returns>
        [DoesServiceRequest]
        public virtual Task UploadFromStreamAsync(Stream source, long length, AccessCondition accessCondition, FileRequestOptions options, OperationContext operationContext, IProgress<StorageProgress> progressHandler, CancellationToken cancellationToken)
        {
            return this.UploadFromStreamAsyncHelper(source, length, accessCondition, options, operationContext, progressHandler, cancellationToken);
        }
#endif

        /// <summary>
        /// Uploads a stream to a file. 
        /// </summary>
        /// <param name="source">The stream providing the file content.</param>
        /// <param name="length">The number of bytes to write from the source stream at its current position.</param>
        /// <param name="accessCondition">An <see cref="AccessCondition"/> object that represents the access conditions for the file. If <c>null</c>, no condition is used.</param>
        /// <param name="options">A <see cref="FileRequestOptions"/> object that specifies additional options for the request.</param>
        /// <param name="operationContext">An <see cref="OperationContext"/> object that represents the context for the current operation.</param>
        /// <param name="cancellationToken">A <see cref="CancellationToken"/> to observe while waiting for a task to complete.</param>
        /// <returns>A <see cref="Task"/> that represents an asynchronous action.</returns>
        [DoesServiceRequest]
        public virtual Task UploadFromStreamAsync(Stream source, long length, AccessCondition accessCondition, FileRequestOptions options, OperationContext operationContext, CancellationToken cancellationToken)
        {
            return this.UploadFromStreamAsyncHelper(source, length, accessCondition, options, operationContext, cancellationToken);
        }

        /// <summary>
        /// Uploads a stream to a file. If the file already exists on the service, it will be overwritten.
        /// </summary>
        /// <param name="source">The stream providing the file content.</param>
        /// <param name="length">The number of bytes to write from the source stream at its current position.</param>
        /// <param name="accessCondition">An <see cref="AccessCondition"/> object that represents the access conditions for the file. If <c>null</c>, no condition is used.</param>
        /// <param name="options">A <see cref="FileRequestOptions"/> object that specifies additional options for the request.</param>
        /// <param name="operationContext">An <see cref="OperationContext"/> object that represents the context for the current operation.</param>
        /// <returns>A <see cref="Task"/> that represents an asynchronous action.</returns>
        [DoesServiceRequest]
        internal Task UploadFromStreamAsyncHelper(Stream source, long? length, AccessCondition accessCondition, FileRequestOptions options, OperationContext operationContext)
        {
            return UploadFromStreamAsyncHelper(source, length, accessCondition, options, operationContext, CancellationToken.None);
        }

#if NETCORE
        /// <summary>
        /// Uploads a stream to a file. 
        /// </summary>
        /// <param name="source">The stream providing the file content.</param>
        /// <param name="length">The number of bytes to write from the source stream at its current position.</param>
        /// <param name="accessCondition">An <see cref="AccessCondition"/> object that represents the access conditions for the file. If <c>null</c>, no condition is used.</param>
        /// <param name="options">A <see cref="FileRequestOptions"/> object that specifies additional options for the request.</param>
        /// <param name="operationContext">An <see cref="OperationContext"/> object that represents the context for the current operation.</param>
        /// <param name="cancellationToken">A <see cref="CancellationToken"/> to observe while waiting for a task to complete.</param>
        /// <returns>A <see cref="Task"/> that represents an asynchronous action.</returns>
        [DoesServiceRequest]
        internal async Task UploadFromStreamAsyncHelper(Stream source, long? length, AccessCondition accessCondition, FileRequestOptions options, OperationContext operationContext, CancellationToken cancellationToken)
        {
            await this.UploadFromStreamAsyncHelper(source, length, accessCondition, options, operationContext, default(IProgress<StorageProgress>), cancellationToken).ConfigureAwait(false);
        }
#endif

#if NETCORE
        /// <summary>
        /// Uploads a stream to a file. 
        /// </summary>
        /// <param name="source">The stream providing the file content.</param>
        /// <param name="length">The number of bytes to write from the source stream at its current position.</param>
        /// <param name="accessCondition">An <see cref="AccessCondition"/> object that represents the access conditions for the file. If <c>null</c>, no condition is used.</param>
        /// <param name="options">A <see cref="FileRequestOptions"/> object that specifies additional options for the request.</param>
        /// <param name="operationContext">An <see cref="OperationContext"/> object that represents the context for the current operation.</param>
        /// <param name="progressHandler"> A <see cref="System.IProgress{StorageProgress}"/> object to handle <see cref="StorageProgress"/> messages.</param>
        /// <param name="cancellationToken">A <see cref="CancellationToken"/> to observe while waiting for a task to complete.</param>
        /// <returns>A <see cref="Task"/> that represents an asynchronous action.</returns>
        [DoesServiceRequest]
        private async Task UploadFromStreamAsyncHelper(Stream source, long? length, AccessCondition accessCondition, FileRequestOptions options, OperationContext operationContext, IProgress<StorageProgress> progressHandler, CancellationToken cancellationToken)
#else
        /// <summary>
        /// Uploads a stream to a file. 
        /// </summary>
        /// <param name="source">The stream providing the file content.</param>
        /// <param name="length">The number of bytes to write from the source stream at its current position.</param>
        /// <param name="accessCondition">An <see cref="AccessCondition"/> object that represents the access conditions for the file. If <c>null</c>, no condition is used.</param>
        /// <param name="options">A <see cref="FileRequestOptions"/> object that specifies additional options for the request.</param>
        /// <param name="operationContext">An <see cref="OperationContext"/> object that represents the context for the current operation.</param>
        /// <param name="cancellationToken">A <see cref="CancellationToken"/> to observe while waiting for a task to complete.</param>
        /// <returns>A <see cref="Task"/> that represents an asynchronous action.</returns>
        [DoesServiceRequest]
        internal async Task UploadFromStreamAsyncHelper(Stream source, long? length, AccessCondition accessCondition, FileRequestOptions options, OperationContext operationContext, CancellationToken cancellationToken)
#endif
        {
            CommonUtility.AssertNotNull("source", source);

            Stream sourceAsStream = source;
            if (!sourceAsStream.CanSeek)
            {
                throw new InvalidOperationException();
            }

            if (length.HasValue)
            {
                CommonUtility.AssertInBounds("length", length.Value, 1, sourceAsStream.Length - sourceAsStream.Position);
            }
            else
            {
                length = sourceAsStream.Length - sourceAsStream.Position;
            }

            this.AssertNoSnapshot();
            FileRequestOptions modifiedOptions = FileRequestOptions.ApplyDefaults(options, this.ServiceClient);
            operationContext = operationContext ?? new OperationContext();
            ExecutionState<NullType> tempExecutionState = CommonUtility.CreateTemporaryExecutionState(modifiedOptions);

            using (CloudFileStream fileStream = await this.OpenWriteAsync(length, accessCondition, options, operationContext, cancellationToken).ConfigureAwait(false))
            {
                // We should always call AsStreamForWrite with bufferSize=0 to prevent buffering. Our
                // stream copier only writes 64K buffers at a time anyway, so no buffering is needed.
#if NETCORE
<<<<<<< HEAD
                await sourceAsStream.WriteToAsync(new AggregatingProgressIncrementer(progressHandler).CreateProgressIncrementingStream(fileStream), length, null /* maxLength */, false, tempExecutionState, null /* streamCopyState */, cancellationToken).ConfigureAwait(false);
#else
                await sourceAsStream.WriteToAsync(fileStream, length, null /* maxLength */, false, tempExecutionState, null /* streamCopyState */, cancellationToken).ConfigureAwait(false);
=======
                    await sourceAsStream.WriteToAsync(new AggregatingProgressIncrementer(progressHandler).CreateProgressIncrementingStream(fileStream), this.ServiceClient.BufferManager, length, null /* maxLength */, false, tempExecutionState, null /* streamCopyState */, cancellationToken);
#else
                    await sourceAsStream.WriteToAsync(fileStream, this.ServiceClient.BufferManager, length, null /* maxLength */, false, tempExecutionState, null /* streamCopyState */, cancellationToken);
>>>>>>> ba83ca2c
#endif
                await fileStream.CommitAsync().ConfigureAwait(false);
            }
        }

        /// <summary>
        /// Uploads a file to the Azure File Service. If the file already exists on the service, it will be overwritten.
        /// </summary>
#if NETCORE
        /// <param name="path">A string containing the path to the target file.</param>
        /// <returns>A <see cref="Task"/> that represents an asynchronous action.</returns>
        [DoesServiceRequest]
        public virtual Task UploadFromFileAsync(string path)
        {
            return this.UploadFromFileAsync(path, null /* accessCondition */, null /* options */, null /* operationContext */);
        }
#else
        /// <param name="source">The file providing the file content.</param>
        /// <returns>An <see cref="Task"/> that represents an asynchronous action.</returns>
        [DoesServiceRequest]
        public virtual Task UploadFromFileAsync(StorageFile source)
        {
            return this.UploadFromFileAsync(source, null /* accessCondition */, null /* options */, null /* operationContext */);
        }
#endif

        /// <summary>
        /// Uploads a file to the Azure File Service. If the file already exists on the service, it will be overwritten.
        /// </summary>
#if NETCORE
        /// <param name="path">A string containing the path to the target file.</param>
        /// <param name="accessCondition">An <see cref="AccessCondition"/> object that represents the access conditions for the file.</param>
        /// <param name="options">A <see cref="FileRequestOptions"/> object that specifies additional options for the request.</param>
        /// <param name="operationContext">An <see cref="OperationContext"/> object that represents the context for the current operation.</param>
        /// <returns>A <see cref="Task"/> that represents an asynchronous action.</returns>
        [DoesServiceRequest]
        public virtual Task UploadFromFileAsync(string path, AccessCondition accessCondition, FileRequestOptions options, OperationContext operationContext)
        {
            return this.UploadFromFileAsync(path, accessCondition, options, operationContext, CancellationToken.None);
        }
#else
        /// <param name="source">The file providing the file content.</param>
        /// <param name="accessCondition">An <see cref="AccessCondition"/> object that represents the access conditions for the file.</param>
        /// <param name="options">A <see cref="FileRequestOptions"/> object that specifies additional options for the request.</param>
        /// <param name="operationContext">An <see cref="OperationContext"/> object that represents the context for the current operation.</param>
        /// <returns>A <see cref="Task"/> that represents an asynchronous action.</returns>
        [DoesServiceRequest]
        public virtual Task UploadFromFileAsync(StorageFile source, AccessCondition accessCondition, FileRequestOptions options, OperationContext operationContext)
        {
            return this.UploadFromFileAsync(source, accessCondition, options, operationContext, CancellationToken.None);
        }

        /// <summary>
        /// Uploads a file to the Azure File Service. If the file already exists on the service, it will be overwritten.
        /// </summary>
        /// <param name="source">The file providing the file content.</param>
        /// <param name="accessCondition">An <see cref="AccessCondition"/> object that represents the access conditions for the file.</param>
        /// <param name="options">A <see cref="FileRequestOptions"/> object that specifies additional options for the request.</param>
        /// <param name="operationContext">An <see cref="OperationContext"/> object that represents the context for the current operation.</param>
        /// <param name="cancellationToken">A <see cref="CancellationToken"/> to observe while waiting for a task to complete.</param>
        /// <returns>A <see cref="Task"/> that represents an asynchronous action.</returns>
        [DoesServiceRequest]
        public virtual async Task UploadFromFileAsync(StorageFile source, AccessCondition accessCondition, FileRequestOptions options, OperationContext operationContext, CancellationToken cancellationToken)
        {
            CommonUtility.AssertNotNull("source", source);

            using (IRandomAccessStreamWithContentType stream = await source.OpenReadAsync().AsTask(cancellationToken).ConfigureAwait(false))
            {
                await this.UploadFromStreamAsync(stream.AsStream(), accessCondition, options, operationContext, cancellationToken).ConfigureAwait(false);
            }
        }
#endif

#if NETCORE
        /// <summary>
        /// Uploads a file to the Azure File Service. If the file already exists on the service, it will be overwritten.
        /// </summary>
        /// <param name="path">A string containing the path to the target file.</param>
        /// <param name="accessCondition">An <see cref="AccessCondition"/> object that represents the access conditions for the file.</param>
        /// <param name="options">A <see cref="FileRequestOptions"/> object that specifies additional options for the request.</param>
        /// <param name="operationContext">An <see cref="OperationContext"/> object that represents the context for the current operation.</param>
        /// <param name="cancellationToken">A <see cref="CancellationToken"/> to observe while waiting for a task to complete.</param>
        /// <returns>A <see cref="Task"/> that represents an asynchronous action.</returns>
        [DoesServiceRequest]
        public virtual async Task UploadFromFileAsync(string path, AccessCondition accessCondition, FileRequestOptions options, OperationContext operationContext, CancellationToken cancellationToken)
        {
            await this.UploadFromFileAsync(path, accessCondition, options, operationContext, default(IProgress<StorageProgress>), cancellationToken).ConfigureAwait(false);
        }

        /// <summary>
        /// Uploads a file to the Azure File Service. If the file already exists on the service, it will be overwritten.
        /// </summary>
        /// <param name="path">A string containing the path to the target file.</param>
        /// <param name="accessCondition">An <see cref="AccessCondition"/> object that represents the access conditions for the file.</param>
        /// <param name="options">A <see cref="FileRequestOptions"/> object that specifies additional options for the request.</param>
        /// <param name="operationContext">An <see cref="OperationContext"/> object that represents the context for the current operation.</param>
        /// <param name="progressHandler"> A <see cref="System.IProgress{StorageProgress}"/> object to handle <see cref="StorageProgress"/> messages.</param>
        /// <param name="cancellationToken">A <see cref="CancellationToken"/> to observe while waiting for a task to complete.</param>
        /// <returns>A <see cref="Task"/> that represents an asynchronous action.</returns>
        [DoesServiceRequest]
        public virtual async Task UploadFromFileAsync(string path, AccessCondition accessCondition, FileRequestOptions options, OperationContext operationContext, IProgress<StorageProgress> progressHandler, CancellationToken cancellationToken)
        {
            CommonUtility.AssertNotNull("path", path);

            using (Stream stream = new FileStream(path, FileMode.Open, FileAccess.Read))
            {
                await this.UploadFromStreamAsync(stream, accessCondition, options, operationContext, progressHandler, cancellationToken).ConfigureAwait(false);
            }
        }
#endif

        /// <summary>
        /// Uploads the contents of a byte array to a file. If the file already exists on the service, it will be overwritten.
        /// </summary>
        /// <param name="buffer">An array of bytes.</param>
        /// <param name="index">The zero-based byte offset in buffer at which to begin uploading bytes to the file.</param>
        /// <param name="count">The number of bytes to be written to the file.</param>
        /// <returns>A <see cref="Task"/> that represents an asynchronous action.</returns>
        [DoesServiceRequest]
        public virtual Task UploadFromByteArrayAsync(byte[] buffer, int index, int count)
        {
            return this.UploadFromByteArrayAsync(buffer, index, count, null /* accessCondition */, null /* options */, null /* operationContext */);
        }

        /// <summary>
        /// Uploads the contents of a byte array to a file. If the file already exists on the service, it will be overwritten.
        /// </summary>
        /// <param name="buffer">An array of bytes.</param>
        /// <param name="index">The zero-based byte offset in buffer at which to begin uploading bytes to the file.</param>
        /// <param name="count">The number of bytes to be written to the file.</param>
        /// <param name="accessCondition">An <see cref="AccessCondition"/> object that represents the access conditions for the file.</param>
        /// <param name="options">A <see cref="FileRequestOptions"/> object that specifies additional options for the request.</param>
        /// <param name="operationContext">An <see cref="OperationContext"/> object that represents the context for the current operation.</param>
        /// <returns>A <see cref="Task"/> that represents an asynchronous action.</returns>
        [DoesServiceRequest]
        public virtual Task UploadFromByteArrayAsync(byte[] buffer, int index, int count, AccessCondition accessCondition, FileRequestOptions options, OperationContext operationContext)
        {
            return this.UploadFromByteArrayAsync(buffer, index, count, accessCondition, options, operationContext, CancellationToken.None);
        }

#if NETCORE
        /// <summary>
        /// Uploads the contents of a byte array to a file.
        /// </summary>
        /// <param name="buffer">An array of bytes.</param>
        /// <param name="index">The zero-based byte offset in buffer at which to begin uploading bytes to the file.</param>
        /// <param name="count">The number of bytes to be written to the file.</param>
        /// <param name="accessCondition">An <see cref="AccessCondition"/> object that represents the access conditions for the file.</param>
        /// <param name="options">A <see cref="FileRequestOptions"/> object that specifies additional options for the request.</param>
        /// <param name="operationContext">An <see cref="OperationContext"/> object that represents the context for the current operation.</param>
        /// <param name="cancellationToken">A <see cref="CancellationToken"/> to observe while waiting for a task to complete.</param>
        /// <returns>A <see cref="Task"/> that represents an asynchronous action.</returns>
        [DoesServiceRequest]
        public virtual Task UploadFromByteArrayAsync(byte[] buffer, int index, int count, AccessCondition accessCondition, FileRequestOptions options, OperationContext operationContext, CancellationToken cancellationToken)
        {
            return this.UploadFromByteArrayAsync(buffer, index, count, accessCondition, options, operationContext, default(IProgress<StorageProgress>), cancellationToken);
        }
#endif

#if NETCORE
        /// <summary>
        /// Uploads the contents of a byte array to a file.
        /// </summary>
        /// <param name="buffer">An array of bytes.</param>
        /// <param name="index">The zero-based byte offset in buffer at which to begin uploading bytes to the file.</param>
        /// <param name="count">The number of bytes to be written to the file.</param>
        /// <param name="accessCondition">An <see cref="AccessCondition"/> object that represents the access conditions for the file.</param>
        /// <param name="options">A <see cref="FileRequestOptions"/> object that specifies additional options for the request.</param>
        /// <param name="operationContext">An <see cref="OperationContext"/> object that represents the context for the current operation.</param>
        /// <param name="progressHandler"> A <see cref="System.IProgress{StorageProgress}"/> object to handle <see cref="StorageProgress"/> messages.</param>
        /// <param name="cancellationToken">A <see cref="CancellationToken"/> to observe while waiting for a task to complete.</param>
        /// <returns>A <see cref="Task"/> that represents an asynchronous action.</returns>
        [DoesServiceRequest]
        public virtual Task UploadFromByteArrayAsync(byte[] buffer, int index, int count, AccessCondition accessCondition, FileRequestOptions options, OperationContext operationContext, IProgress<StorageProgress> progressHandler, CancellationToken cancellationToken)
#else
        /// <summary>
        /// Uploads the contents of a byte array to a file.
        /// </summary>
        /// <param name="buffer">An array of bytes.</param>
        /// <param name="index">The zero-based byte offset in buffer at which to begin uploading bytes to the file.</param>
        /// <param name="count">The number of bytes to be written to the file.</param>
        /// <param name="accessCondition">An <see cref="AccessCondition"/> object that represents the access conditions for the file.</param>
        /// <param name="options">A <see cref="FileRequestOptions"/> object that specifies additional options for the request.</param>
        /// <param name="operationContext">An <see cref="OperationContext"/> object that represents the context for the current operation.</param>
        /// <param name="cancellationToken">A <see cref="CancellationToken"/> to observe while waiting for a task to complete.</param>
        /// <returns>A <see cref="Task"/> that represents an asynchronous action.</returns>
        [DoesServiceRequest]
        public virtual Task UploadFromByteArrayAsync(byte[] buffer, int index, int count, AccessCondition accessCondition, FileRequestOptions options, OperationContext operationContext, CancellationToken cancellationToken)
#endif
        {
            CommonUtility.AssertNotNull("buffer", buffer);

            SyncMemoryStream stream = new SyncMemoryStream(buffer, index, count);
#if NETCORE
            return this.UploadFromStreamAsync(stream, stream.Length, accessCondition, options, operationContext, progressHandler, cancellationToken);
#else
            return this.UploadFromStreamAsync(stream, stream.Length, accessCondition, options, operationContext, cancellationToken);
#endif
        }

        /// <summary>
        /// Uploads a string of text to a file. If the file already exists on the service, it will be overwritten.
        /// </summary>
        /// <param name="content">The text to upload, encoded as a UTF-8 string.</param>
        /// <returns>A <see cref="Task"/> that represents an asynchronous action.</returns>
        [DoesServiceRequest]
        public virtual Task UploadTextAsync(string content)
        {
            return this.UploadTextAsync(content, null /* accessCondition */, null /* options */, null /* operationContext */);
        }

        /// <summary>
        /// Uploads a string of text to a file. If the file already exists on the service, it will be overwritten.
        /// </summary>
        /// <param name="content">The text to upload, encoded as a UTF-8 string.</param>
        /// <param name="accessCondition">An <see cref="AccessCondition"/> object that represents the access conditions for the file.</param>
        /// <param name="options">An object that specifies additional options for the request.</param>
        /// <param name="operationContext">An <see cref="OperationContext"/> object that represents the context for the current operation.</param>
        /// <returns>A <see cref="Task"/> that represents an asynchronous action.</returns>
        [DoesServiceRequest]
        public virtual Task UploadTextAsync(string content, AccessCondition accessCondition, FileRequestOptions options, OperationContext operationContext)
        {
            return this.UploadTextAsync(content, accessCondition, options, operationContext, CancellationToken.None);
        }

#if NETCORE
        /// <summary>
        /// Uploads a string of text to a file. If the file already exists on the service, it will be overwritten.
        /// </summary>
        /// <param name="content">The text to upload, encoded as a UTF-8 string.</param>
        /// <param name="accessCondition">An <see cref="AccessCondition"/> object that represents the access conditions for the file.</param>
        /// <param name="options">An object that specifies additional options for the request.</param>
        /// <param name="operationContext">An <see cref="OperationContext"/> object that represents the context for the current operation.</param>
        /// <param name="cancellationToken">A <see cref="CancellationToken"/> to observe while waiting for a task to complete.</param>
        /// <returns>A <see cref="Task"/> that represents an asynchronous action.</returns>
        [DoesServiceRequest]
        public virtual Task UploadTextAsync(string content, AccessCondition accessCondition, FileRequestOptions options, OperationContext operationContext, CancellationToken cancellationToken)
        {
            return this.UploadTextAsync(content, accessCondition, options, operationContext, default(IProgress<StorageProgress>), cancellationToken);
        }
#endif

#if NETCORE
        /// <summary>
        /// Uploads a string of text to a file. If the file already exists on the service, it will be overwritten.
        /// </summary>
        /// <param name="content">The text to upload, encoded as a UTF-8 string.</param>
        /// <param name="accessCondition">An <see cref="AccessCondition"/> object that represents the access conditions for the file.</param>
        /// <param name="options">An object that specifies additional options for the request.</param>
        /// <param name="operationContext">An <see cref="OperationContext"/> object that represents the context for the current operation.</param>
        /// <param name="progressHandler"> A <see cref="System.IProgress{StorageProgress}"/> object to handle <see cref="StorageProgress"/> messages.</param>
        /// <param name="cancellationToken">A <see cref="CancellationToken"/> to observe while waiting for a task to complete.</param>
        /// <returns>A <see cref="Task"/> that represents an asynchronous action.</returns>
        [DoesServiceRequest]
        public virtual Task UploadTextAsync(string content, AccessCondition accessCondition, FileRequestOptions options, OperationContext operationContext, IProgress<StorageProgress> progressHandler, CancellationToken cancellationToken)
#else
        /// <summary>
        /// Uploads a string of text to a file. If the file already exists on the service, it will be overwritten.
        /// </summary>
        /// <param name="content">The text to upload, encoded as a UTF-8 string.</param>
        /// <param name="accessCondition">An <see cref="AccessCondition"/> object that represents the access conditions for the file.</param>
        /// <param name="options">An object that specifies additional options for the request.</param>
        /// <param name="operationContext">An <see cref="OperationContext"/> object that represents the context for the current operation.</param>
        /// <param name="cancellationToken">A <see cref="CancellationToken"/> to observe while waiting for a task to complete.</param>
        /// <returns>A <see cref="Task"/> that represents an asynchronous action.</returns>
        [DoesServiceRequest]
        public virtual Task UploadTextAsync(string content, AccessCondition accessCondition, FileRequestOptions options, OperationContext operationContext, CancellationToken cancellationToken)
#endif
        {
            CommonUtility.AssertNotNull("content", content);

            byte[] contentAsBytes = Encoding.UTF8.GetBytes(content);
#if NETCORE
            return this.UploadFromByteArrayAsync(contentAsBytes, 0, contentAsBytes.Length, accessCondition, options, operationContext, progressHandler, cancellationToken);
#else
            return this.UploadFromByteArrayAsync(contentAsBytes, 0, contentAsBytes.Length, accessCondition, options, operationContext, cancellationToken);
#endif
        }

        /// <summary>
        /// Downloads the contents of a file to a stream.
        /// </summary>
        /// <param name="target">The target stream.</param>
        /// <returns>A <see cref="Task"/> that represents an asynchronous action.</returns>
        [DoesServiceRequest]
        public virtual Task DownloadToStreamAsync(Stream target)
        {
            return this.DownloadToStreamAsync(target, null /* accessCondition */, null /* options */, null /* operationContext */);
        }

        /// <summary>
        /// Downloads the contents of a file to a stream.
        /// </summary>
        /// <param name="target">The target stream.</param>
        /// <param name="accessCondition">An object that represents the access conditions for the file. If <c>null</c>, no condition is used.</param>
        /// <param name="options">A <see cref="FileRequestOptions"/> object that specifies additional options for the request.</param>
        /// <param name="operationContext">An <see cref="OperationContext"/> object that represents the context for the current operation.</param>
        /// <returns>A <see cref="Task"/> that represents an asynchronous action.</returns>
        [DoesServiceRequest]
        public virtual Task DownloadToStreamAsync(Stream target, AccessCondition accessCondition, FileRequestOptions options, OperationContext operationContext)
        {
            return this.DownloadToStreamAsync(target, accessCondition, options, operationContext, CancellationToken.None);
        }

#if NETCORE
        /// <summary>
        /// Downloads the contents of a file to a stream.
        /// </summary>
        /// <param name="target">The target stream.</param>
        /// <param name="accessCondition">An object that represents the access conditions for the file. If <c>null</c>, no condition is used.</param>
        /// <param name="options">A <see cref="FileRequestOptions"/> object that specifies additional options for the request.</param>
        /// <param name="operationContext">An <see cref="OperationContext"/> object that represents the context for the current operation.</param>
        /// <param name="progressHandler"> A <see cref="System.IProgress{StorageProgress}"/> object to handle <see cref="StorageProgress"/> messages.</param>
        /// <param name="cancellationToken">A <see cref="CancellationToken"/> to observe while waiting for a task to complete.</param>
        /// <returns>A <see cref="Task"/> that represents an asynchronous action.</returns>
        [DoesServiceRequest]
        public virtual Task DownloadToStreamAsync(Stream target, AccessCondition accessCondition, FileRequestOptions options, OperationContext operationContext, IProgress<StorageProgress> progressHandler, CancellationToken cancellationToken)
        {
            return this.DownloadRangeToStreamAsync(target, null /* offset */, null /* length */, accessCondition, options, operationContext, progressHandler, cancellationToken);
        }
#endif

        /// <summary>
        /// Downloads the contents of a file to a stream.
        /// </summary>
        /// <param name="target">The target stream.</param>
        /// <param name="accessCondition">An object that represents the access conditions for the file. If <c>null</c>, no condition is used.</param>
        /// <param name="options">A <see cref="FileRequestOptions"/> object that specifies additional options for the request.</param>
        /// <param name="operationContext">An <see cref="OperationContext"/> object that represents the context for the current operation.</param>
        /// <param name="cancellationToken">A <see cref="CancellationToken"/> to observe while waiting for a task to complete.</param>
        /// <returns>A <see cref="Task"/> that represents an asynchronous action.</returns>
        [DoesServiceRequest]
        public virtual Task DownloadToStreamAsync(Stream target, AccessCondition accessCondition, FileRequestOptions options, OperationContext operationContext, CancellationToken cancellationToken)
        {
            return this.DownloadRangeToStreamAsync(target, null /* offset */, null /* length */, accessCondition, options, operationContext, cancellationToken);
        }

        /// <summary>
        /// Downloads the contents of a file to a file.
        /// </summary>
#if NETCORE
        /// <param name="path">A string containing the file path providing the blob content.</param>
        /// <param name="mode">A <see cref="System.IO.FileMode"/> enumeration value that specifies how to open the file.</param>
        /// <returns>A <see cref="Task"/> that represents an asynchronous action.</returns>
        [DoesServiceRequest]
        public virtual Task DownloadToFileAsync(string path, FileMode mode)
        {
            return this.DownloadToFileAsync(path, mode, null /* accessCondition */, null /* options */, null /* operationContext */);
        }
#else
        /// <param name="target">The target file.</param>
        /// <returns>An <see cref="Task"/> that represents an asynchronous action.</returns>
        [DoesServiceRequest]
        public virtual Task DownloadToFileAsync(StorageFile target)
        {
            return this.DownloadToFileAsync(target, null /* accessCondition */, null /* options */, null /* operationContext */);
        }
#endif

        /// <summary>
        /// Downloads the contents of a file to a file.
        /// </summary>
#if NETCORE
        /// <param name="path">A string containing the file path providing the blob content.</param>
        /// <param name="mode">A <see cref="System.IO.FileMode"/> enumeration value that specifies how to open the file.</param>
        /// <param name="accessCondition">An <see cref="AccessCondition"/> object that represents the access conditions for the file.</param>
        /// <param name="options">A <see cref="FileRequestOptions"/> object that specifies additional options for the request.</param>
        /// <param name="operationContext">An <see cref="OperationContext"/> object that represents the context for the current operation.</param>
        /// <returns>A <see cref="Task"/> that represents an asynchronous action.</returns>
        [DoesServiceRequest]
        public virtual Task DownloadToFileAsync(string path, FileMode mode, AccessCondition accessCondition, FileRequestOptions options, OperationContext operationContext)
        {
            return this.DownloadToFileAsync(path, mode, accessCondition, options, operationContext, CancellationToken.None);
        }
#else
        /// <param name="target">The target file.</param>
        /// <param name="accessCondition">An <see cref="AccessCondition"/> object that represents the access conditions for the file.</param>
        /// <param name="options">A <see cref="FileRequestOptions"/> object that specifies additional options for the request.</param>
        /// <param name="operationContext">An <see cref="OperationContext"/> object that represents the context for the current operation.</param>
        /// <returns>An <see cref="Task"/> that represents an asynchronous action.</returns>
        [DoesServiceRequest]
        public virtual Task DownloadToFileAsync(StorageFile target, AccessCondition accessCondition, FileRequestOptions options, OperationContext operationContext)
        {
            return this.DownloadToFileAsync(target, accessCondition, options, operationContext, CancellationToken.None);
        }

        /// <summary>
        /// Downloads the contents of a file to a file.
        /// </summary>
        /// <param name="target">The target file.</param>
        /// <param name="accessCondition">An <see cref="AccessCondition"/> object that represents the access conditions for the file.</param>
        /// <param name="options">A <see cref="FileRequestOptions"/> object that specifies additional options for the request.</param>
        /// <param name="operationContext">An <see cref="OperationContext"/> object that represents the context for the current operation.</param>
        /// <param name="cancellationToken">A <see cref="CancellationToken"/> to observe while waiting for a task to complete.</param>
        /// <returns>A <see cref="Task"/> that represents an asynchronous action.</returns>
        [DoesServiceRequest]
        public virtual async Task DownloadToFileAsync(StorageFile target, AccessCondition accessCondition, FileRequestOptions options, OperationContext operationContext, CancellationToken cancellationToken)
        {
            CommonUtility.AssertNotNull("target", target);

            using (StorageStreamTransaction transaction = await target.OpenTransactedWriteAsync().AsTask(cancellationToken).ConfigureAwait(false))
            {
                await this.DownloadToStreamAsync(transaction.Stream.AsStream(), accessCondition, options, operationContext, cancellationToken).ConfigureAwait(false);
                await transaction.CommitAsync();
            }
        }
#endif

#if NETCORE

        /// <summary>
        /// Downloads the contents of a file to a file.
        /// </summary>
        /// <param name="path">A string containing the file path providing the blob content.</param>
        /// <param name="mode">A <see cref="System.IO.FileMode"/> enumeration value that specifies how to open the file.</param>
        /// <param name="accessCondition">An <see cref="AccessCondition"/> object that represents the access conditions for the file.</param>
        /// <param name="options">A <see cref="FileRequestOptions"/> object that specifies additional options for the request.</param>
        /// <param name="operationContext">An <see cref="OperationContext"/> object that represents the context for the current operation.</param>
        /// <param name="cancellationToken">A <see cref="CancellationToken"/> to observe while waiting for a task to complete.</param>
        /// <returns>A <see cref="Task"/> that represents an asynchronous action.</returns>
        [DoesServiceRequest]
        public virtual async Task DownloadToFileAsync(string path, FileMode mode, AccessCondition accessCondition, FileRequestOptions options, OperationContext operationContext, CancellationToken cancellationToken)
        {
            await this.DownloadToFileAsync(path, mode, accessCondition, options, operationContext, default(IProgress<StorageProgress>), cancellationToken).ConfigureAwait(false);
        }

        /// <summary>
        /// Downloads the contents of a file to a file.
        /// </summary>
        /// <param name="path">A string containing the file path providing the blob content.</param>
        /// <param name="mode">A <see cref="System.IO.FileMode"/> enumeration value that specifies how to open the file.</param>
        /// <param name="accessCondition">An <see cref="AccessCondition"/> object that represents the access conditions for the file.</param>
        /// <param name="options">A <see cref="FileRequestOptions"/> object that specifies additional options for the request.</param>
        /// <param name="operationContext">An <see cref="OperationContext"/> object that represents the context for the current operation.</param>
        /// <param name="progressHandler"> A <see cref="System.IProgress{StorageProgress}"/> object to handle <see cref="StorageProgress"/> messages.</param>
        /// <param name="cancellationToken">A <see cref="CancellationToken"/> to observe while waiting for a task to complete.</param>
        /// <returns>A <see cref="Task"/> that represents an asynchronous action.</returns>
        [DoesServiceRequest]
        public virtual async Task DownloadToFileAsync(string path, FileMode mode, AccessCondition accessCondition, FileRequestOptions options, OperationContext operationContext, IProgress<StorageProgress> progressHandler, CancellationToken cancellationToken)
        {
            CommonUtility.AssertNotNull("path", path);

            FileStream stream = new FileStream(path, mode, FileAccess.Write);

            try
            {
                using (stream)
                {
                    await this.DownloadToStreamAsync(stream, accessCondition, options, operationContext, progressHandler, cancellationToken).ConfigureAwait(false);
                }
            }
            catch (Exception)
            {
                if (mode == FileMode.Create || mode == FileMode.CreateNew)
                {
                    try
                    {
                        File.Delete(path);
                    }
                    catch (Exception)
                    {
                        // Best effort to clean up in the event that download was unsuccessful.
                        // Do not throw as we want to throw original exception.
                    }
                }

                throw;
            }
        }
#endif

        /// <summary>
        /// Downloads the contents of a file to a byte array.
        /// </summary>
        /// <param name="target">The target byte array.</param>
        /// <param name="index">The starting offset in the byte array.</param>
        /// <returns>The total number of bytes read into the buffer.</returns>
        [DoesServiceRequest]
        public virtual Task<int> DownloadToByteArrayAsync(byte[] target, int index)
        {
            return this.DownloadToByteArrayAsync(target, index, null /* accessCondition */, null /* options */, null /* operationContext */);
        }

        /// <summary>
        /// Downloads the contents of a file to a byte array.
        /// </summary>
        /// <param name="target">The target byte array.</param>
        /// <param name="index">The starting offset in the byte array.</param>
        /// <param name="accessCondition">An <see cref="AccessCondition"/> object that represents the access conditions for the file.</param>
        /// <param name="options">A <see cref="FileRequestOptions"/> object that specifies additional options for the request.</param>
        /// <param name="operationContext">An <see cref="OperationContext"/> object that represents the context for the current operation.</param>
        /// <returns>The total number of bytes read into the buffer.</returns>
        [DoesServiceRequest]
        public virtual Task<int> DownloadToByteArrayAsync(byte[] target, int index, AccessCondition accessCondition, FileRequestOptions options, OperationContext operationContext)
        {
            return this.DownloadToByteArrayAsync(target, index, accessCondition, options, operationContext, CancellationToken.None);
        }

#if NETCORE
        /// <summary>
        /// Downloads the contents of a file to a byte array.
        /// </summary>
        /// <param name="target">The target byte array.</param>
        /// <param name="index">The starting offset in the byte array.</param>
        /// <param name="accessCondition">An <see cref="AccessCondition"/> object that represents the access conditions for the file.</param>
        /// <param name="options">A <see cref="FileRequestOptions"/> object that specifies additional options for the request.</param>
        /// <param name="operationContext">An <see cref="OperationContext"/> object that represents the context for the current operation.</param>
        /// <param name="progressHandler"> A <see cref="System.IProgress{StorageProgress}"/> object to handle <see cref="StorageProgress"/> messages.</param>
        /// <param name="cancellationToken">A <see cref="CancellationToken"/> to observe while waiting for a task to complete.</param>
        /// <returns>The total number of bytes read into the buffer.</returns>
        [DoesServiceRequest]
        public virtual Task<int> DownloadToByteArrayAsync(byte[] target, int index, AccessCondition accessCondition, FileRequestOptions options, OperationContext operationContext, IProgress<StorageProgress> progressHandler, CancellationToken cancellationToken)
        {
            return this.DownloadRangeToByteArrayAsync(target, index, null /* fileOffset */, null /* length */, accessCondition, options, operationContext, progressHandler, cancellationToken);
        }
#endif

        /// <summary>
        /// Downloads the contents of a file to a byte array.
        /// </summary>
        /// <param name="target">The target byte array.</param>
        /// <param name="index">The starting offset in the byte array.</param>
        /// <param name="accessCondition">An <see cref="AccessCondition"/> object that represents the access conditions for the file.</param>
        /// <param name="options">A <see cref="FileRequestOptions"/> object that specifies additional options for the request.</param>
        /// <param name="operationContext">An <see cref="OperationContext"/> object that represents the context for the current operation.</param>
        /// <param name="cancellationToken">A <see cref="CancellationToken"/> to observe while waiting for a task to complete.</param>
        /// <returns>The total number of bytes read into the buffer.</returns>
        [DoesServiceRequest]
        public virtual Task<int> DownloadToByteArrayAsync(byte[] target, int index, AccessCondition accessCondition, FileRequestOptions options, OperationContext operationContext, CancellationToken cancellationToken)
        {
            return this.DownloadRangeToByteArrayAsync(target, index, null /* fileOffset */, null /* length */, accessCondition, options, operationContext, cancellationToken);
        }

        /// <summary>
        /// Downloads the contents of a file to a stream.
        /// </summary>
        /// <param name="target">The target stream.</param>
        /// <param name="offset">The offset at which to begin downloading the file, in bytes.</param>
        /// <param name="length">The length of the data to download from the file, in bytes.</param>
        /// <returns>A <see cref="Task"/> that represents an asynchronous action.</returns>
        [DoesServiceRequest]
        public virtual Task DownloadRangeToStreamAsync(Stream target, long? offset, long? length)
        {
            return this.DownloadRangeToStreamAsync(target, offset, length, null /* accessCondition */, null /* options */, null /* operationContext */);
        }

        /// <summary>
        /// Downloads the file's contents as a string.
        /// </summary>
        /// <returns>The contents of the file, as a string.</returns>
        [DoesServiceRequest]
        public virtual Task<string> DownloadTextAsync()
        {
            return this.DownloadTextAsync(null /* accessCondition */, null /* options */, null /* operationContext */);
        }

        /// <summary>
        /// Downloads the file's contents as a string.
        /// </summary>
        /// <param name="accessCondition">An <see cref="AccessCondition"/> object that represents the access conditions for the file.</param>
        /// <param name="options">An object that specifies additional options for the request.</param>
        /// <param name="operationContext">An <see cref="OperationContext"/> object that represents the context for the current operation.</param>
        /// <returns>The contents of the file, as a string.</returns>
        [DoesServiceRequest]
        public virtual Task<string> DownloadTextAsync(AccessCondition accessCondition, FileRequestOptions options, OperationContext operationContext)
        {
            return this.DownloadTextAsync(accessCondition, options, operationContext, CancellationToken.None);
        }

#if NETCORE
        /// <summary>
        /// Downloads the file's contents as a string.
        /// </summary>
        /// <param name="accessCondition">An <see cref="AccessCondition"/> object that represents the access conditions for the file.</param>
        /// <param name="options">An object that specifies additional options for the request.</param>
        /// <param name="operationContext">An <see cref="OperationContext"/> object that represents the context for the current operation.</param>
        /// <param name="cancellationToken">A <see cref="CancellationToken"/> to observe while waiting for a task to complete.</param>
        /// <returns>The contents of the file, as a string.</returns>
        [DoesServiceRequest]
        public virtual Task<string> DownloadTextAsync(AccessCondition accessCondition, FileRequestOptions options, OperationContext operationContext, CancellationToken cancellationToken)
        {
            return this.DownloadTextAsync(accessCondition, options, operationContext, default(IProgress<StorageProgress>), cancellationToken);
        }
#endif

#if NETCORE
        /// <summary>
        /// Downloads the file's contents as a string.
        /// </summary>
        /// <param name="accessCondition">An <see cref="AccessCondition"/> object that represents the access conditions for the file.</param>
        /// <param name="options">An object that specifies additional options for the request.</param>
        /// <param name="operationContext">An <see cref="OperationContext"/> object that represents the context for the current operation.</param>
        /// <param name="progressHandler"> A <see cref="System.IProgress{StorageProgress}"/> object to handle <see cref="StorageProgress"/> messages.</param>
        /// <param name="cancellationToken">A <see cref="CancellationToken"/> to observe while waiting for a task to complete.</param>
        /// <returns>The contents of the file, as a string.</returns>
        [DoesServiceRequest]
        public virtual async Task<string> DownloadTextAsync(AccessCondition accessCondition, FileRequestOptions options, OperationContext operationContext, IProgress<StorageProgress> progressHandler, CancellationToken cancellationToken)
#else
        /// <summary>
        /// Downloads the file's contents as a string.
        /// </summary>
        /// <param name="accessCondition">An <see cref="AccessCondition"/> object that represents the access conditions for the file.</param>
        /// <param name="options">An object that specifies additional options for the request.</param>
        /// <param name="operationContext">An <see cref="OperationContext"/> object that represents the context for the current operation.</param>
        /// <param name="cancellationToken">A <see cref="CancellationToken"/> to observe while waiting for a task to complete.</param>
        /// <returns>The contents of the file, as a string.</returns>
        [DoesServiceRequest]
        public virtual async Task<string> DownloadTextAsync(AccessCondition accessCondition, FileRequestOptions options, OperationContext operationContext, CancellationToken cancellationToken)
#endif
        {
            using (SyncMemoryStream stream = new SyncMemoryStream())
            {
#if NETCORE
                await this.DownloadToStreamAsync(stream, accessCondition, options, operationContext, progressHandler, cancellationToken).ConfigureAwait(false);
#else
                await this.DownloadToStreamAsync(stream, accessCondition, options, operationContext, cancellationToken).ConfigureAwait(false);
#endif
                byte[] streamAsBytes = stream.ToArray();
                return Encoding.UTF8.GetString(streamAsBytes, 0, streamAsBytes.Length);
            }
        }

        /// <summary>
        /// Downloads the contents of a file to a stream.
        /// </summary>
        /// <param name="target">The target stream.</param>
        /// <param name="offset">The offset at which to begin downloading the file, in bytes.</param>
        /// <param name="length">The length of the data to download from the file, in bytes.</param>
        /// <param name="accessCondition">An <see cref="AccessCondition"/> object that represents the access conditions for the file. If <c>null</c>, no condition is used.</param>
        /// <param name="options">A <see cref="FileRequestOptions"/> object that specifies additional options for the request.</param>
        /// <param name="operationContext">An <see cref="OperationContext"/> object that represents the context for the current operation.</param>
        /// <returns>A <see cref="Task"/> that represents an asynchronous action.</returns>
        [DoesServiceRequest]
        public virtual Task DownloadRangeToStreamAsync(Stream target, long? offset, long? length, AccessCondition accessCondition, FileRequestOptions options, OperationContext operationContext)
        {
            return this.DownloadRangeToStreamAsync(target, offset, length, accessCondition, options, operationContext, CancellationToken.None);
        }

#if NETCORE
        /// <summary>
        /// Downloads the contents of a file to a stream.
        /// </summary>
        /// <param name="target">The target stream.</param>
        /// <param name="offset">The offset at which to begin downloading the file, in bytes.</param>
        /// <param name="length">The length of the data to download from the file, in bytes.</param>
        /// <param name="accessCondition">An <see cref="AccessCondition"/> object that represents the access conditions for the file. If <c>null</c>, no condition is used.</param>
        /// <param name="options">A <see cref="FileRequestOptions"/> object that specifies additional options for the request.</param>
        /// <param name="operationContext">An <see cref="OperationContext"/> object that represents the context for the current operation.</param>
        /// <param name="cancellationToken">A <see cref="CancellationToken"/> to observe while waiting for a task to complete.</param>
        /// <returns>A <see cref="Task"/> that represents an asynchronous action.</returns>
        [DoesServiceRequest]
        public virtual Task DownloadRangeToStreamAsync(Stream target, long? offset, long? length, AccessCondition accessCondition, FileRequestOptions options, OperationContext operationContext, CancellationToken cancellationToken)
        {
            return this.DownloadRangeToStreamAsync(target, offset, length, accessCondition, options, operationContext, default(IProgress<StorageProgress>), cancellationToken);
        }
#endif

#if NETCORE
        /// <summary>
        /// Downloads the contents of a file to a stream.
        /// </summary>
        /// <param name="target">The target stream.</param>
        /// <param name="offset">The offset at which to begin downloading the file, in bytes.</param>
        /// <param name="length">The length of the data to download from the file, in bytes.</param>
        /// <param name="accessCondition">An <see cref="AccessCondition"/> object that represents the access conditions for the file. If <c>null</c>, no condition is used.</param>
        /// <param name="options">A <see cref="FileRequestOptions"/> object that specifies additional options for the request.</param>
        /// <param name="operationContext">An <see cref="OperationContext"/> object that represents the context for the current operation.</param>
        /// <param name="progressHandler"> A <see cref="System.IProgress{StorageProgress}"/> object to handle <see cref="StorageProgress"/> messages.</param>
        /// <param name="cancellationToken">A <see cref="CancellationToken"/> to observe while waiting for a task to complete.</param>
        /// <returns>A <see cref="Task"/> that represents an asynchronous action.</returns>
        [DoesServiceRequest]
        public virtual async Task DownloadRangeToStreamAsync(Stream target, long? offset, long? length, AccessCondition accessCondition, FileRequestOptions options, OperationContext operationContext, IProgress<StorageProgress> progressHandler, CancellationToken cancellationToken)
#else
        /// <summary>
        /// Downloads the contents of a file to a stream.
        /// </summary>
        /// <param name="target">The target stream.</param>
        /// <param name="offset">The offset at which to begin downloading the file, in bytes.</param>
        /// <param name="length">The length of the data to download from the file, in bytes.</param>
        /// <param name="accessCondition">An <see cref="AccessCondition"/> object that represents the access conditions for the file. If <c>null</c>, no condition is used.</param>
        /// <param name="options">A <see cref="FileRequestOptions"/> object that specifies additional options for the request.</param>
        /// <param name="operationContext">An <see cref="OperationContext"/> object that represents the context for the current operation.</param>
        /// <param name="cancellationToken">A <see cref="CancellationToken"/> to observe while waiting for a task to complete.</param>
        /// <returns>A <see cref="Task"/> that represents an asynchronous action.</returns>
        [DoesServiceRequest]
        public virtual async Task DownloadRangeToStreamAsync(Stream target, long? offset, long? length, AccessCondition accessCondition, FileRequestOptions options, OperationContext operationContext, CancellationToken cancellationToken)
#endif
        {
            CommonUtility.AssertNotNull("target", target);

            FileRequestOptions modifiedOptions = FileRequestOptions.ApplyDefaults(options, this.ServiceClient);

            // We should always call AsStreamForWrite with bufferSize=0 to prevent buffering. Our
            // stream copier only writes 64K buffers at a time anyway, so no buffering is needed.
            await Executor.ExecuteAsyncNullReturn(
#if NETCORE
                this.GetFileImpl(new AggregatingProgressIncrementer(progressHandler).CreateProgressIncrementingStream(target), offset, length, accessCondition, modifiedOptions),
#else
                this.GetFileImpl(target, offset, length, accessCondition, modifiedOptions),
#endif
                modifiedOptions.RetryPolicy,
                operationContext,
                cancellationToken);
        }

        /// <summary>
        /// Downloads the contents of a file to a byte array.
        /// </summary>
        /// <param name="target">The target byte array.</param>
        /// <param name="index">The starting offset in the byte array.</param>
        /// <param name="fileOffset">The starting offset of the data range, in bytes.</param>
        /// <param name="length">The length of the data range, in bytes.</param>
        /// <returns>The total number of bytes read into the buffer.</returns>
        [DoesServiceRequest]
        public virtual Task<int> DownloadRangeToByteArrayAsync(byte[] target, int index, long? fileOffset, long? length)
        {
            return this.DownloadRangeToByteArrayAsync(target, index, fileOffset, length, null /* accessCondition */, null /* options */, null /* operationContext */);
        }

        /// <summary>
        /// Downloads the contents of a file to a byte array.
        /// </summary>
        /// <param name="target">The target byte array.</param>
        /// <param name="index">The starting offset in the byte array.</param>
        /// <param name="fileOffset">The starting offset of the data range, in bytes.</param>
        /// <param name="length">The length of the data range, in bytes.</param>
        /// <param name="accessCondition">An <see cref="AccessCondition"/> object that represents the access conditions for the file.</param>
        /// <param name="options">A <see cref="FileRequestOptions"/> object that specifies additional options for the request.</param>
        /// <param name="operationContext">An <see cref="OperationContext"/> object that represents the context for the current operation.</param>
        /// <returns>The total number of bytes read into the buffer.</returns>
        [DoesServiceRequest]
        public virtual Task<int> DownloadRangeToByteArrayAsync(byte[] target, int index, long? fileOffset, long? length, AccessCondition accessCondition, FileRequestOptions options, OperationContext operationContext)
        {
            return this.DownloadRangeToByteArrayAsync(target, index, fileOffset, length, accessCondition, options, operationContext, CancellationToken.None);
        }

#if NETCORE
        /// <summary>
        /// Downloads the contents of a file to a byte array.
        /// </summary>
        /// <param name="target">The target byte array.</param>
        /// <param name="index">The starting offset in the byte array.</param>
        /// <param name="fileOffset">The starting offset of the data range, in bytes.</param>
        /// <param name="length">The length of the data range, in bytes.</param>
        /// <param name="accessCondition">An <see cref="AccessCondition"/> object that represents the access conditions for the file.</param>
        /// <param name="options">A <see cref="FileRequestOptions"/> object that specifies additional options for the request.</param>
        /// <param name="operationContext">An <see cref="OperationContext"/> object that represents the context for the current operation.</param>
        /// <param name="cancellationToken">A <see cref="CancellationToken"/> to observe while waiting for a task to complete.</param>
        /// <returns>The total number of bytes read into the buffer.</returns>
        [DoesServiceRequest]
        public virtual Task<int> DownloadRangeToByteArrayAsync(byte[] target, int index, long? fileOffset, long? length, AccessCondition accessCondition, FileRequestOptions options, OperationContext operationContext, CancellationToken cancellationToken)
        {
            return this.DownloadRangeToByteArrayAsync(target, index, fileOffset, length, accessCondition, options, operationContext, default(IProgress<StorageProgress>), cancellationToken);
        }
#endif

#if NETCORE
        /// <summary>
        /// Downloads the contents of a file to a byte array.
        /// </summary>
        /// <param name="target">The target byte array.</param>
        /// <param name="index">The starting offset in the byte array.</param>
        /// <param name="fileOffset">The starting offset of the data range, in bytes.</param>
        /// <param name="length">The length of the data range, in bytes.</param>
        /// <param name="accessCondition">An <see cref="AccessCondition"/> object that represents the access conditions for the file.</param>
        /// <param name="options">A <see cref="FileRequestOptions"/> object that specifies additional options for the request.</param>
        /// <param name="operationContext">An <see cref="OperationContext"/> object that represents the context for the current operation.</param>
        /// <param name="progressHandler"> A <see cref="System.IProgress{StorageProgress}"/> object to handle <see cref="StorageProgress"/> messages.</param>
        /// <param name="cancellationToken">A <see cref="CancellationToken"/> to observe while waiting for a task to complete.</param>
        /// <returns>The total number of bytes read into the buffer.</returns>
        [DoesServiceRequest]
        public virtual async Task<int> DownloadRangeToByteArrayAsync(byte[] target, int index, long? fileOffset, long? length, AccessCondition accessCondition, FileRequestOptions options, OperationContext operationContext, IProgress<StorageProgress> progressHandler, CancellationToken cancellationToken)
#else
        /// <summary>
        /// Downloads the contents of a file to a byte array.
        /// </summary>
        /// <param name="target">The target byte array.</param>
        /// <param name="index">The starting offset in the byte array.</param>
        /// <param name="fileOffset">The starting offset of the data range, in bytes.</param>
        /// <param name="length">The length of the data range, in bytes.</param>
        /// <param name="accessCondition">An <see cref="AccessCondition"/> object that represents the access conditions for the file.</param>
        /// <param name="options">A <see cref="FileRequestOptions"/> object that specifies additional options for the request.</param>
        /// <param name="operationContext">An <see cref="OperationContext"/> object that represents the context for the current operation.</param>
        /// <param name="cancellationToken">A <see cref="CancellationToken"/> to observe while waiting for a task to complete.</param>
        /// <returns>The total number of bytes read into the buffer.</returns>
        [DoesServiceRequest]
        public virtual async Task<int> DownloadRangeToByteArrayAsync(byte[] target, int index, long? fileOffset, long? length, AccessCondition accessCondition, FileRequestOptions options, OperationContext operationContext, CancellationToken cancellationToken)
#endif
        {
            using (SyncMemoryStream stream = new SyncMemoryStream(target, index))
            {
#if NETCORE
                await this.DownloadRangeToStreamAsync(stream, fileOffset, length, accessCondition, options, operationContext, progressHandler, cancellationToken).ConfigureAwait(false);
#else
                await this.DownloadRangeToStreamAsync(stream, fileOffset, length, accessCondition, options, operationContext, cancellationToken).ConfigureAwait(false);
#endif
                return (int)stream.Position;
            }
        }

        /// <summary>
        /// Creates a file. If the file already exists, it will be overwritten.
        /// </summary>
        /// <param name="size">The maximum size of the file, in bytes.</param>
        [DoesServiceRequest]
        public virtual Task CreateAsync(long size)
        {
            return this.CreateAsync(size, null /* accessCondition */, null /* options */, null /* operationContext */);
        }

        /// <summary>
        /// Creates a file. If the file already exists, it will be overwritten.
        /// </summary>
        /// <param name="size">The maximum size of the file, in bytes.</param>
        /// <param name="accessCondition">An object that represents the access conditions for the file. If null, no condition is used.</param>
        /// <param name="options">An object that specifies additional options for the request.</param>
        /// <param name="operationContext">An object that represents the context for the current operation.</param>
        [DoesServiceRequest]
        public virtual Task CreateAsync(long size, AccessCondition accessCondition, FileRequestOptions options, OperationContext operationContext)
        {
            return this.CreateAsync(size, accessCondition, options, operationContext, CancellationToken.None);
        }

        /// <summary>
        /// Creates a file. If the file already exists, it will be overwritten.
        /// </summary>
        /// <param name="size">The maximum size of the file, in bytes.</param>
        /// <param name="accessCondition">An object that represents the access conditions for the file. If null, no condition is used.</param>
        /// <param name="options">An object that specifies additional options for the request.</param>
        /// <param name="operationContext">An object that represents the context for the current operation.</param>
        /// <param name="cancellationToken">A <see cref="CancellationToken"/> to observe while waiting for a task to complete.</param>
        [DoesServiceRequest]
        public virtual Task CreateAsync(long size, AccessCondition accessCondition, FileRequestOptions options, OperationContext operationContext, CancellationToken cancellationToken)
        {
            this.Share.AssertNoSnapshot();
            FileRequestOptions modifiedOptions = FileRequestOptions.ApplyDefaults(options, this.ServiceClient);
            return Executor.ExecuteAsyncNullReturn(
                this.CreateImpl(size, accessCondition, modifiedOptions),
                modifiedOptions.RetryPolicy,
                operationContext,
                cancellationToken);
        }

        /// <summary>
        /// Checks existence of the file.
        /// </summary>
        /// <returns><c>true</c> if the file exists.</returns>
        [DoesServiceRequest]
        public virtual Task<bool> ExistsAsync()
        {
            return this.ExistsAsync(null /* options */, null /* operationContext */);
        }

        /// <summary>
        /// Checks existence of the file.
        /// </summary>
        /// <param name="options">An object that specifies additional options for the request.</param>
        /// <param name="operationContext">An <see cref="OperationContext"/> object that represents the context for the current operation.</param>
        /// <returns><c>true</c> if the file exists.</returns>
        [DoesServiceRequest]
        public virtual Task<bool> ExistsAsync(FileRequestOptions options, OperationContext operationContext)
        {
            return this.ExistsAsync(options, operationContext, CancellationToken.None);
        }

        /// <summary>
        /// Checks existence of the file.
        /// </summary>
        /// <param name="options">An object that specifies additional options for the request.</param>
        /// <param name="operationContext">An <see cref="OperationContext"/> object that represents the context for the current operation.</param>
        /// <param name="cancellationToken">A <see cref="CancellationToken"/> to observe while waiting for a task to complete.</param>
        /// <returns><c>true</c> if the file exists.</returns>
        [DoesServiceRequest]
        public virtual Task<bool> ExistsAsync(FileRequestOptions options, OperationContext operationContext, CancellationToken cancellationToken)
        {
            FileRequestOptions modifiedOptions = FileRequestOptions.ApplyDefaults(options, this.ServiceClient);
            return Executor.ExecuteAsync(
                this.ExistsImpl(modifiedOptions),
                modifiedOptions.RetryPolicy,
                operationContext,
                cancellationToken);
        }

        /// <summary>
        /// Populates a file's properties and metadata.
        /// </summary>
        [DoesServiceRequest]
        public virtual Task FetchAttributesAsync()
        {
            return this.FetchAttributesAsync(null /* accessCondition */, null /* options */, null /* operationContext */);
        }

        /// <summary>
        /// Populates a file's properties and metadata.
        /// </summary>
        /// <param name="accessCondition">An object that represents the access conditions for the file. If null, no condition is used.</param>
        /// <param name="options">An object that specifies additional options for the request.</param>
        /// <param name="operationContext">An object that represents the context for the current operation.</param>
        [DoesServiceRequest]
        public virtual Task FetchAttributesAsync(AccessCondition accessCondition, FileRequestOptions options, OperationContext operationContext)
        {
            return this.FetchAttributesAsync(accessCondition, options, operationContext, CancellationToken.None);
        }

        /// <summary>
        /// Populates a file's properties and metadata.
        /// </summary>
        /// <param name="accessCondition">An object that represents the access conditions for the file. If null, no condition is used.</param>
        /// <param name="options">An object that specifies additional options for the request.</param>
        /// <param name="operationContext">An object that represents the context for the current operation.</param>
        /// <param name="cancellationToken">A <see cref="CancellationToken"/> to observe while waiting for a task to complete.</param>
        [DoesServiceRequest]
        public virtual Task FetchAttributesAsync(AccessCondition accessCondition, FileRequestOptions options, OperationContext operationContext, CancellationToken cancellationToken)
        {
            FileRequestOptions modifiedOptions = FileRequestOptions.ApplyDefaults(options, this.ServiceClient);
            return Executor.ExecuteAsyncNullReturn(
                this.FetchAttributesImpl(accessCondition, modifiedOptions),
                modifiedOptions.RetryPolicy,
                operationContext,
                cancellationToken);
        }

        /// <summary>
        /// Deletes the file.
        /// </summary>
        [DoesServiceRequest]
        public virtual Task DeleteAsync()
        {
            this.AssertNoSnapshot();
            return this.DeleteAsync(null /* accessCondition */, null /* options */, null /* operationContext */);
        }

        /// <summary>
        /// Deletes the file.
        /// </summary>
        /// <param name="accessCondition">An object that represents the access conditions for the file. If null, no condition is used.</param>
        /// <param name="options">An object that specifies additional options for the request.</param>
        /// <param name="operationContext">An object that represents the context for the current operation.</param>
        [DoesServiceRequest]
        public virtual Task DeleteAsync(AccessCondition accessCondition, FileRequestOptions options, OperationContext operationContext)
        {
            return this.DeleteAsync(accessCondition, options, operationContext, CancellationToken.None);
        }

        /// <summary>
        /// Deletes the file.
        /// </summary>
        /// <param name="accessCondition">An object that represents the access conditions for the file. If null, no condition is used.</param>
        /// <param name="options">An object that specifies additional options for the request.</param>
        /// <param name="operationContext">An object that represents the context for the current operation.</param>
        /// <param name="cancellationToken">A <see cref="CancellationToken"/> to observe while waiting for a task to complete.</param>
        [DoesServiceRequest]
        public virtual Task DeleteAsync(AccessCondition accessCondition, FileRequestOptions options, OperationContext operationContext, CancellationToken cancellationToken)
        {
            FileRequestOptions modifiedOptions = FileRequestOptions.ApplyDefaults(options, this.ServiceClient);
            return Executor.ExecuteAsyncNullReturn(
                this.DeleteFileImpl(accessCondition, modifiedOptions),
                modifiedOptions.RetryPolicy,
                operationContext,
                cancellationToken);
        }

        /// <summary>
        /// Deletes the file if it already exists.
        /// </summary>
        /// <returns><c>true</c> if the file already existed and was deleted; otherwise, <c>false</c>.</returns>
        [DoesServiceRequest]
        public virtual Task<bool> DeleteIfExistsAsync()
        {
            return this.DeleteIfExistsAsync(null /* accessCondition */, null /* options */, null /* operationContext */);
        }

        /// <summary>
        /// Deletes the file if it already exists.
        /// </summary>
        /// <param name="accessCondition">An object that represents the access conditions for the file. If null, no condition is used.</param>
        /// <param name="options">An object that specifies additional options for the request.</param>
        /// <param name="operationContext">An <see cref="OperationContext"/> object that represents the context for the current operation.</param>
        /// <returns><c>true</c> if the file already existed and was deleted; otherwise, <c>false</c>.</returns>
        [DoesServiceRequest]
        public virtual Task<bool> DeleteIfExistsAsync(AccessCondition accessCondition, FileRequestOptions options, OperationContext operationContext)
        {
            return this.DeleteIfExistsAsync(accessCondition, options, operationContext, CancellationToken.None);
        }

        /// <summary>
        /// Deletes the file if it already exists.
        /// </summary>
        /// <param name="accessCondition">An object that represents the access conditions for the file. If null, no condition is used.</param>
        /// <param name="options">An object that specifies additional options for the request.</param>
        /// <param name="operationContext">An <see cref="OperationContext"/> object that represents the context for the current operation.</param>
        /// <param name="cancellationToken">A <see cref="CancellationToken"/> to observe while waiting for a task to complete.</param>
        /// <returns><c>true</c> if the file already existed and was deleted; otherwise, <c>false</c>.</returns>
        [DoesServiceRequest]
        public virtual async Task<bool> DeleteIfExistsAsync(AccessCondition accessCondition, FileRequestOptions options, OperationContext operationContext, CancellationToken cancellationToken)
        {
            FileRequestOptions modifiedOptions = FileRequestOptions.ApplyDefaults(options, this.ServiceClient);
            operationContext = operationContext ?? new OperationContext();

            try
            {
                await this.DeleteAsync(accessCondition, modifiedOptions, operationContext, cancellationToken).ConfigureAwait(false);
                return true;
            }
            catch (Exception)
            {
                if (operationContext.LastResult.HttpStatusCode == (int)HttpStatusCode.NotFound)
                {
                    StorageExtendedErrorInformation extendedInfo = operationContext.LastResult.ExtendedErrorInformation;
                    if ((extendedInfo == null) ||
#pragma warning disable 618
                        (extendedInfo.ErrorCode == StorageErrorCodeStrings.ResourceNotFound))
#pragma warning restore 618
                    {
                        return false;
                    }
                    else
                    {
                        throw;
                    }
                }
                else
                {
                    throw;
                }
            }
        }

        /// Gets a collection of valid ranges and their starting and ending bytes.
        /// </summary>
        /// <returns>An enumerable collection of ranges.</returns>
        [DoesServiceRequest]
        public virtual Task<IEnumerable<FileRange>> ListRangesAsync()
        {
            return this.ListRangesAsync(null /* offset */, null /* length */, null /* accessCondition */, null /* options */, null /* operationContext */);
        }

        /// <summary>
        /// Gets a collection of valid ranges and their starting and ending bytes.
        /// </summary>
        /// <param name="offset">The starting offset of the data range over which to list file ranges, in bytes.</param>
        /// <param name="length">The length of the data range over which to list file ranges, in bytes.</param>
        /// <param name="accessCondition">An object that represents the access conditions for the file. If null, no condition is used.</param>
        /// <param name="options">An object that specifies additional options for the request.</param>
        /// <param name="operationContext">An <see cref="OperationContext"/> object that represents the context for the current operation.</param>
        /// <returns>An enumerable collection of ranges.</returns>
        [DoesServiceRequest]
        public virtual Task<IEnumerable<FileRange>> ListRangesAsync(long? offset, long? length, AccessCondition accessCondition, FileRequestOptions options, OperationContext operationContext)
        {
            return this.ListRangesAsync(offset, length, accessCondition, options, operationContext, CancellationToken.None);
        }


        /// <summary>
        /// Gets a collection of valid ranges and their starting and ending bytes.
        /// </summary>
        /// <param name="offset">The starting offset of the data range over which to list file ranges, in bytes.</param>
        /// <param name="length">The length of the data range over which to list file ranges, in bytes.</param>
        /// <param name="accessCondition">An object that represents the access conditions for the file. If null, no condition is used.</param>
        /// <param name="options">An object that specifies additional options for the request.</param>
        /// <param name="operationContext">An <see cref="OperationContext"/> object that represents the context for the current operation.</param>
        /// <param name="cancellationToken">A <see cref="CancellationToken"/> to observe while waiting for a task to complete.</param>
        /// <returns>An enumerable collection of ranges.</returns>
        [DoesServiceRequest]
        public virtual Task<IEnumerable<FileRange>> ListRangesAsync(long? offset, long? length, AccessCondition accessCondition, FileRequestOptions options, OperationContext operationContext, CancellationToken cancellationToken)
        {
            FileRequestOptions modifiedOptions = FileRequestOptions.ApplyDefaults(options, this.ServiceClient);
            return Executor.ExecuteAsync(
                this.ListRangesImpl(offset, length, accessCondition, modifiedOptions),
                modifiedOptions.RetryPolicy,
                operationContext,
                cancellationToken);
        }

        /// <summary>
        /// Updates the file's properties.
        /// </summary>
        [DoesServiceRequest]
        public virtual Task SetPropertiesAsync()
        {
            return this.SetPropertiesAsync(null /* accessCondition */, null /* options */, null /* operationContext */);
        }

        /// <summary>
        /// Updates the file's properties.
        /// </summary>
        /// <param name="accessCondition">An object that represents the access conditions for the file. If null, no condition is used.</param>
        /// <param name="options">An object that specifies additional options for the request.</param>
        /// <param name="operationContext">An object that represents the context for the current operation.</param>
        [DoesServiceRequest]
        public virtual Task SetPropertiesAsync(AccessCondition accessCondition, FileRequestOptions options, OperationContext operationContext)
        {
            return this.SetPropertiesAsync(accessCondition, options, operationContext, CancellationToken.None);
        }

        /// <summary>
        /// Updates the file's properties.
        /// </summary>
        /// <param name="accessCondition">An object that represents the access conditions for the file. If null, no condition is used.</param>
        /// <param name="options">An object that specifies additional options for the request.</param>
        /// <param name="operationContext">An object that represents the context for the current operation.</param>
        /// <param name="cancellationToken">A <see cref="CancellationToken"/> to observe while waiting for a task to complete.</param>
        [DoesServiceRequest]
        public virtual Task SetPropertiesAsync(AccessCondition accessCondition, FileRequestOptions options, OperationContext operationContext, CancellationToken cancellationToken)
        {
            FileRequestOptions modifiedOptions = FileRequestOptions.ApplyDefaults(options, this.ServiceClient);
            return Executor.ExecuteAsyncNullReturn(
                this.SetPropertiesImpl(accessCondition, modifiedOptions),
                modifiedOptions.RetryPolicy,
                operationContext,
                cancellationToken);
        }

        /// <summary>
        /// Resizes a file.
        /// </summary>
        /// <param name="size">The maximum size of the file, in bytes.</param>
        [DoesServiceRequest]
        public virtual Task ResizeAsync(long size)
        {
            return this.ResizeAsync(size, null /* accessCondition */, null /* options */, null /* operationContext */);
        }

        /// <summary>
        /// Resizes a file.
        /// </summary>
        /// <param name="size">The maximum size of the file, in bytes.</param>
        /// <param name="accessCondition">An object that represents the access conditions for the file. If null, no condition is used.</param>
        /// <param name="options">An object that specifies additional options for the request.</param>
        /// <param name="operationContext">An object that represents the context for the current operation.</param>
        [DoesServiceRequest]
        public virtual Task ResizeAsync(long size, AccessCondition accessCondition, FileRequestOptions options, OperationContext operationContext)
        {
            return this.ResizeAsync(size, accessCondition, options, operationContext, CancellationToken.None);
        }

        /// <summary>
        /// Resizes a file.
        /// </summary>
        /// <param name="size">The maximum size of the file, in bytes.</param>
        /// <param name="accessCondition">An object that represents the access conditions for the file. If null, no condition is used.</param>
        /// <param name="options">An object that specifies additional options for the request.</param>
        /// <param name="operationContext">An object that represents the context for the current operation.</param>
        /// <param name="cancellationToken">A <see cref="CancellationToken"/> to observe while waiting for a task to complete.</param>
        [DoesServiceRequest]
        public virtual Task ResizeAsync(long size, AccessCondition accessCondition, FileRequestOptions options, OperationContext operationContext, CancellationToken cancellationToken)
        {
            FileRequestOptions modifiedOptions = FileRequestOptions.ApplyDefaults(options, this.ServiceClient);
            return Executor.ExecuteAsyncNullReturn(
                this.ResizeImpl(size, accessCondition, modifiedOptions),
                modifiedOptions.RetryPolicy,
                operationContext,
                cancellationToken);
        }

        /// <summary>
        /// Updates the file's metadata.
        /// </summary>
        [DoesServiceRequest]
        public virtual Task SetMetadataAsync()
        {
            return this.SetMetadataAsync(null /* accessCondition */, null /* options */, null /* operationContext */);
        }

        /// <summary>
        /// Updates the file's metadata.
        /// </summary>
        /// <param name="accessCondition">An object that represents the access conditions for the file. If null, no condition is used.</param>
        /// <param name="options">An object that specifies additional options for the request.</param>
        /// <param name="operationContext">An object that represents the context for the current operation.</param>
        [DoesServiceRequest]
        public virtual Task SetMetadataAsync(AccessCondition accessCondition, FileRequestOptions options, OperationContext operationContext)
        {
            return this.SetMetadataAsync(accessCondition, options, operationContext, CancellationToken.None);
        }

        /// <summary>
        /// Updates the file's metadata.
        /// </summary>
        /// <param name="accessCondition">An object that represents the access conditions for the file. If null, no condition is used.</param>
        /// <param name="options">An object that specifies additional options for the request.</param>
        /// <param name="operationContext">An object that represents the context for the current operation.</param>
        /// <param name="cancellationToken">A <see cref="CancellationToken"/> to observe while waiting for a task to complete.</param>
        [DoesServiceRequest]
        public virtual Task SetMetadataAsync(AccessCondition accessCondition, FileRequestOptions options, OperationContext operationContext, CancellationToken cancellationToken)
        {
            this.Share.AssertNoSnapshot();
            FileRequestOptions modifiedOptions = FileRequestOptions.ApplyDefaults(options, this.ServiceClient);
            return Executor.ExecuteAsyncNullReturn(
                this.SetMetadataImpl(accessCondition, modifiedOptions),
                modifiedOptions.RetryPolicy,
                operationContext,
                cancellationToken);
        }

        /// <summary>
        /// Writes range to a file.
        /// </summary>
        /// <param name="rangeData">A stream providing the range data.</param>
        /// <param name="startOffset">The offset at which to begin writing, in bytes.</param>
        /// <param name="contentMD5">An optional hash value that will be used to set the <see cref="FileProperties.ContentMD5"/> property
        /// on the file. May be <c>null</c> or an empty string.</param>
        /// <returns>A <see cref="Task"/> that represents an asynchronous action.</returns>
        [DoesServiceRequest]
        public virtual Task WriteRangeAsync(Stream rangeData, long startOffset, string contentMD5)
        {
            return this.WriteRangeAsync(rangeData, startOffset, contentMD5, null /* accessCondition */, null /* options */, null /* operationContext */);
        }

        /// <summary>
        /// Writes range to a file.
        /// </summary>
        /// <param name="rangeData">A stream providing the range data.</param>
        /// <param name="startOffset">The offset at which to begin writing, in bytes.</param>
        /// <param name="contentMD5">An optional hash value that will be used to set the <see cref="FileProperties.ContentMD5"/> property
        /// on the file. May be <c>null</c> or an empty string.</param>
        /// <param name="accessCondition">An <see cref="AccessCondition"/> object that represents the access conditions for the file. If null, no condition is used.</param>
        /// <param name="options">A <see cref="FileRequestOptions"/> object that specifies additional options for the request.</param>
        /// <param name="operationContext">An object that represents the context for the current operation.</param>
        /// <returns>A <see cref="Task"/> that represents an asynchronous action.</returns>
        [DoesServiceRequest]
        public virtual Task WriteRangeAsync(Stream rangeData, long startOffset, string contentMD5, AccessCondition accessCondition, FileRequestOptions options, OperationContext operationContext)
        {
            return this.WriteRangeAsync(rangeData, startOffset, contentMD5, accessCondition, options, operationContext, CancellationToken.None);
        }

#if NETCORE
        /// <summary>
        /// Writes range to a file.
        /// </summary>
        /// <param name="rangeData">A stream providing the range data.</param>
        /// <param name="startOffset">The offset at which to begin writing, in bytes.</param>
        /// <param name="contentMD5">An optional hash value that will be used to set the <see cref="FileProperties.ContentMD5"/> property
        /// on the file. May be <code>null</code> or an empty string.</param>
        /// <param name="accessCondition">An <see cref="AccessCondition"/> object that represents the access conditions for the file. If null, no condition is used.</param>
        /// <param name="options">A <see cref="FileRequestOptions"/> object that specifies additional options for the request.</param>
        /// <param name="operationContext">An object that represents the context for the current operation.</param>
        /// <param name="cancellationToken">A <see cref="CancellationToken"/> to observe while waiting for a task to complete.</param>
        /// <returns>A <see cref="Task"/> that represents an asynchronous action.</returns>
        public virtual Task WriteRangeAsync(Stream rangeData, long startOffset, string contentMD5, AccessCondition accessCondition, FileRequestOptions options, OperationContext operationContext, CancellationToken cancellationToken)
        {
            return this.WriteRangeAsync(rangeData, startOffset, contentMD5, accessCondition, options, operationContext, default(IProgress<StorageProgress>), cancellationToken);
        }
#endif

#if NETCORE
        /// <summary>
        /// Writes range to a file.
        /// </summary>
        /// <param name="rangeData">A stream providing the range data.</param>
        /// <param name="startOffset">The offset at which to begin writing, in bytes.</param>
        /// <param name="contentMD5">An optional hash value that will be used to set the <see cref="FileProperties.ContentMD5"/> property
        /// on the file. May be <c>null</c> or an empty string.</param>
        /// <param name="accessCondition">An <see cref="AccessCondition"/> object that represents the access conditions for the file. If null, no condition is used.</param>
        /// <param name="options">A <see cref="FileRequestOptions"/> object that specifies additional options for the request.</param>
        /// <param name="operationContext">An object that represents the context for the current operation.</param>
        /// <param name="progressHandler"> A <see cref="System.IProgress{StorageProgress}"/> object to handle <see cref="StorageProgress"/> messages.</param>
        /// <param name="cancellationToken">A <see cref="CancellationToken"/> to observe while waiting for a task to complete.</param>
        /// <returns>A <see cref="Task"/> that represents an asynchronous action.</returns>
        public virtual async Task WriteRangeAsync(Stream rangeData, long startOffset, string contentMD5, AccessCondition accessCondition, FileRequestOptions options, OperationContext operationContext, IProgress<StorageProgress> progressHandler, CancellationToken cancellationToken)
#else
        /// <summary>
        /// Writes range to a file.
        /// </summary>
        /// <param name="rangeData">A stream providing the range data.</param>
        /// <param name="startOffset">The offset at which to begin writing, in bytes.</param>
        /// <param name="contentMD5">An optional hash value that will be used to set the <see cref="FileProperties.ContentMD5"/> property
        /// on the file. May be <code>null</code> or an empty string.</param>
        /// <param name="accessCondition">An <see cref="AccessCondition"/> object that represents the access conditions for the file. If null, no condition is used.</param>
        /// <param name="options">A <see cref="FileRequestOptions"/> object that specifies additional options for the request.</param>
        /// <param name="operationContext">An object that represents the context for the current operation.</param>
        /// <param name="cancellationToken">A <see cref="CancellationToken"/> to observe while waiting for a task to complete.</param>
        /// <returns>A <see cref="Task"/> that represents an asynchronous action.</returns>
        public virtual async Task WriteRangeAsync(Stream rangeData, long startOffset, string contentMD5, AccessCondition accessCondition, FileRequestOptions options, OperationContext operationContext, CancellationToken cancellationToken)
#endif
        {
            CommonUtility.AssertNotNull("rangeData", rangeData);

            this.AssertNoSnapshot();
            FileRequestOptions modifiedOptions = FileRequestOptions.ApplyDefaults(options, this.ServiceClient);
            bool requiresContentMD5 = (contentMD5 == null) && modifiedOptions.UseTransactionalMD5.Value;
            operationContext = operationContext ?? new OperationContext();
            ExecutionState<NullType> tempExecutionState = CommonUtility.CreateTemporaryExecutionState(modifiedOptions);

            DateTime streamCopyStartTime = DateTime.Now;

            Stream rangeDataAsStream = rangeData;
            Stream seekableStream = rangeDataAsStream;
            bool seekableStreamCreated = false;

            try
            {
                if (!rangeDataAsStream.CanSeek || requiresContentMD5)
                {
                    Stream writeToStream;
                    if (rangeDataAsStream.CanSeek)
                    {
                        writeToStream = Stream.Null;
                    }
                    else
                    {
                        seekableStream = new MultiBufferMemoryStream(this.ServiceClient.BufferManager);
                        seekableStreamCreated = true;
                        writeToStream = seekableStream;
                    }

<<<<<<< HEAD
                    StreamDescriptor streamCopyState = new StreamDescriptor();
                    long startPosition = seekableStream.Position;
                    await rangeDataAsStream.WriteToAsync(writeToStream, null /* copyLength */, Constants.MaxBlockSize, requiresContentMD5, tempExecutionState, streamCopyState, cancellationToken).ConfigureAwait(false);
                    seekableStream.Position = startPosition;
=======
                        StreamDescriptor streamCopyState = new StreamDescriptor();
                        long startPosition = seekableStream.Position;
                        await rangeDataAsStream.WriteToAsync(writeToStream, this.ServiceClient.BufferManager, null /* copyLength */, Constants.MaxBlockSize, requiresContentMD5, tempExecutionState, streamCopyState, cancellationToken);
                        seekableStream.Position = startPosition;
>>>>>>> ba83ca2c

                    if (requiresContentMD5)
                    {
                        contentMD5 = streamCopyState.Md5;
                    }
                    if (modifiedOptions.MaximumExecutionTime.HasValue)
                    {
                        modifiedOptions.MaximumExecutionTime -= DateTime.Now.Subtract(streamCopyStartTime);
                    }
                }
                await Executor.ExecuteAsyncNullReturn(
#if NETCORE
                    this.PutRangeImpl(new AggregatingProgressIncrementer(progressHandler).CreateProgressIncrementingStream(seekableStream), startOffset, contentMD5, accessCondition, modifiedOptions),
#else
                    this.PutRangeImpl(seekableStream, startOffset, contentMD5, accessCondition, modifiedOptions),
#endif
                    modifiedOptions.RetryPolicy,
                    operationContext,
                    cancellationToken);
            }
            finally
            {
                if (seekableStreamCreated)
                {
                    seekableStream.Dispose();
                }
            }
        }

        /// <summary>
        /// Clears ranges from a file.
        /// </summary>
        /// <param name="startOffset">The offset at which to begin clearing file ranges, in bytes.</param>
        /// <param name="length">The length of the data range to be cleared, in bytes.</param>
        [DoesServiceRequest]
        public virtual Task ClearRangeAsync(long startOffset, long length)
        {
            return this.ClearRangeAsync(startOffset, length, null /* accessCondition */, null /* options */, null /* operationContext */);
        }

        /// <summary>
        /// Clears ranges from a file.
        /// </summary>
        /// <param name="startOffset">The offset at which to begin clearing file ranges, in bytes.</param>
        /// <param name="length">The length of the data range to be cleared, in bytes.</param>
        /// <param name="accessCondition">An object that represents the access conditions for the file. If null, no condition is used.</param>
        /// <param name="options">An object that specifies additional options for the request.</param>
        /// <param name="operationContext">An object that represents the context for the current operation.</param>
        [DoesServiceRequest]
        public virtual Task ClearRangeAsync(long startOffset, long length, AccessCondition accessCondition, FileRequestOptions options, OperationContext operationContext)
        {
            return this.ClearRangeAsync(startOffset, length, accessCondition, options, operationContext, CancellationToken.None);
        }

        /// <summary>
        /// Clears ranges from a file.
        /// </summary>
        /// <param name="startOffset">The offset at which to begin clearing file ranges, in bytes.</param>
        /// <param name="length">The length of the data range to be cleared, in bytes.</param>
        /// <param name="accessCondition">An object that represents the access conditions for the file. If null, no condition is used.</param>
        /// <param name="options">An object that specifies additional options for the request.</param>
        /// <param name="operationContext">An object that represents the context for the current operation.</param>
        /// <param name="cancellationToken">A <see cref="CancellationToken"/> to observe while waiting for a task to complete.</param>
        [DoesServiceRequest]
        public virtual Task ClearRangeAsync(long startOffset, long length, AccessCondition accessCondition, FileRequestOptions options, OperationContext operationContext, CancellationToken cancellationToken)
        {
            this.Share.AssertNoSnapshot();
            FileRequestOptions modifiedOptions = FileRequestOptions.ApplyDefaults(options, this.ServiceClient);
            return Executor.ExecuteAsyncNullReturn(
                this.ClearRangeImpl(startOffset, length, accessCondition, modifiedOptions),
                modifiedOptions.RetryPolicy,
                operationContext,
                cancellationToken);
        }

        /// <summary>
        /// Begins an operation to start copying an existing blob or Azure file's contents, properties, and metadata to a new Azure file.
        /// </summary>
        /// <param name="source">The URI of a source object.</param>
        /// <returns>The copy ID associated with the copy operation.</returns>
        /// <remarks>
        /// This method fetches the file's ETag, last modified time, and part of the copy state.
        /// The copy ID and copy status fields are fetched, and the rest of the copy state is cleared.
        /// </remarks>
        [DoesServiceRequest]
        public virtual Task<string> StartCopyAsync(Uri source)
        {
            return this.StartCopyAsync(source, null /* sourceAccessCondition */, null /* destAccessCondition */, null /* options */, null /* operationContext */);
        }

        /// <summary>
        /// Begins an operation to start copying an existing blob's contents, properties, and metadata to a new Azure file.
        /// </summary>
        /// <param name="source">The source blob.</param>
        /// <returns>The copy ID associated with the copy operation.</returns>
        /// <remarks>
        /// This method fetches the file's ETag, last modified time, and part of the copy state.
        /// The copy ID and copy status fields are fetched, and the rest of the copy state is cleared.
        /// </remarks>
        [DoesServiceRequest]
        public virtual Task<string> StartCopyAsync(CloudBlob source)
        {
            return this.StartCopyAsync(CloudBlob.SourceBlobToUri(source));
        }

        /// <summary>
        /// Begins an operation to start copying an existing Azure file's contents, properties, and metadata to a new Azure file.
        /// </summary>
        /// <param name="source">The source file.</param>
        /// <returns>The copy ID associated with the copy operation.</returns>
        /// <remarks>
        /// This method fetches the file's ETag, last modified time, and part of the copy state.
        /// The copy ID and copy status fields are fetched, and the rest of the copy state is cleared.
        /// </remarks>
        [DoesServiceRequest]
        public virtual Task<string> StartCopyAsync(CloudFile source)
        {
            return this.StartCopyAsync(CloudFile.SourceFileToUri(source));
        }

        /// <summary>
        /// Begins an operation to start copying a blob or file's contents, properties, and metadata to a new Azure file.
        /// </summary>
        /// <param name="source">The URI of a source object.</param>
        /// <param name="sourceAccessCondition">An object that represents the access conditions for the source object. If <c>null</c>, no condition is used.</param>
        /// <param name="destAccessCondition">An object that represents the access conditions for the destination file. If <c>null</c>, no condition is used.</param>
        /// <param name="options">A <see cref="FileRequestOptions"/> object that specifies additional options for the request.</param>
        /// <param name="operationContext">An <see cref="OperationContext"/> object that represents the context for the current operation.</param>
        /// <returns>The copy ID associated with the copy operation.</returns>
        /// <remarks>
        /// This method fetches the file's ETag, last modified time, and part of the copy state.
        /// The copy ID and copy status fields are fetched, and the rest of the copy state is cleared.
        /// </remarks>
        [DoesServiceRequest]
        public virtual Task<string> StartCopyAsync(Uri source, AccessCondition sourceAccessCondition, AccessCondition destAccessCondition, FileRequestOptions options, OperationContext operationContext)
        {
            return StartCopyAsync(source, sourceAccessCondition, destAccessCondition, options, operationContext, CancellationToken.None);
        }

        /// <summary>
        /// Begins an operation to start copying a blob or file's contents, properties, and metadata to a new Azure file.
        /// </summary>
        /// <param name="source">The URI of a source object.</param>
        /// <param name="sourceAccessCondition">An object that represents the access conditions for the source object. If <c>null</c>, no condition is used.</param>
        /// <param name="destAccessCondition">An object that represents the access conditions for the destination file. If <c>null</c>, no condition is used.</param>
        /// <param name="options">A <see cref="FileRequestOptions"/> object that specifies additional options for the request.</param>
        /// <param name="operationContext">An <see cref="OperationContext"/> object that represents the context for the current operation.</param>
        /// <returns>The copy ID associated with the copy operation.</returns>
        /// <remarks>
        /// This method fetches the file's ETag, last modified time, and part of the copy state.
        /// The copy ID and copy status fields are fetched, and the rest of the copy state is cleared.
        /// </remarks>
        [DoesServiceRequest]
        public virtual Task<string> StartCopyAsync(Uri source, AccessCondition sourceAccessCondition, AccessCondition destAccessCondition, FileRequestOptions options, OperationContext operationContext, CancellationToken cancellationToken)
        {
            this.Share.AssertNoSnapshot();
            FileRequestOptions modifiedOptions = FileRequestOptions.ApplyDefaults(options, this.ServiceClient);
            return Executor.ExecuteAsync<string>(
                this.StartCopyImpl(source, sourceAccessCondition, destAccessCondition, modifiedOptions),
                modifiedOptions.RetryPolicy,
                operationContext,
                cancellationToken);
        }

        /// <summary>
        /// Begins an operation to start copying a blob's contents, properties, and metadata to a new Azure file.
        /// </summary>
        /// <param name="source">The source blob.</param>
        /// <param name="sourceAccessCondition">An object that represents the access conditions for the source blob. If <c>null</c>, no condition is used.</param>
        /// <param name="destAccessCondition">An object that represents the access conditions for the destination file. If <c>null</c>, no condition is used.</param>
        /// <param name="options">A <see cref="FileRequestOptions"/> object that specifies additional options for the request.</param>
        /// <param name="operationContext">An <see cref="OperationContext"/> object that represents the context for the current operation.</param>
        /// <returns>The copy ID associated with the copy operation.</returns>
        /// <remarks>
        /// This method fetches the file's ETag, last modified time, and part of the copy state.
        /// The copy ID and copy status fields are fetched, and the rest of the copy state is cleared.
        /// </remarks>
        [DoesServiceRequest]
        public virtual Task<string> StartCopyAsync(CloudBlob source, AccessCondition sourceAccessCondition, AccessCondition destAccessCondition, FileRequestOptions options, OperationContext operationContext)
        {
            return this.StartCopyAsync(CloudBlob.SourceBlobToUri(source), sourceAccessCondition, destAccessCondition, options, operationContext);
        }

        /// <summary>
        /// Aborts an ongoing copy operation.
        /// </summary>
        /// <param name="copyId">A string identifying the copy operation.</param>
        /// <returns>A <see cref="Task"/> that represents an asynchronous action.</returns>
        [DoesServiceRequest]
        public virtual Task AbortCopyAsync(string copyId)
        {
            return this.AbortCopyAsync(copyId, null /* accessCondition */, null /* options */, null /* operationContext */);
        }

        /// <summary>
        /// Aborts an ongoing copy operation.
        /// </summary>
        /// <param name="copyId">A string identifying the copy operation.</param>
        /// <param name="accessCondition">An <see cref="AccessCondition"/> object that represents the access conditions for the file. If <c>null</c>, no condition is used.</param>
        /// <param name="options">A <see cref="FileRequestOptions"/> object that specifies additional options for the request.</param>
        /// <param name="operationContext">An <see cref="OperationContext"/> object that represents the context for the current operation.</param>
        [DoesServiceRequest]
        public virtual Task AbortCopyAsync(string copyId, AccessCondition accessCondition, FileRequestOptions options, OperationContext operationContext)
        {
            return this.AbortCopyAsync(copyId, accessCondition, options, operationContext, CancellationToken.None);
        }

        /// <summary>
        /// Aborts an ongoing copy operation.
        /// </summary>
        /// <param name="copyId">A string identifying the copy operation.</param>
        /// <param name="accessCondition">An <see cref="AccessCondition"/> object that represents the access conditions for the file. If <c>null</c>, no condition is used.</param>
        /// <param name="options">A <see cref="FileRequestOptions"/> object that specifies additional options for the request.</param>
        /// <param name="operationContext">An <see cref="OperationContext"/> object that represents the context for the current operation.</param>
        [DoesServiceRequest]
        public virtual Task AbortCopyAsync(string copyId, AccessCondition accessCondition, FileRequestOptions options, OperationContext operationContext, CancellationToken cancellationToken)
        {
            this.Share.AssertNoSnapshot();
            FileRequestOptions modifiedOptions = FileRequestOptions.ApplyDefaults(options, this.ServiceClient);
            return Executor.ExecuteAsyncNullReturn(
                this.AbortCopyImpl(copyId, accessCondition, modifiedOptions),
                modifiedOptions.RetryPolicy,
                operationContext,
                cancellationToken);
        }

        /// <summary>
        /// Implements getting the file.
        /// </summary>
        /// <param name="accessCondition">An object that represents the access conditions for the file. If null, no condition is used.</param>
        /// <param name="options">An object that specifies additional options for the request.</param>
        /// <returns>A <see cref="SynchronousTask"/> that gets the stream.</returns>
        private RESTCommand<NullType> GetFileImpl(Stream destStream, long? offset, long? length, AccessCondition accessCondition, FileRequestOptions options)
        {
            string lockedETag = null;
            AccessCondition lockedAccessCondition = null;

            bool arePropertiesPopulated = false;
            string storedMD5 = null;

            long startingOffset = offset.HasValue ? offset.Value : 0;
            long? startingLength = length;
            long? validateLength = null;

            RESTCommand<NullType> getCmd = new RESTCommand<NullType>(this.ServiceClient.Credentials, this.StorageUri);

            options.ApplyToStorageCommand(getCmd);
            getCmd.CommandLocationMode = CommandLocationMode.PrimaryOrSecondary;
            getCmd.RetrieveResponseStream = true;
            getCmd.DestinationStream = destStream;
            getCmd.CalculateMd5ForResponseStream = !options.DisableContentMD5Validation.Value;
            getCmd.BuildRequest = (cmd, uri, builder, cnt, serverTimeout, ctx) => FileHttpRequestMessageFactory.Get(uri, serverTimeout, offset, length, options.UseTransactionalMD5.Value, this.Share.SnapshotTime, accessCondition, cnt, ctx, this.ServiceClient.GetCanonicalizer(), this.ServiceClient.Credentials);
            getCmd.RecoveryAction = (cmd, ex, ctx) =>
            {
                if ((lockedAccessCondition == null) && !string.IsNullOrEmpty(lockedETag))
                {
                    lockedAccessCondition = AccessCondition.GenerateIfMatchCondition(lockedETag);
                    if (accessCondition != null)
                    {
                        lockedAccessCondition.LeaseId = accessCondition.LeaseId;
                    }
                }

                if (cmd.StreamCopyState != null)
                {
                    offset = startingOffset + cmd.StreamCopyState.Length;
                    if (startingLength.HasValue)
                    {
                        length = startingLength.Value - cmd.StreamCopyState.Length;
                    }
                }

                getCmd.BuildRequest = (command, uri, builder, cnt, serverTimeout, context) => FileHttpRequestMessageFactory.Get(uri, serverTimeout, offset, length, options.UseTransactionalMD5.Value && !arePropertiesPopulated, this.Share.SnapshotTime, accessCondition, cnt, context, this.ServiceClient.GetCanonicalizer(), this.ServiceClient.Credentials);
            };

            getCmd.PreProcessResponse = (cmd, resp, ex, ctx) =>
            {
                HttpResponseParsers.ProcessExpectedStatusCodeNoException(offset.HasValue ? HttpStatusCode.PartialContent : HttpStatusCode.OK, resp, NullType.Value, cmd, ex);

                if (!arePropertiesPopulated)
                {
                    this.UpdateAfterFetchAttributes(resp);

                    if (resp.Content.Headers.ContentMD5 != null)
                    {
                        storedMD5 = Convert.ToBase64String(resp.Content.Headers.ContentMD5);
                    }

                    if (!options.DisableContentMD5Validation.Value &&
                        options.UseTransactionalMD5.Value &&
                        string.IsNullOrEmpty(storedMD5))
                    {
                        throw new StorageException(
                            cmd.CurrentResult,
                            SR.MD5NotPresentError,
                            null)
                        {
                            IsRetryable = false
                        };
                    }

                    // If the download fails and Get File needs to resume the download, going to the
                    // same storage location is important to prevent a possible ETag mismatch.
                    getCmd.CommandLocationMode = cmd.CurrentResult.TargetLocation == StorageLocation.Primary ? CommandLocationMode.PrimaryOnly : CommandLocationMode.SecondaryOnly;
                    lockedETag = attributes.Properties.ETag;
                    validateLength = resp.Content.Headers.ContentLength;

                    arePropertiesPopulated = true;
                }
                else
                {
                    if (!resp.Headers.ETag.ToString().Equals(lockedETag, StringComparison.Ordinal))
                    {
                        RequestResult reqResult = new RequestResult();
                        reqResult.HttpStatusMessage = null;
                        reqResult.HttpStatusCode = (int)HttpStatusCode.PreconditionFailed;
                        reqResult.ExtendedErrorInformation = null;
                        throw new StorageException(reqResult, SR.PreconditionFailed, null /* inner */);
                    }
                }

                return NullType.Value;
            };

            getCmd.PostProcessResponse = (cmd, resp, ctx) =>
            {
                HttpResponseParsers.ValidateResponseStreamMd5AndLength(validateLength, storedMD5, cmd);
                return NullType.ValueTask;
            };

            return getCmd;
        }

        /// <summary>
        /// Implements the Create method.
        /// </summary>
        /// <param name="sizeInBytes">The size in bytes.</param>
        /// <param name="accessCondition">An object that represents the access conditions for the file. If null, no condition is used.</param>
        /// <param name="options">An object that specifies additional options for the request.</param>
        /// <returns>A <see cref="TaskSequence"/> that creates the file.</returns>
        private RESTCommand<NullType> CreateImpl(long sizeInBytes, AccessCondition accessCondition, FileRequestOptions options)
        {
            RESTCommand<NullType> putCmd = new RESTCommand<NullType>(this.ServiceClient.Credentials, this.StorageUri);

            options.ApplyToStorageCommand(putCmd);
            putCmd.BuildRequest = (cmd, uri, builder, cnt, serverTimeout, ctx) =>
            {
                StorageRequestMessage msg = FileHttpRequestMessageFactory.Create(uri, serverTimeout, this.Properties, sizeInBytes, accessCondition, cnt, ctx, this.ServiceClient.GetCanonicalizer(), this.ServiceClient.Credentials);
                FileHttpRequestMessageFactory.AddMetadata(msg, this.Metadata);
                return msg;
            };
            putCmd.PreProcessResponse = (cmd, resp, ex, ctx) =>
            {
                HttpResponseParsers.ProcessExpectedStatusCodeNoException(HttpStatusCode.Created, resp, NullType.Value, cmd, ex);
                this.UpdateETagLMTAndLength(resp, false);
                this.Properties.Length = sizeInBytes;
                cmd.CurrentResult.IsRequestServerEncrypted = HttpResponseParsers.ParseServerRequestEncrypted(resp);
                return NullType.Value;
            };

            return putCmd;
        }

        /// <summary>
        /// Implements the FetchAttributes method. The attributes are updated immediately.
        /// </summary>
        /// <param name="accessCondition">An object that represents the access conditions for the file. If null, no condition is used.</param>
        /// <param name="options">An object that specifies additional options for the request.</param>
        /// <returns>A <see cref="RESTCommand"/> that fetches the attributes.</returns>
        private RESTCommand<NullType> FetchAttributesImpl(AccessCondition accessCondition, FileRequestOptions options)
        {
            RESTCommand<NullType> getCmd = new RESTCommand<NullType>(this.ServiceClient.Credentials, this.StorageUri);

            options.ApplyToStorageCommand(getCmd);
            getCmd.CommandLocationMode = CommandLocationMode.PrimaryOrSecondary;
            getCmd.BuildRequest = (cmd, uri, builder, cnt, serverTimeout, ctx) => FileHttpRequestMessageFactory.GetProperties(uri, serverTimeout, this.Share.SnapshotTime, accessCondition, cnt, ctx, this.ServiceClient.GetCanonicalizer(), this.ServiceClient.Credentials);
            getCmd.PreProcessResponse = (cmd, resp, ex, ctx) =>
            {
                HttpResponseParsers.ProcessExpectedStatusCodeNoException(HttpStatusCode.OK, resp, NullType.Value, cmd, ex);
                this.UpdateAfterFetchAttributes(resp);
                return NullType.Value;
            };

            return getCmd;
        }

        /// <summary>
        /// Implements the Exists method. The attributes are updated immediately.
        /// </summary>
        /// <param name="options">An object that specifies additional options for the request.</param>
        /// <returns>A <see cref="RESTCommand"/> that checks existence.</returns>
        private RESTCommand<bool> ExistsImpl(FileRequestOptions options)
        {
            RESTCommand<bool> getCmd = new RESTCommand<bool>(this.ServiceClient.Credentials, this.StorageUri);

            options.ApplyToStorageCommand(getCmd);
            getCmd.CommandLocationMode = CommandLocationMode.PrimaryOrSecondary;
            getCmd.BuildRequest = (cmd, uri, builder, cnt, serverTimeout, ctx) => FileHttpRequestMessageFactory.GetProperties(uri, serverTimeout, this.Share.SnapshotTime, null /* accessCondition */, cnt, ctx, this.ServiceClient.GetCanonicalizer(), this.ServiceClient.Credentials);
            getCmd.PreProcessResponse = (cmd, resp, ex, ctx) =>
            {
                if (resp.StatusCode == HttpStatusCode.NotFound)
                {
                    return false;
                }

                HttpResponseParsers.ProcessExpectedStatusCodeNoException(HttpStatusCode.OK, resp, true, cmd, ex);
                this.UpdateAfterFetchAttributes(resp);
                return true;
            };

            return getCmd;
        }

        /// <summary>
        /// Implements the DeleteFile method.
        /// </summary>
        /// <param name="accessCondition">An object that represents the access conditions for the file. If null, no condition is used.</param>
        /// <param name="options">An object that specifies additional options for the request.</param>
        /// <returns>A <see cref="RESTCommand"/> that deletes the file.</returns>
        private RESTCommand<NullType> DeleteFileImpl(AccessCondition accessCondition, FileRequestOptions options)
        {
            RESTCommand<NullType> deleteCmd = new RESTCommand<NullType>(this.ServiceClient.Credentials, this.StorageUri);

            options.ApplyToStorageCommand(deleteCmd);
            deleteCmd.BuildRequest = (cmd, uri, builder, cnt, serverTimeout, ctx) => FileHttpRequestMessageFactory.Delete(uri, serverTimeout, accessCondition, cnt, ctx, this.ServiceClient.GetCanonicalizer(), this.ServiceClient.Credentials);
            deleteCmd.PreProcessResponse = (cmd, resp, ex, ctx) => HttpResponseParsers.ProcessExpectedStatusCodeNoException(HttpStatusCode.Accepted, resp, NullType.Value, cmd, ex);

            return deleteCmd;
        }

        /// <summary>
        /// Implements the ListRanges method.
        /// </summary>
        /// <param name="accessCondition">An object that represents the access conditions for the file. If null, no condition is used.</param>
        /// <param name="options">An object that specifies additional options for the request.</param>
        /// <returns>A <see cref="RESTCommand"/> for getting the ranges.</returns>
        private RESTCommand<IEnumerable<FileRange>> ListRangesImpl(long? offset, long? length, AccessCondition accessCondition, FileRequestOptions options)
        {
            RESTCommand<IEnumerable<FileRange>> getCmd = new RESTCommand<IEnumerable<FileRange>>(this.ServiceClient.Credentials, this.StorageUri);

            options.ApplyToStorageCommand(getCmd);
            getCmd.CommandLocationMode = CommandLocationMode.PrimaryOrSecondary;
            getCmd.RetrieveResponseStream = true;
            getCmd.BuildRequest = (cmd, uri, builder, cnt, serverTimeout, ctx) =>
            {
                StorageRequestMessage msg = FileHttpRequestMessageFactory.ListRanges(uri, serverTimeout, offset, length, this.Share.SnapshotTime, accessCondition, cnt, ctx, this.ServiceClient.GetCanonicalizer(), this.ServiceClient.Credentials);
                FileHttpRequestMessageFactory.AddMetadata(msg, this.Metadata);
                return msg;
            };

            getCmd.PreProcessResponse = (cmd, resp, ex, ctx) => HttpResponseParsers.ProcessExpectedStatusCodeNoException(HttpStatusCode.OK, resp, null /* retVal */, cmd, ex);
            getCmd.PostProcessResponse = (cmd, resp, ctx) =>
            {
                this.UpdateETagLMTAndLength(resp, true);
                ListRangesResponse listRangesResponse = new ListRangesResponse(cmd.ResponseStream);
                IEnumerable<FileRange> ranges = listRangesResponse.Ranges.ToList();
                return Task.FromResult(ranges);
            };

            return getCmd;
        }

        /// <summary>
        /// Implementation for the SetProperties method.
        /// </summary>
        /// <param name="accessCondition">An object that represents the access conditions for the file. If null, no condition is used.</param>
        /// <param name="options">An object that specifies additional options for the request.</param>
        /// <returns>A <see cref="RESTCommand"/> that sets the metadata.</returns>
        private RESTCommand<NullType> SetPropertiesImpl(AccessCondition accessCondition, FileRequestOptions options)
        {
            RESTCommand<NullType> putCmd = new RESTCommand<NullType>(this.ServiceClient.Credentials, this.StorageUri);

            options.ApplyToStorageCommand(putCmd);
            putCmd.BuildRequest = (cmd, uri, builder, cnt, serverTimeout, ctx) =>
            {
                StorageRequestMessage msg = FileHttpRequestMessageFactory.SetProperties(uri, serverTimeout, this.Properties, accessCondition, cnt, ctx, this.ServiceClient.GetCanonicalizer(), this.ServiceClient.Credentials);
                FileHttpRequestMessageFactory.AddMetadata(msg, this.Metadata);
                return msg;
            };
            putCmd.PreProcessResponse = (cmd, resp, ex, ctx) =>
            {
                HttpResponseParsers.ProcessExpectedStatusCodeNoException(HttpStatusCode.OK, resp, NullType.Value, cmd, ex);
                this.UpdateETagLMTAndLength(resp, false);
                cmd.CurrentResult.IsRequestServerEncrypted = HttpResponseParsers.ParseServerRequestEncrypted(resp);
                return NullType.Value;
            };

            return putCmd;
        }

        /// <summary>
        /// Implementation for the Resize method.
        /// </summary>
        /// <param name="sizeInBytes">The size in bytes.</param>
        /// <param name="accessCondition">An object that represents the access conditions for the file. If null, no condition is used.</param>
        /// <param name="options">An object that specifies additional options for the request.</param>
        /// <returns>A <see cref="RESTCommand"/> that sets the metadata.</returns>
        private RESTCommand<NullType> ResizeImpl(long sizeInBytes, AccessCondition accessCondition, FileRequestOptions options)
        {
            RESTCommand<NullType> putCmd = new RESTCommand<NullType>(this.ServiceClient.Credentials, this.StorageUri);

            options.ApplyToStorageCommand(putCmd);
            putCmd.BuildRequest = (cmd, uri, builder, cnt, serverTimeout, ctx) => FileHttpRequestMessageFactory.Resize(uri, serverTimeout, sizeInBytes, accessCondition, cnt, ctx, this.ServiceClient.GetCanonicalizer(), this.ServiceClient.Credentials);
            putCmd.PreProcessResponse = (cmd, resp, ex, ctx) =>
            {
                HttpResponseParsers.ProcessExpectedStatusCodeNoException(HttpStatusCode.OK, resp, NullType.Value, cmd, ex);
                this.UpdateETagLMTAndLength(resp, false);
                this.Properties.Length = sizeInBytes;
                return NullType.Value;
            };

            return putCmd;
        }

        /// <summary>
        /// Implementation for the SetMetadata method.
        /// </summary>
        /// <param name="accessCondition">An object that represents the access conditions for the file. If null, no condition is used.</param>
        /// <param name="options">An object that specifies additional options for the request.</param>
        /// <returns>A <see cref="RESTCommand"/> that sets the metadata.</returns>
        private RESTCommand<NullType> SetMetadataImpl(AccessCondition accessCondition, FileRequestOptions options)
        {
            RESTCommand<NullType> putCmd = new RESTCommand<NullType>(this.ServiceClient.Credentials, this.StorageUri);

            options.ApplyToStorageCommand(putCmd);
            putCmd.BuildRequest = (cmd, uri, builder, cnt, serverTimeout, ctx) =>
            {
                StorageRequestMessage msg = FileHttpRequestMessageFactory.SetMetadata(uri, serverTimeout, accessCondition, cnt, ctx, this.ServiceClient.GetCanonicalizer(), this.ServiceClient.Credentials);
                FileHttpRequestMessageFactory.AddMetadata(msg, this.Metadata);
                return msg;
            };
            putCmd.PreProcessResponse = (cmd, resp, ex, ctx) =>
            {
                HttpResponseParsers.ProcessExpectedStatusCodeNoException(HttpStatusCode.OK, resp, NullType.Value, cmd, ex);
                this.UpdateETagLMTAndLength(resp, false);
                cmd.CurrentResult.IsRequestServerEncrypted = HttpResponseParsers.ParseServerRequestEncrypted(resp);
                return NullType.Value;
            };

            return putCmd;
        }

        /// <summary>
        /// Implementation method for the WriteRange methods.
        /// </summary>
        /// <param name="rangeData">The range data.</param>
        /// <param name="startOffset">The start offset.</param> 
        /// <param name="contentMD5">An optional hash value that will be used to set the <see cref="FileProperties.ContentMD5"/> property
        /// on the file. May be <c>null</c> or an empty string.</param>
        /// <param name="accessCondition">An <see cref="AccessCondition"/> object that represents the access conditions for the file. If <c>null</c>, no condition is used.</param>
        /// <param name="options">A <see cref="FileRequestOptions"/> object that specifies additional options for the request.</param>
        /// <returns>A <see cref="RESTCommand"/> that writes the range.</returns>
        private RESTCommand<NullType> PutRangeImpl(Stream rangeData, long startOffset, string contentMD5, AccessCondition accessCondition, FileRequestOptions options)
        {
            long offset = rangeData.Position;
            long length = rangeData.Length - offset;

            FileRange fileRange = new FileRange(startOffset, startOffset + length - 1);
            FileRangeWrite fileRangeWrite = FileRangeWrite.Update;

            if ((1 + fileRange.EndOffset - fileRange.StartOffset) == 0)
            {
                CommonUtility.ArgumentOutOfRange("rangeData", rangeData);
            }

            RESTCommand<NullType> putCmd = new RESTCommand<NullType>(this.ServiceClient.Credentials, this.StorageUri);

            options.ApplyToStorageCommand(putCmd);
            putCmd.BuildContent = (cmd, ctx) => HttpContentFactory.BuildContentFromStream(rangeData, offset, length, contentMD5, cmd, ctx);
            putCmd.BuildRequest = (cmd, uri, builder, cnt, serverTimeout, ctx) => FileHttpRequestMessageFactory.PutRange(uri, serverTimeout, fileRange, fileRangeWrite, accessCondition, cnt, ctx, this.ServiceClient.GetCanonicalizer(), this.ServiceClient.Credentials);
            putCmd.PreProcessResponse = (cmd, resp, ex, ctx) =>
            {
                HttpResponseParsers.ProcessExpectedStatusCodeNoException(HttpStatusCode.Created, resp, NullType.Value, cmd, ex);
                this.UpdateETagLMTAndLength(resp, false);
                cmd.CurrentResult.IsRequestServerEncrypted = HttpResponseParsers.ParseServerRequestEncrypted(resp);
                return NullType.Value;
            };

            return putCmd;
        }

        /// <summary>
        /// Implementation method for the ClearRange methods.
        /// </summary>
        /// <param name="startOffset">The start offset.</param>
        /// <param name="length">Length of the data range to be cleared.</param>
        /// <param name="accessCondition">An object that represents the access conditions for the file. If null, no condition is used.</param>
        /// <param name="options">An object that specifies additional options for the request.</param>
        /// <returns>A <see cref="RESTCommand"/> that writes the ranges.</returns>
        private RESTCommand<NullType> ClearRangeImpl(long startOffset, long length, AccessCondition accessCondition, FileRequestOptions options)
        {
            CommonUtility.AssertNotNull("options", options);

            if (startOffset < 0)
            {
                CommonUtility.ArgumentOutOfRange("startOffset", startOffset);
            }

            if (length <= 0)
            {
                CommonUtility.ArgumentOutOfRange("length", length);
            }

            FileRange range = new FileRange(startOffset, startOffset + length - 1);
            FileRangeWrite fileWrite = FileRangeWrite.Clear;

            RESTCommand<NullType> putCmd = new RESTCommand<NullType>(this.ServiceClient.Credentials, this.StorageUri);

            options.ApplyToStorageCommand(putCmd);
            putCmd.BuildRequest = (cmd, uri, builder, cnt, serverTimeout, ctx) => FileHttpRequestMessageFactory.PutRange(uri, serverTimeout, range, fileWrite, accessCondition, cnt, ctx, this.ServiceClient.GetCanonicalizer(), this.ServiceClient.Credentials);
            putCmd.PreProcessResponse = (cmd, resp, ex, ctx) =>
            {
                HttpResponseParsers.ProcessExpectedStatusCodeNoException(HttpStatusCode.Created, resp, NullType.Value, cmd, ex);
                this.UpdateETagLMTAndLength(resp, false);
                return NullType.Value;
            };

            return putCmd;
        }

        /// <summary>
        /// Implementation of the StartCopy method. Result is a CloudFileAttributes object derived from the response headers.
        /// </summary>
        /// <param name="source">The URI of the source object.</param>
        /// <param name="sourceAccessCondition">An object that represents the access conditions for the source object. If null, no condition is used.</param>
        /// <param name="destAccessCondition">An object that represents the access conditions for the destination file. If null, no condition is used.</param>
        /// <param name="options">An object that specifies additional options for the request.</param>
        /// <param name="setResult">A delegate for setting the CloudFileAttributes result.</param>
        /// <returns>A <see cref="RESTCommand"/> that starts to copy the object.</returns>
        internal RESTCommand<string> StartCopyImpl(Uri source, AccessCondition sourceAccessCondition, AccessCondition destAccessCondition, FileRequestOptions options)
        {
            if (sourceAccessCondition != null && !string.IsNullOrEmpty(sourceAccessCondition.LeaseId))
            {
                throw new ArgumentException(SR.LeaseConditionOnSource, "sourceAccessCondition");
            }

            RESTCommand<string> putCmd = new RESTCommand<string>(this.ServiceClient.Credentials, this.attributes.StorageUri);

            options.ApplyToStorageCommand(putCmd);
            putCmd.BuildRequest = (cmd, uri, builder, cnt, serverTimeout, ctx) =>
            {
                StorageRequestMessage msg = FileHttpRequestMessageFactory.CopyFrom(uri, serverTimeout, source, sourceAccessCondition, destAccessCondition, cnt, ctx, this.ServiceClient.GetCanonicalizer(), this.ServiceClient.Credentials);
                FileHttpRequestMessageFactory.AddMetadata(msg, attributes.Metadata);
                return msg;
            };
            putCmd.PreProcessResponse = (cmd, resp, ex, ctx) =>
            {
                HttpResponseParsers.ProcessExpectedStatusCodeNoException(HttpStatusCode.Accepted, resp, null /* retVal */, cmd, ex);
                CopyState state = FileHttpResponseParsers.GetCopyAttributes(resp);
                this.attributes.Properties = FileHttpResponseParsers.GetProperties(resp);
                this.attributes.Metadata = FileHttpResponseParsers.GetMetadata(resp);
                this.attributes.CopyState = state;
                return state.CopyId;
            };

            return putCmd;
        }

        /// <summary>
        /// Implementation of the AbortCopy method. No result is produced.
        /// </summary>
        /// <param name="copyId">The copy ID of the copy operation to abort.</param>
        /// <param name="accessCondition">An object that represents the access conditions for the operation. If null, no condition is used.</param>
        /// <param name="options">An object that specifies additional options for the request.</param>
        /// <returns>A <see cref="TaskSequence"/> that copies the object.</returns>
        internal RESTCommand<NullType> AbortCopyImpl(string copyId, AccessCondition accessCondition, FileRequestOptions options)
        {
            CommonUtility.AssertNotNull("copyId", copyId);

            RESTCommand<NullType> putCmd = new RESTCommand<NullType>(this.ServiceClient.Credentials, this.attributes.StorageUri);

            options.ApplyToStorageCommand(putCmd);
            putCmd.BuildRequest = (cmd, uri, builder, cnt, serverTimeout, ctx) => FileHttpRequestMessageFactory.AbortCopy(uri, serverTimeout, copyId, accessCondition, cnt, ctx, this.ServiceClient.GetCanonicalizer(), this.ServiceClient.Credentials);
            putCmd.PreProcessResponse = (cmd, resp, ex, ctx) => HttpResponseParsers.ProcessExpectedStatusCodeNoException(HttpStatusCode.NoContent, resp, NullType.Value, cmd, ex);

            return putCmd;
        }

        /// <summary>
        /// Converts the source file of a copy operation to an appropriate access URI, taking Shared Access Signature credentials into account.
        /// </summary>
        /// <param name="source">The source file.</param>
        /// <returns>A URI addressing the source file, using SAS if appropriate.</returns>
        internal static Uri SourceFileToUri(CloudFile source)
        {
            CommonUtility.AssertNotNull("source", source);
            return source.ServiceClient.Credentials.TransformUri(source.SnapshotQualifiedUri);
        }

        /// <summary>
        /// Updates this file with the given attributes a the end of a fetch attributes operation.
        /// </summary>
        /// <param name="response">The response to parse.</param>
        private void UpdateAfterFetchAttributes(HttpResponseMessage response)
        {
            FileProperties properties = FileHttpResponseParsers.GetProperties(response);

            this.attributes.Properties = properties;
            this.attributes.Metadata = FileHttpResponseParsers.GetMetadata(response);
            this.attributes.CopyState = FileHttpResponseParsers.GetCopyAttributes(response);
        }

        /// <summary>
        /// Retrieve ETag, LMT and Length from response.
        /// </summary>
        /// <param name="response">The response to parse.</param>
        /// <param name="updateLength">If set to <c>true</c>, update the file length.</param>
        private void UpdateETagLMTAndLength(HttpResponseMessage response, bool updateLength)
        {
            FileProperties parsedProperties = FileHttpResponseParsers.GetProperties(response);
            this.Properties.ETag = parsedProperties.ETag ?? this.Properties.ETag;
            this.Properties.LastModified = parsedProperties.LastModified ?? this.Properties.LastModified;
            if (updateLength)
            {
                this.Properties.Length = parsedProperties.Length;
            }
        }
    }
}<|MERGE_RESOLUTION|>--- conflicted
+++ resolved
@@ -358,15 +358,9 @@
                 // We should always call AsStreamForWrite with bufferSize=0 to prevent buffering. Our
                 // stream copier only writes 64K buffers at a time anyway, so no buffering is needed.
 #if NETCORE
-<<<<<<< HEAD
-                await sourceAsStream.WriteToAsync(new AggregatingProgressIncrementer(progressHandler).CreateProgressIncrementingStream(fileStream), length, null /* maxLength */, false, tempExecutionState, null /* streamCopyState */, cancellationToken).ConfigureAwait(false);
+                await sourceAsStream.WriteToAsync(new AggregatingProgressIncrementer(progressHandler).CreateProgressIncrementingStream(fileStream), this.ServiceClient.BufferManager, length, null /* maxLength */, false, tempExecutionState, null /* streamCopyState */, cancellationToken).ConfigureAwait(false);
 #else
-                await sourceAsStream.WriteToAsync(fileStream, length, null /* maxLength */, false, tempExecutionState, null /* streamCopyState */, cancellationToken).ConfigureAwait(false);
-=======
-                    await sourceAsStream.WriteToAsync(new AggregatingProgressIncrementer(progressHandler).CreateProgressIncrementingStream(fileStream), this.ServiceClient.BufferManager, length, null /* maxLength */, false, tempExecutionState, null /* streamCopyState */, cancellationToken);
-#else
-                    await sourceAsStream.WriteToAsync(fileStream, this.ServiceClient.BufferManager, length, null /* maxLength */, false, tempExecutionState, null /* streamCopyState */, cancellationToken);
->>>>>>> ba83ca2c
+                await sourceAsStream.WriteToAsync(fileStream, this.ServiceClient.BufferManager, length, null /* maxLength */, false, tempExecutionState, null /* streamCopyState */, cancellationToken).ConfigureAwait(false);
 #endif
                 await fileStream.CommitAsync().ConfigureAwait(false);
             }
@@ -1673,17 +1667,10 @@
                         writeToStream = seekableStream;
                     }
 
-<<<<<<< HEAD
                     StreamDescriptor streamCopyState = new StreamDescriptor();
                     long startPosition = seekableStream.Position;
-                    await rangeDataAsStream.WriteToAsync(writeToStream, null /* copyLength */, Constants.MaxBlockSize, requiresContentMD5, tempExecutionState, streamCopyState, cancellationToken).ConfigureAwait(false);
+                    await rangeDataAsStream.WriteToAsync(writeToStream, this.ServiceClient.BufferManager, null /* copyLength */, Constants.MaxBlockSize, requiresContentMD5, tempExecutionState, streamCopyState, cancellationToken).ConfigureAwait(false);
                     seekableStream.Position = startPosition;
-=======
-                        StreamDescriptor streamCopyState = new StreamDescriptor();
-                        long startPosition = seekableStream.Position;
-                        await rangeDataAsStream.WriteToAsync(writeToStream, this.ServiceClient.BufferManager, null /* copyLength */, Constants.MaxBlockSize, requiresContentMD5, tempExecutionState, streamCopyState, cancellationToken);
-                        seekableStream.Position = startPosition;
->>>>>>> ba83ca2c
 
                     if (requiresContentMD5)
                     {
@@ -1696,13 +1683,13 @@
                 }
                 await Executor.ExecuteAsyncNullReturn(
 #if NETCORE
-                    this.PutRangeImpl(new AggregatingProgressIncrementer(progressHandler).CreateProgressIncrementingStream(seekableStream), startOffset, contentMD5, accessCondition, modifiedOptions),
+                this.PutRangeImpl(new AggregatingProgressIncrementer(progressHandler).CreateProgressIncrementingStream(seekableStream), startOffset, contentMD5, accessCondition, modifiedOptions),
 #else
-                    this.PutRangeImpl(seekableStream, startOffset, contentMD5, accessCondition, modifiedOptions),
-#endif
-                    modifiedOptions.RetryPolicy,
-                    operationContext,
-                    cancellationToken);
+                this.PutRangeImpl(seekableStream, startOffset, contentMD5, accessCondition, modifiedOptions),
+#endif
+                modifiedOptions.RetryPolicy,
+                operationContext,
+                cancellationToken);
             }
             finally
             {

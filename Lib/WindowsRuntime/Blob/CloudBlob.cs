--- conflicted
+++ resolved
@@ -1230,18 +1230,38 @@
         [DoesServiceRequest]
         public virtual Task<string> StartCopyAsync(Uri source, AccessCondition sourceAccessCondition, AccessCondition destAccessCondition, BlobRequestOptions options, OperationContext operationContext, CancellationToken cancellationToken)
         {
-<<<<<<< HEAD
-            return this.StartCopyAsync(source, default(PremiumPageBlobTier?), default(StandardBlobTier?), sourceAccessCondition, destAccessCondition, options, operationContext, cancellationToken);
-=======
-            return this.StartCopyImplAsync(source, default(string) /* contentMD5 */, false /* incrementalCopy */, false /* syncCopy */, default(PremiumPageBlobTier?), default(RehydratePriority?), sourceAccessCondition, destAccessCondition, options, operationContext, CancellationToken.None);
->>>>>>> 9922329d
+            return this.StartCopyImplAsync(source, default(string) /* contentMD5 */, false /* incrementalCopy */, false /* syncCopy */, default(PremiumPageBlobTier?), default(StandardBlobTier?), default(RehydratePriority?), sourceAccessCondition, destAccessCondition, options, operationContext, CancellationToken.None);
+        }
+
+        /// <summary>
+        /// Initiates an asynchronous operation to start copying another blob's contents, properties, and metadata
+        /// to this blob.
+        /// </summary>
+        /// <param name="source">The <see cref="System.Uri"/> of the source blob.</param>
+        /// <param name="premiumPageBlobTier">A <see cref="PremiumPageBlobTier"/> representing the tier to set. Only valid on page blobs.</param>
+        /// <param name="standardBlockBlobTier">A <see cref="StandardBlobTier"/> representing the tier to set. Only valid on block blobs.</param>
+        /// <param name="rehydratePriority">The priority with which to rehydrate an archived blob.</param>
+        /// <param name="sourceAccessCondition">An <see cref="AccessCondition"/> object that represents the access conditions for the source blob. If <c>null</c>, no condition is used.</param>
+        /// <param name="destAccessCondition">An <see cref="AccessCondition"/> object that represents the access conditions for the destination blob. If <c>null</c>, no condition is used.</param>
+        /// <param name="options">A <see cref="BlobRequestOptions"/> object that specifies additional options for the request.</param>
+        /// <param name="operationContext">An <see cref="OperationContext"/> object that represents the context for the current operation.</param>
+        /// <param name="cancellationToken">A <see cref="CancellationToken"/> to observe while waiting for a task to complete.</param>
+        /// <returns>A <see cref="Task{T}"/> object of type <c>string</c> that represents the asynchronous operation.</returns>
+        [DoesServiceRequest]
+        public virtual Task<string> StartCopyAsync(Uri source, PremiumPageBlobTier? premiumPageBlobTier, StandardBlobTier? standardBlockBlobTier, RehydratePriority? rehydratePriority, AccessCondition sourceAccessCondition, AccessCondition destAccessCondition, BlobRequestOptions options, OperationContext operationContext, CancellationToken cancellationToken)
+        {
+            return this.StartCopyImplAsync(source, default(string) /* contentMD5 */, false /* incrementalCopy */, false /* syncCopy */, premiumPageBlobTier, standardBlockBlobTier, rehydratePriority, sourceAccessCondition, destAccessCondition, options, operationContext, CancellationToken.None);
         }
 
         /// <summary>
         /// Begins an operation to start copying a blob's contents, properties, and metadata to a new blob.
         /// </summary>
         /// <param name="source">The URI of a source blob.</param>
+        /// <param name="contentMD5">An optional hash value used to ensure transactional integrity for the operation. May be <c>null</c> or an empty string.</param>
+        /// <param name="syncCopy">A boolean to enable synchronous server copy of blobs.</param>
         /// <param name="premiumPageBlobTier">A <see cref="PremiumPageBlobTier"/> representing the tier to set.</param>
+        /// <param name="standardBlockBlobTier">A <see cref="StandardBlobTier"/> representing the tier to set. Only valid on block blobs.</param>
+        /// <param name="rehydratePriority">The priority with which to rehydrate an archived blob.</param>
         /// <param name="sourceAccessCondition">An object that represents the access conditions for the source blob. If <c>null</c>, no condition is used.</param>
         /// <param name="destAccessCondition">An object that represents the access conditions for the destination blob. If <c>null</c>, no condition is used.</param>
         /// <param name="options">A <see cref="BlobRequestOptions"/> object that specifies additional options for the request.</param>
@@ -1253,64 +1273,12 @@
         /// The copy ID and copy status fields are fetched, and the rest of the copy state is cleared.
         /// </remarks>
         [DoesServiceRequest]
-        internal virtual Task<string> StartCopyAsync(Uri source, PremiumPageBlobTier? premiumPageBlobTier, StandardBlobTier? standardBlockBlobTier, AccessCondition sourceAccessCondition, AccessCondition destAccessCondition, BlobRequestOptions options, OperationContext operationContext, CancellationToken cancellationToken)
-        {
-<<<<<<< HEAD
-            return this.StartCopyAsync(source, default(string) /* contentMD5 */, false /* syncCopy */, premiumPageBlobTier, standardBlockBlobTier, sourceAccessCondition, destAccessCondition, options, operationContext, cancellationToken);
-=======
-            return this.StartCopyImplAsync(source, default(string) /* contentMD5 */, false /* incrementalCopy */, false /* syncCopy */, premiumPageBlobTier, default(RehydratePriority?), sourceAccessCondition, destAccessCondition, options, operationContext, CancellationToken.None);
-        }
-
-        /// <summary>
-        /// Initiates an asynchronous operation to start copying another blob's contents, properties, and metadata
-        /// to this blob.
-        /// </summary>
-        /// <param name="source">The <see cref="System.Uri"/> of the source blob.</param>
-        /// <param name="sourceAccessCondition">An <see cref="AccessCondition"/> object that represents the access conditions for the source blob. If <c>null</c>, no condition is used.</param>
-        /// <param name="destAccessCondition">An <see cref="AccessCondition"/> object that represents the access conditions for the destination blob. If <c>null</c>, no condition is used.</param>
-        /// <param name="options">A <see cref="BlobRequestOptions"/> object that specifies additional options for the request.</param>
-        /// <param name="operationContext">An <see cref="OperationContext"/> object that represents the context for the current operation.</param>
-        /// <param name="cancellationToken">A <see cref="CancellationToken"/> to observe while waiting for a task to complete.</param>
-        /// <returns>A <see cref="Task{T}"/> object of type <c>string</c> that represents the asynchronous operation.</returns>
-        [DoesServiceRequest]
-        public virtual Task<string> StartCopyAsync(Uri source, RehydratePriority? rehydratePriority, AccessCondition sourceAccessCondition, AccessCondition destAccessCondition, BlobRequestOptions options, OperationContext operationContext, CancellationToken cancellationToken)
-        {
-            return this.StartCopyImplAsync(source, default(string) /* contentMD5 */, false /* incrementalCopy */, false /* syncCopy */, default(PremiumPageBlobTier?), rehydratePriority, sourceAccessCondition, destAccessCondition, options, operationContext, CancellationToken.None);
->>>>>>> 9922329d
-        }
-
-        /// <summary>
-        /// Begins an operation to start copying a blob's contents, properties, and metadata to a new blob.
-        /// </summary>
-        /// <param name="source">The URI of a source blob.</param>
-        /// <param name="contentMD5">An optional hash value used to ensure transactional integrity for the operation. May be <c>null</c> or an empty string.</param>
-        /// <param name="syncCopy">A boolean to enable synchronous server copy of blobs.</param>
-        /// <param name="premiumPageBlobTier">A <see cref="PremiumPageBlobTier"/> representing the tier to set.</param>
-        /// <param name="sourceAccessCondition">An object that represents the access conditions for the source blob. If <c>null</c>, no condition is used.</param>
-        /// <param name="destAccessCondition">An object that represents the access conditions for the destination blob. If <c>null</c>, no condition is used.</param>
-        /// <param name="options">A <see cref="BlobRequestOptions"/> object that specifies additional options for the request.</param>
-        /// <param name="operationContext">An <see cref="OperationContext"/> object that represents the context for the current operation.</param>
-        /// <param name="cancellationToken">A <see cref="CancellationToken"/> to observe while waiting for a task to complete.</param>
-        /// <returns>The copy ID associated with the copy operation.</returns>
-        /// <remarks>
-        /// This method fetches the blob's ETag, last modified time, and part of the copy state.
-        /// The copy ID and copy status fields are fetched, and the rest of the copy state is cleared.
-        /// </remarks>
-        [DoesServiceRequest]
-<<<<<<< HEAD
-        internal virtual Task<string> StartCopyAsync(Uri source, string contentMD5, bool syncCopy, PremiumPageBlobTier? premiumPageBlobTier, StandardBlobTier? standardBlockBlobTier, AccessCondition sourceAccessCondition, AccessCondition destAccessCondition, BlobRequestOptions options, OperationContext operationContext, CancellationToken cancellationToken)
-=======
-        private Task<string> StartCopyImplAsync(Uri source, string contentMD5, bool incrementalCopy, bool syncCopy, PremiumPageBlobTier? premiumPageBlobTier, RehydratePriority? rehydratePriority, AccessCondition sourceAccessCondition, AccessCondition destAccessCondition, BlobRequestOptions options, OperationContext operationContext, CancellationToken cancellationToken)
->>>>>>> 9922329d
+        private Task<string> StartCopyImplAsync(Uri source, string contentMD5, bool incrementalCopy, bool syncCopy, PremiumPageBlobTier? premiumPageBlobTier, StandardBlobTier? standardBlockBlobTier, RehydratePriority? rehydratePriority, AccessCondition sourceAccessCondition, AccessCondition destAccessCondition, BlobRequestOptions options, OperationContext operationContext, CancellationToken cancellationToken)
         {
             CommonUtility.AssertNotNull("source", source);
             BlobRequestOptions modifiedOptions = BlobRequestOptions.ApplyDefaults(options, BlobType.Unspecified, this.ServiceClient);
             return Executor.ExecuteAsync(
-<<<<<<< HEAD
-                this.StartCopyImpl(this.attributes, source, contentMD5, false /* incrementalCopy */, syncCopy, premiumPageBlobTier, standardBlockBlobTier, sourceAccessCondition, destAccessCondition, modifiedOptions),
-=======
-                this.StartCopyImpl(this.attributes, source, contentMD5, false /* incrementalCopy */, syncCopy, premiumPageBlobTier, rehydratePriority, sourceAccessCondition, destAccessCondition, modifiedOptions),
->>>>>>> 9922329d
+                this.StartCopyImpl(this.attributes, source, contentMD5, false /* incrementalCopy */, syncCopy, premiumPageBlobTier, standardBlockBlobTier, rehydratePriority, sourceAccessCondition, destAccessCondition, modifiedOptions),
                 modifiedOptions.RetryPolicy,
                 operationContext,
                 cancellationToken);
@@ -1815,16 +1783,12 @@
         /// <param name="syncCopy">A boolean to enable synchronous server copy of blobs.</param>
         /// <param name="premiumPageBlobTier">A <see cref="PremiumPageBlobTier"/> representing the tier to set.</param>
         /// <param name="standardBlockBlobTier">A <see cref="StandardBlobTier"/> representing the tier to set.</param>
+        /// <param name="rehydratePriority">The priority with which to rehydrate an archived blob.</param>
         /// <param name="sourceAccessCondition">An object that represents the access conditions for the source blob. If null, no condition is used.</param>
         /// <param name="destAccessCondition">An object that represents the access conditions for the destination blob. If null, no condition is used.</param>
         /// <param name="options">An object that specifies additional options for the request.</param>
         /// <returns>A <see cref="RESTCommand"/> that starts to copy the blob.</returns>
-<<<<<<< HEAD
-        internal RESTCommand<string> StartCopyImpl(BlobAttributes attributes, Uri source, string sourceContentMD5, bool incrementalCopy, bool syncCopy, PremiumPageBlobTier? premiumPageBlobTier, StandardBlobTier? standardBlockBlobTier, 
-            AccessCondition sourceAccessCondition, AccessCondition destAccessCondition, BlobRequestOptions options)
-=======
-        internal RESTCommand<string> StartCopyImpl(BlobAttributes attributes, Uri source, string sourceContentMD5, bool incrementalCopy, bool syncCopy, PremiumPageBlobTier? premiumPageBlobTier, RehydratePriority? rehydratePriority, AccessCondition sourceAccessCondition, AccessCondition destAccessCondition, BlobRequestOptions options)
->>>>>>> 9922329d
+        internal RESTCommand<string> StartCopyImpl(BlobAttributes attributes, Uri source, string sourceContentMD5, bool incrementalCopy, bool syncCopy, PremiumPageBlobTier? premiumPageBlobTier, StandardBlobTier? standardBlockBlobTier, RehydratePriority? rehydratePriority, AccessCondition sourceAccessCondition, AccessCondition destAccessCondition, BlobRequestOptions options)
         {
             if (sourceAccessCondition != null && !string.IsNullOrEmpty(sourceAccessCondition.LeaseId))
             {
@@ -1836,12 +1800,7 @@
             options.ApplyToStorageCommand(putCmd);
             putCmd.BuildRequest = (cmd, uri, builder, cnt, serverTimeout, ctx) =>
             {
-<<<<<<< HEAD
-                StorageRequestMessage msg = BlobHttpRequestMessageFactory.CopyFrom(uri, serverTimeout, source, sourceContentMD5, incrementalCopy, syncCopy, premiumPageBlobTier, standardBlockBlobTier,
-                    sourceAccessCondition, destAccessCondition, cnt, ctx, this.ServiceClient.GetCanonicalizer(), this.ServiceClient.Credentials);
-=======
-                StorageRequestMessage msg = BlobHttpRequestMessageFactory.CopyFrom(uri, serverTimeout, source, sourceContentMD5, incrementalCopy, syncCopy, premiumPageBlobTier, rehydratePriority, sourceAccessCondition, destAccessCondition, cnt, ctx, this.ServiceClient.GetCanonicalizer(), this.ServiceClient.Credentials);
->>>>>>> 9922329d
+                StorageRequestMessage msg = BlobHttpRequestMessageFactory.CopyFrom(uri, serverTimeout, source, sourceContentMD5, incrementalCopy, syncCopy, premiumPageBlobTier, standardBlockBlobTier, rehydratePriority, sourceAccessCondition, destAccessCondition, cnt, ctx, this.ServiceClient.GetCanonicalizer(), this.ServiceClient.Credentials);
                 BlobHttpRequestMessageFactory.AddMetadata(msg, attributes.Metadata);
                 return msg;
             };

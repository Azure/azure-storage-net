﻿//-----------------------------------------------------------------------
// <copyright file="CloudBlob.cs" company="Microsoft">
//    Copyright 2013 Microsoft Corporation
//
//    Licensed under the Apache License, Version 2.0 (the "License");
//    you may not use this file except in compliance with the License.
//    You may obtain a copy of the License at
//      http://www.apache.org/licenses/LICENSE-2.0
//
//    Unless required by applicable law or agreed to in writing, software
//    distributed under the License is distributed on an "AS IS" BASIS,
//    WITHOUT WARRANTIES OR CONDITIONS OF ANY KIND, either express or implied.
//    See the License for the specific language governing permissions and
//    limitations under the License.
// </copyright>
//-----------------------------------------------------------------------
namespace Microsoft.WindowsAzure.Storage.Blob
{
    using Microsoft.WindowsAzure.Storage.Blob.Protocol;
    using Microsoft.WindowsAzure.Storage.Core;
    using Microsoft.WindowsAzure.Storage.Core.Executor;
    using Microsoft.WindowsAzure.Storage.Core.Util;
    using Microsoft.WindowsAzure.Storage.Shared.Protocol;
    using System;
    using System.Collections.Generic;
    using System.IO;
    using System.Net;
    using System.Net.Http;
    using System.Threading.Tasks;

#if NETCORE
    using System.Threading;
#else
    using System.Runtime.InteropServices.WindowsRuntime;
    using Windows.Foundation;
    using Windows.Foundation.Metadata;
    using Windows.Storage;
    using Windows.Storage.Streams;
    using System.Threading;
#endif

    /// <summary>
    /// Represents a blob.
    /// </summary>
    public partial class CloudBlob : IListBlobItem
    {
        /// <summary>
        /// Opens a stream for reading from the blob.
        /// </summary>
        /// <returns>A stream to be used for reading from the blob.</returns>
        [DoesServiceRequest]
        public virtual Task<Stream> OpenReadAsync()
        {
            return this.OpenReadAsync(null /* accessCondition */, null /* options */, null /* operationContext */);
        }

        /// <summary>
        /// Opens a stream for reading from the blob.
        /// </summary>
        /// <param name="accessCondition">An <see cref="AccessCondition"/> object that represents the access conditions for the blob. If <c>null</c>, no condition is used.</param>
        /// <param name="options">A <see cref="BlobRequestOptions"/> object that specifies additional options for the request.</param>
        /// <param name="operationContext">An <see cref="OperationContext"/> object that represents the context for the current operation.</param>
        /// <returns>A stream to be used for reading from the blob.</returns>
        [DoesServiceRequest]
        public virtual Task<Stream> OpenReadAsync(AccessCondition accessCondition, BlobRequestOptions options, OperationContext operationContext)
        {
            return this.OpenReadAsync(accessCondition, options, operationContext, CancellationToken.None);
        }

        /// <summary>
        /// Opens a stream for reading from the blob.
        /// </summary>
        /// <param name="accessCondition">An <see cref="AccessCondition"/> object that represents the access conditions for the blob. If <c>null</c>, no condition is used.</param>
        /// <param name="options">A <see cref="BlobRequestOptions"/> object that specifies additional options for the request.</param>
        /// <param name="operationContext">An <see cref="OperationContext"/> object that represents the context for the current operation.</param>
        /// <param name="cancellationToken">A <see cref="CancellationToken"/> to observe while waiting for a task to complete.</param>
        /// <returns>A stream to be used for reading from the blob.</returns>
        [DoesServiceRequest]
        public virtual async Task<Stream> OpenReadAsync(AccessCondition accessCondition, BlobRequestOptions options, OperationContext operationContext, CancellationToken cancellationToken)
        {
            await this.FetchAttributesAsync(accessCondition, options, operationContext, cancellationToken).ConfigureAwait(false);
            AccessCondition streamAccessCondition = AccessCondition.CloneConditionWithETag(accessCondition, this.Properties.ETag);
            BlobRequestOptions modifiedOptions = BlobRequestOptions.ApplyDefaults(options, this.BlobType, this.ServiceClient, false);
            return new BlobReadStream(this, streamAccessCondition, modifiedOptions, operationContext);
        }

        /// <summary>
        /// Downloads the contents of a blob to a stream.
        /// </summary>
        /// <param name="target">The target stream.</param>
        /// <returns>A <see cref="Task"/> that represents an asynchronous action.</returns>
        [DoesServiceRequest]
        public virtual Task DownloadToStreamAsync(Stream target)
        {
            return this.DownloadToStreamAsync(target, null /* accessCondition */, null /* options */, null /* operationContext */);
        }

        /// <summary>
        /// Downloads the contents of a blob to a stream.
        /// </summary>
        /// <param name="target">The target stream.</param>
        /// <param name="accessCondition">An <see cref="AccessCondition"/> object that represents the access conditions for the blob. If <c>null</c>, no condition is used.</param>
        /// <param name="options">A <see cref="BlobRequestOptions"/> object that specifies additional options for the request.</param>
        /// <param name="operationContext">An <see cref="OperationContext"/> object that represents the context for the current operation.</param>
        /// <returns>A <see cref="Task"/> that represents an asynchronous action.</returns>
        [DoesServiceRequest]
        public virtual Task DownloadToStreamAsync(Stream target, AccessCondition accessCondition, BlobRequestOptions options, OperationContext operationContext)
        {
            return this.DownloadRangeToStreamAsync(target, null /* offset */, null /* length */, accessCondition, options, operationContext);
        }

#if NETCORE
        /// <summary>
        /// Downloads the contents of a blob to a stream.
        /// </summary>
        /// <param name="target">The target stream.</param>
        /// <param name="accessCondition">An <see cref="AccessCondition"/> object that represents the access conditions for the blob. If <c>null</c>, no condition is used.</param>
        /// <param name="options">A <see cref="BlobRequestOptions"/> object that specifies additional options for the request.</param>
        /// <param name="operationContext">An <see cref="OperationContext"/> object that represents the context for the current operation.</param>
        /// <param name="cancellationToken">A <see cref="CancellationToken"/> to observe while waiting for a task to complete.</param>
        /// <returns>A <see cref="Task"/> that represents an asynchronous action.</returns>
        [DoesServiceRequest]
        public virtual Task DownloadToStreamAsync(Stream target, AccessCondition accessCondition, BlobRequestOptions options, OperationContext operationContext, CancellationToken cancellationToken)
        {
            return this.DownloadToStreamAsync(target, accessCondition, options, operationContext, default(IProgress<StorageProgress>), cancellationToken);
        }

        /// <summary>
        /// Downloads the contents of a blob to a stream.
        /// </summary>
        /// <param name="target">The target stream.</param>
        /// <param name="accessCondition">An <see cref="AccessCondition"/> object that represents the access conditions for the blob. If <c>null</c>, no condition is used.</param>
        /// <param name="options">A <see cref="BlobRequestOptions"/> object that specifies additional options for the request.</param>
        /// <param name="operationContext">An <see cref="OperationContext"/> object that represents the context for the current operation.</param>
        /// <param name="progressHandler"> A <see cref="System.IProgress{StorageProgress}"/> object to handle <see cref="StorageProgress"/> messages.</param>
        /// <param name="cancellationToken">A <see cref="CancellationToken"/> to observe while waiting for a task to complete.</param>
        /// <returns>A <see cref="Task"/> that represents an asynchronous action.</returns>
        [DoesServiceRequest]
        public virtual Task DownloadToStreamAsync(Stream target, AccessCondition accessCondition, BlobRequestOptions options, OperationContext operationContext, IProgress<StorageProgress> progressHandler, CancellationToken cancellationToken)
        {
            return this.DownloadRangeToStreamAsync(target, null /* offset */, null /* length */, accessCondition, options, operationContext, progressHandler, cancellationToken);
        }
#else
        /// <summary>
        /// Downloads the contents of a blob to a stream.
        /// </summary>
        /// <param name="target">The target stream.</param>
        /// <param name="accessCondition">An <see cref="AccessCondition"/> object that represents the access conditions for the blob. If <c>null</c>, no condition is used.</param>
        /// <param name="options">A <see cref="BlobRequestOptions"/> object that specifies additional options for the request.</param>
        /// <param name="operationContext">An <see cref="OperationContext"/> object that represents the context for the current operation.</param>
        /// <param name="cancellationToken">A <see cref="CancellationToken"/> to observe while waiting for a task to complete.</param>
        /// <returns>A <see cref="Task"/> that represents an asynchronous action.</returns>
        [DoesServiceRequest]
        public virtual Task DownloadToStreamAsync(Stream target, AccessCondition accessCondition, BlobRequestOptions options, OperationContext operationContext, CancellationToken cancellationToken)
        {
            return this.DownloadRangeToStreamAsync(target, null /* offset */, null /* length */, accessCondition, options, operationContext, cancellationToken);
        }
#endif

        /// <summary>
        /// Downloads the contents of a blob to a file.
        /// </summary>
#if NETCORE
        /// <param name="path">A string containing the file path providing the blob content.</param>
        /// <param name="mode">A <see cref="System.IO.FileMode"/> enumeration value that specifies how to open the file.</param>
        /// <returns>A <see cref="Task"/> that represents an asynchronous action.</returns>
        [DoesServiceRequest]
        public virtual Task DownloadToFileAsync(string path, FileMode mode)
        {
            return this.DownloadToFileAsync(path, mode, null /* accessCondition */, null /* options */, null /* operationContext */);
        }
#else
        /// <param name="target">The target file.</param>
        /// <returns>An <see cref="Task"/> that represents an asynchronous action.</returns>
        [DoesServiceRequest]
        public virtual Task DownloadToFileAsync(StorageFile target)
        {
            return this.DownloadToFileAsync(target, null /* accessCondition */, null /* options */, null /* operationContext */);
        }
#endif

        /// <summary>
        /// Downloads the contents of a blob to a file.
        /// </summary>
#if NETCORE
        /// <param name="path">A string containing the file path providing the blob content.</param>
        /// <param name="mode">A <see cref="System.IO.FileMode"/> enumeration value that specifies how to open the file.</param>
        /// <param name="accessCondition">An <see cref="AccessCondition"/> object that represents the access conditions for the blob.</param>
        /// <param name="options">A <see cref="BlobRequestOptions"/> object that specifies additional options for the request.</param>
        /// <param name="operationContext">An <see cref="OperationContext"/> object that represents the context for the current operation.</param>
        /// <returns>A <see cref="Task"/> that represents an asynchronous action.</returns>
        [DoesServiceRequest]
        public virtual Task DownloadToFileAsync(string path, FileMode mode, AccessCondition accessCondition, BlobRequestOptions options, OperationContext operationContext)
        {
            return this.DownloadToFileAsync(path, mode, accessCondition, options, operationContext, CancellationToken.None);
        }
#else
        /// <param name="target">The target file.</param>
        /// <param name="accessCondition">An <see cref="AccessCondition"/> object that represents the access conditions for the blob.</param>
        /// <param name="options">A <see cref="BlobRequestOptions"/> object that specifies additional options for the request.</param>
        /// <param name="operationContext">An <see cref="OperationContext"/> object that represents the context for the current operation.</param>
        /// <returns>An <see cref="Task"/> that represents an asynchronous action.</returns>
        [DoesServiceRequest]
        public virtual Task DownloadToFileAsync(StorageFile target, AccessCondition accessCondition, BlobRequestOptions options, OperationContext operationContext)
        {
            return DownloadToFileAsync(target, accessCondition, options, operationContext, CancellationToken.None);
        }

        /// <summary>
        /// Downloads the contents of a blob to a file.
        /// </summary>
        /// <param name="target">The target file.</param>
        /// <param name="accessCondition">An <see cref="AccessCondition"/> object that represents the access conditions for the blob.</param>
        /// <param name="options">A <see cref="BlobRequestOptions"/> object that specifies additional options for the request.</param>
        /// <param name="operationContext">An <see cref="OperationContext"/> object that represents the context for the current operation.</param>
        /// <param name="cancellationToken">A <see cref="CancellationToken"/> to observe while waiting for a task to complete.</param>
        /// <returns>An <see cref="Task"/> that represents an asynchronous action.</returns>
        [DoesServiceRequest]
        public virtual Task DownloadToFileAsync(StorageFile target, AccessCondition accessCondition, BlobRequestOptions options, OperationContext operationContext, CancellationToken cancellationToken)
        {
            using (StorageStreamTransaction transaction = await target.OpenTransactedWriteAsync().AsTask(cancellationToken))
            {
                await this.DownloadToStreamAsync(transaction.Stream.AsStream(), accessCondition, options, operationContext, cancellationToken).ConfigureAwait(false);
                await transaction.CommitAsync().ConfigureAwait(false);
            }
        }
#endif

#if NETCORE
        /// <summary>
        /// Downloads the contents of a blob to a file.
        /// </summary>
        /// <param name="path">A string containing the file path providing the blob content.</param>
        /// <param name="mode">A <see cref="System.IO.FileMode"/> enumeration value that specifies how to open the file.</param>
        /// <param name="accessCondition">An <see cref="AccessCondition"/> object that represents the access conditions for the blob.</param>
        /// <param name="options">A <see cref="BlobRequestOptions"/> object that specifies additional options for the request.</param>
        /// <param name="operationContext">An <see cref="OperationContext"/> object that represents the context for the current operation.</param>
        /// <param name="cancellationToken">A <see cref="CancellationToken"/> to observe while waiting for a task to complete.</param>
        /// <returns>An <see cref="Task"/> that represents an asynchronous action.</returns>
        [DoesServiceRequest]
        public virtual async Task DownloadToFileAsync(string path, FileMode mode, AccessCondition accessCondition, BlobRequestOptions options, OperationContext operationContext, CancellationToken cancellationToken)
        {
            return this.DownloadToFileAsync(path, mode, accessCondition, options, operationContext, default(IProgress<StorageProgress>), cancellationToken);
        }

        /// <summary>
        /// Downloads the contents of a blob to a file.
        /// </summary>
        /// <param name="path">A string containing the file path providing the blob content.</param>
        /// <param name="mode">A <see cref="System.IO.FileMode"/> enumeration value that specifies how to open the file.</param>
        /// <param name="accessCondition">An <see cref="AccessCondition"/> object that represents the access conditions for the blob.</param>
        /// <param name="options">A <see cref="BlobRequestOptions"/> object that specifies additional options for the request.</param>
        /// <param name="operationContext">An <see cref="OperationContext"/> object that represents the context for the current operation.</param>
        /// <param name="progressHandler"> A <see cref="System.IProgress{StorageProgress}"/> object to handle <see cref="StorageProgress"/> messages.</param>
        /// <param name="cancellationToken">A <see cref="CancellationToken"/> to observe while waiting for a task to complete.</param>
        /// <returns>An <see cref="Task"/> that represents an asynchronous action.</returns>
        [DoesServiceRequest]
        public virtual Task DownloadToFileAsync(string path, FileMode mode, AccessCondition accessCondition, BlobRequestOptions options, OperationContext operationContext, IProgress<StorageProgress> progressHandler, CancellationToken cancellationToken)
        {
            CommonUtility.AssertNotNull("path", path);

            FileStream stream = new FileStream(path, mode, FileAccess.Write);

            try
            {
                using (stream)
                {
<<<<<<< HEAD
                    await this.DownloadToStreamAsync(stream, accessCondition, options, operationContext, cancellationToken).ConfigureAwait(false);
=======
                    using (stream)
                    {
                        await this.DownloadToStreamAsync(stream, accessCondition, options, operationContext, progressHandler, cancellationToken);
                    }
>>>>>>> d40ee0e4
                }
            }
            catch (Exception)
            {
                if (mode == FileMode.Create || mode == FileMode.CreateNew)
                {
                    try
                    {
                        File.Delete(path);
                    }
                    catch (Exception)
                    {
                        // Best effort to clean up in the event that download was unsuccessful.
                        // Do not throw as we want to throw original exception.
                    }
                }

                throw;
            }
        }
#endif

        /// <summary>
        /// Downloads the contents of a blob to a byte array.
        /// </summary>
        /// <param name="target">The target byte array.</param>
        /// <param name="index">The starting offset in the byte array.</param>
        /// <returns>The total number of bytes read into the buffer.</returns>
        [DoesServiceRequest]
        public virtual Task<int> DownloadToByteArrayAsync(byte[] target, int index)
        {
            return this.DownloadToByteArrayAsync(target, index, null /* accessCondition */, null /* options */, null /* operationContext */);
        }

        /// <summary>
        /// Downloads the contents of a blob to a byte array.
        /// </summary>
        /// <param name="target">The target byte array.</param>
        /// <param name="index">The starting offset in the byte array.</param>
        /// <param name="accessCondition">An <see cref="AccessCondition"/> object that represents the access conditions for the blob.</param>
        /// <param name="options">A <see cref="BlobRequestOptions"/> object that specifies additional options for the request.</param>
        /// <param name="operationContext">An <see cref="OperationContext"/> object that represents the context for the current operation.</param>
        /// <returns>The total number of bytes read into the buffer.</returns>
        [DoesServiceRequest]
        public virtual Task<int> DownloadToByteArrayAsync(byte[] target, int index, AccessCondition accessCondition, BlobRequestOptions options, OperationContext operationContext)
        {
            return this.DownloadRangeToByteArrayAsync(target, index, null /* blobOffset */, null /* length */, accessCondition, options, operationContext);
        }

#if NETCORE
        /// <summary>
        /// Downloads the contents of a blob to a byte array.
        /// </summary>
        /// <param name="target">The target byte array.</param>
        /// <param name="index">The starting offset in the byte array.</param>
        /// <param name="accessCondition">An <see cref="AccessCondition"/> object that represents the access conditions for the blob.</param>
        /// <param name="options">A <see cref="BlobRequestOptions"/> object that specifies additional options for the request.</param>
        /// <param name="operationContext">An <see cref="OperationContext"/> object that represents the context for the current operation.</param>
        /// <param name="progressHandler"> A <see cref="System.IProgress{StorageProgress}"/> object to handle <see cref="StorageProgress"/> messages.</param>
        /// <param name="cancellationToken">A <see cref="CancellationToken"/> to observe while waiting for a task to complete.</param>
        /// <returns>The total number of bytes read into the buffer.</returns>
        [DoesServiceRequest]
        public virtual Task<int> DownloadToByteArrayAsync(byte[] target, int index, AccessCondition accessCondition, BlobRequestOptions options, OperationContext operationContext, IProgress<StorageProgress> progressHandler, CancellationToken cancellationToken)
        {
            return this.DownloadRangeToByteArrayAsync(target, index, null /* blobOffset */, null /* length */, accessCondition, options, operationContext, progressHandler, cancellationToken);
        }
#endif

        /// <summary>
        /// Downloads the contents of a blob to a byte array.
        /// </summary>
        /// <param name="target">The target byte array.</param>
        /// <param name="index">The starting offset in the byte array.</param>
        /// <param name="accessCondition">An <see cref="AccessCondition"/> object that represents the access conditions for the blob.</param>
        /// <param name="options">A <see cref="BlobRequestOptions"/> object that specifies additional options for the request.</param>
        /// <param name="operationContext">An <see cref="OperationContext"/> object that represents the context for the current operation.</param>
        /// <param name="cancellationToken">A <see cref="CancellationToken"/> to observe while waiting for a task to complete.</param>
        /// <returns>The total number of bytes read into the buffer.</returns>
        [DoesServiceRequest]
        public virtual Task<int> DownloadToByteArrayAsync(byte[] target, int index, AccessCondition accessCondition, BlobRequestOptions options, OperationContext operationContext, CancellationToken cancellationToken)
        {
            return this.DownloadRangeToByteArrayAsync(target, index, null /* blobOffset */, null /* length */, accessCondition, options, operationContext, cancellationToken);
        }

        /// <summary>
        /// Downloads a range of bytes from a blob to a stream.
        /// </summary>
        /// <param name="target">The target stream.</param>
        /// <param name="offset">The offset at which to begin downloading the blob, in bytes.</param>
        /// <param name="length">The length of the data to download from the blob, in bytes.</param>
        /// <returns>A <see cref="Task"/> that represents an asynchronous action.</returns>
        [DoesServiceRequest]
        public virtual Task DownloadRangeToStreamAsync(Stream target, long? offset, long? length)
        {
            return this.DownloadRangeToStreamAsync(target, offset, length, null /* accessCondition */, null /* options */, null /* operationContext */);
        }

        /// <summary>
        /// Downloads a range of bytes from a blob to a stream.
        /// </summary>
        /// <param name="target">The target stream.</param>
        /// <param name="offset">The offset at which to begin downloading the blob, in bytes.</param>
        /// <param name="length">The length of the data to download from the blob, in bytes.</param>
        /// <param name="accessCondition">An <see cref="AccessCondition"/> object that represents the access conditions for the blob. If <c>null</c>, no condition is used.</param>
        /// <param name="options">A <see cref="BlobRequestOptions"/> object that specifies additional options for the request.</param>
        /// <param name="operationContext">An <see cref="OperationContext"/> object that represents the context for the current operation.</param>
        /// <returns>A <see cref="Task"/> that represents an asynchronous action.</returns>
        [DoesServiceRequest]
        public virtual Task DownloadRangeToStreamAsync(Stream target, long? offset, long? length, AccessCondition accessCondition, BlobRequestOptions options, OperationContext operationContext)
        {
            return this.DownloadRangeToStreamAsync(target, offset, length, accessCondition, options, operationContext, CancellationToken.None);
        }

#if NETCORE
        /// <summary>
        /// Downloads a range of bytes from a blob to a stream.
        /// </summary>
        /// <param name="target">The target stream.</param>
        /// <param name="offset">The offset at which to begin downloading the blob, in bytes.</param>
        /// <param name="length">The length of the data to download from the blob, in bytes.</param>
        /// <param name="accessCondition">An <see cref="AccessCondition"/> object that represents the access conditions for the blob. If <c>null</c>, no condition is used.</param>
        /// <param name="options">A <see cref="BlobRequestOptions"/> object that specifies additional options for the request.</param>
        /// <param name="operationContext">An <see cref="OperationContext"/> object that represents the context for the current operation.</param>
        /// <param name="cancellationToken">A <see cref="CancellationToken"/> to observe while waiting for a task to complete.</param>
        /// <returns>A <see cref="Task"/> that represents an asynchronous action.</returns>
        [DoesServiceRequest]
        public virtual Task DownloadRangeToStreamAsync(Stream target, long? offset, long? length, AccessCondition accessCondition, BlobRequestOptions options, OperationContext operationContext, CancellationToken cancellationToken)
        {
            return this.DownloadRangeToStreamAsync(target, offset, length, accessCondition, options, operationContext, default(IProgress<StorageProgress>), cancellationToken);
        }
#endif

#if NETCORE
        /// <summary>
        /// Downloads a range of bytes from a blob to a stream.
        /// </summary>
        /// <param name="target">The target stream.</param>
        /// <param name="offset">The offset at which to begin downloading the blob, in bytes.</param>
        /// <param name="length">The length of the data to download from the blob, in bytes.</param>
        /// <param name="accessCondition">An <see cref="AccessCondition"/> object that represents the access conditions for the blob. If <c>null</c>, no condition is used.</param>
        /// <param name="options">A <see cref="BlobRequestOptions"/> object that specifies additional options for the request.</param>
        /// <param name="operationContext">An <see cref="OperationContext"/> object that represents the context for the current operation.</param>
        /// <param name="progressHandler"> A <see cref="System.IProgress{StorageProgress}"/> object to handle <see cref="StorageProgress"/> messages.</param>
        /// <param name="cancellationToken">A <see cref="CancellationToken"/> to observe while waiting for a task to complete.</param>
        /// <returns>A <see cref="Task"/> that represents an asynchronous action.</returns>
        [DoesServiceRequest]
        public virtual Task DownloadRangeToStreamAsync(Stream target, long? offset, long? length, AccessCondition accessCondition, BlobRequestOptions options, OperationContext operationContext, IProgress<StorageProgress> progressHandler, CancellationToken cancellationToken)
#else
        /// <summary>
        /// Downloads a range of bytes from a blob to a stream.
        /// </summary>
        /// <param name="target">The target stream.</param>
        /// <param name="offset">The offset at which to begin downloading the blob, in bytes.</param>
        /// <param name="length">The length of the data to download from the blob, in bytes.</param>
        /// <param name="accessCondition">An <see cref="AccessCondition"/> object that represents the access conditions for the blob. If <c>null</c>, no condition is used.</param>
        /// <param name="options">A <see cref="BlobRequestOptions"/> object that specifies additional options for the request.</param>
        /// <param name="operationContext">An <see cref="OperationContext"/> object that represents the context for the current operation.</param>
        /// <param name="cancellationToken">A <see cref="CancellationToken"/> to observe while waiting for a task to complete.</param>
        /// <returns>A <see cref="Task"/> that represents an asynchronous action.</returns>
        [DoesServiceRequest]
        public virtual Task DownloadRangeToStreamAsync(Stream target, long? offset, long? length, AccessCondition accessCondition, BlobRequestOptions options, OperationContext operationContext, CancellationToken cancellationToken)
#endif
        {
            CommonUtility.AssertNotNull("target", target);

            BlobRequestOptions modifiedOptions = BlobRequestOptions.ApplyDefaults(options, BlobType.Unspecified, this.ServiceClient);

            // We should always call AsStreamForWrite with bufferSize=0 to prevent buffering. Our
            // stream copier only writes 64K buffers at a time anyway, so no buffering is needed.
<<<<<<< HEAD
            return Executor.ExecuteAsyncNullReturn(
=======
            return Task.Run(async () => await Executor.ExecuteAsyncNullReturn(
#if NETCORE
                this.GetBlobImpl(this.attributes, new AggregatingProgressIncrementer(progressHandler).CreateProgressIncrementingStream(target), offset, length, accessCondition, modifiedOptions),
#else
>>>>>>> d40ee0e4
                this.GetBlobImpl(this.attributes, target, offset, length, accessCondition, modifiedOptions),
#endif
                modifiedOptions.RetryPolicy,
                operationContext,
                cancellationToken);
        }

        /// <summary>
        /// Downloads a range of bytes from a blob to a byte array.
        /// </summary>
        /// <param name="target">The target byte array.</param>
        /// <param name="index">The starting offset in the byte array.</param>
        /// <param name="blobOffset">The starting offset of the data range, in bytes.</param>
        /// <param name="length">The length of the data range, in bytes.</param>
        /// <returns>The total number of bytes read into the buffer.</returns>
        [DoesServiceRequest]
        public virtual Task<int> DownloadRangeToByteArrayAsync(byte[] target, int index, long? blobOffset, long? length)
        {
            return this.DownloadRangeToByteArrayAsync(target, index, blobOffset, length, null /* accessCondition */, null /* options */, null /* operationContext */);
        }

        /// <summary>
        /// Downloads a range of bytes from a blob to a byte array.
        /// </summary>
        /// <param name="target">The target byte array.</param>
        /// <param name="index">The starting offset in the byte array.</param>
        /// <param name="blobOffset">The starting offset of the data range, in bytes.</param>
        /// <param name="length">The length of the data range, in bytes.</param>
        /// <param name="accessCondition">An <see cref="AccessCondition"/> object that represents the access conditions for the blob.</param>
        /// <param name="options">A <see cref="BlobRequestOptions"/> object that specifies additional options for the request.</param>
        /// <param name="operationContext">An <see cref="OperationContext"/> object that represents the context for the current operation.</param>
        /// <returns>The total number of bytes read into the buffer.</returns>
        [DoesServiceRequest]
        public virtual Task<int> DownloadRangeToByteArrayAsync(byte[] target, int index, long? blobOffset, long? length, AccessCondition accessCondition, BlobRequestOptions options, OperationContext operationContext)
        {
            return this.DownloadRangeToByteArrayAsync(target, index, blobOffset, length, accessCondition, options, operationContext, CancellationToken.None);
        }

#if NETCORE
        /// <summary>
        /// Downloads a range of bytes from a blob to a byte array.
        /// </summary>
        /// <param name="target">The target byte array.</param>
        /// <param name="index">The starting offset in the byte array.</param>
        /// <param name="blobOffset">The starting offset of the data range, in bytes.</param>
        /// <param name="length">The length of the data range, in bytes.</param>
        /// <param name="accessCondition">An <see cref="AccessCondition"/> object that represents the access conditions for the blob.</param>
        /// <param name="options">A <see cref="BlobRequestOptions"/> object that specifies additional options for the request.</param>
        /// <param name="operationContext">An <see cref="OperationContext"/> object that represents the context for the current operation.</param>
        /// <param name="cancellationToken">A <see cref="CancellationToken"/> to observe while waiting for a task to complete.</param>
        /// <returns>The total number of bytes read into the buffer.</returns>
        [DoesServiceRequest]
        public virtual Task<int> DownloadRangeToByteArrayAsync(byte[] target, int index, long? blobOffset, long? length, AccessCondition accessCondition, BlobRequestOptions options, OperationContext operationContext, CancellationToken cancellationToken)
        {
            return this.DownloadRangeToByteArrayAsync(target, index, blobOffset, length, accessCondition, options, operationContext, default(IProgress<StorageProgress>), cancellationToken);
        }
#endif

#if NETCORE
        /// <summary>
        /// Downloads a range of bytes from a blob to a byte array.
        /// </summary>
        /// <param name="target">The target byte array.</param>
        /// <param name="index">The starting offset in the byte array.</param>
        /// <param name="blobOffset">The starting offset of the data range, in bytes.</param>
        /// <param name="length">The length of the data range, in bytes.</param>
        /// <param name="accessCondition">An <see cref="AccessCondition"/> object that represents the access conditions for the blob.</param>
        /// <param name="options">A <see cref="BlobRequestOptions"/> object that specifies additional options for the request.</param>
        /// <param name="operationContext">An <see cref="OperationContext"/> object that represents the context for the current operation.</param>
        /// <param name="progressHandler"> A <see cref="System.IProgress{StorageProgress}"/> object to handle <see cref="StorageProgress"/> messages.</param>
        /// <param name="cancellationToken">A <see cref="CancellationToken"/> to observe while waiting for a task to complete.</param>
        /// <returns>The total number of bytes read into the buffer.</returns>
        [DoesServiceRequest]
        public virtual Task<int> DownloadRangeToByteArrayAsync(byte[] target, int index, long? blobOffset, long? length, AccessCondition accessCondition, BlobRequestOptions options, OperationContext operationContext, IProgress<StorageProgress> progressHandler, CancellationToken cancellationToken)
#else
        /// <summary>
        /// Downloads a range of bytes from a blob to a byte array.
        /// </summary>
        /// <param name="target">The target byte array.</param>
        /// <param name="index">The starting offset in the byte array.</param>
        /// <param name="blobOffset">The starting offset of the data range, in bytes.</param>
        /// <param name="length">The length of the data range, in bytes.</param>
        /// <param name="accessCondition">An <see cref="AccessCondition"/> object that represents the access conditions for the blob.</param>
        /// <param name="options">A <see cref="BlobRequestOptions"/> object that specifies additional options for the request.</param>
        /// <param name="operationContext">An <see cref="OperationContext"/> object that represents the context for the current operation.</param>
        /// <param name="cancellationToken">A <see cref="CancellationToken"/> to observe while waiting for a task to complete.</param>
        /// <returns>The total number of bytes read into the buffer.</returns>
        [DoesServiceRequest]
<<<<<<< HEAD
        public virtual async Task<int> DownloadRangeToByteArrayAsync(byte[] target, int index, long? blobOffset, long? length, AccessCondition accessCondition, BlobRequestOptions options, OperationContext operationContext, CancellationToken cancellationToken)
=======
        public virtual Task<int> DownloadRangeToByteArrayAsync(byte[] target, int index, long? blobOffset, long? length, AccessCondition accessCondition, BlobRequestOptions options, OperationContext operationContext, CancellationToken cancellationToken)
#endif
>>>>>>> d40ee0e4
        {
            using (SyncMemoryStream stream = new SyncMemoryStream(target, index))
            {
<<<<<<< HEAD
                await this.DownloadRangeToStreamAsync(stream, blobOffset, length, accessCondition, options, operationContext, cancellationToken).ConfigureAwait(false);
                return (int)stream.Position;
            }
=======
                using (SyncMemoryStream stream = new SyncMemoryStream(target, index))
                {
#if NETCORE
                    await this.DownloadRangeToStreamAsync(stream, blobOffset, length, accessCondition, options, operationContext, progressHandler, cancellationToken);
#else
                    await this.DownloadRangeToStreamAsync(stream, blobOffset, length, accessCondition, options, operationContext, cancellationToken);
#endif
                    return (int)stream.Position;
                }
            }, cancellationToken);
>>>>>>> d40ee0e4
        }

        /// <summary>
        /// Checks existence of the blob.
        /// </summary>
        /// <returns><c>true</c> if the blob exists.</returns>
        [DoesServiceRequest]
        public virtual Task<bool> ExistsAsync()
        {
            return this.ExistsAsync(null /* options */, null /* operationContext */);
        }

        /// <summary>
        /// Checks existence of the blob.
        /// </summary>
        /// <param name="options">A <see cref="BlobRequestOptions"/> object that specifies additional options for the request.</param>
        /// <param name="operationContext">An <see cref="OperationContext"/> object that represents the context for the current operation.</param>
        /// <returns><c>true</c> if the blob exists.</returns>
        [DoesServiceRequest]
        public virtual Task<bool> ExistsAsync(BlobRequestOptions options, OperationContext operationContext)
        {
            return this.ExistsAsync(false, options, operationContext, CancellationToken.None);
        }

        /// <summary>
        /// Checks existence of the blob.
        /// </summary>
        /// <param name="options">A <see cref="BlobRequestOptions"/> object that specifies additional options for the request.</param>
        /// <param name="operationContext">An <see cref="OperationContext"/> object that represents the context for the current operation.</param>
        /// <param name="cancellationToken">A <see cref="CancellationToken"/> to observe while waiting for a task to complete.</param>
        /// <returns><c>true</c> if the blob exists.</returns>
        [DoesServiceRequest]
        public virtual Task<bool> ExistsAsync(BlobRequestOptions options, OperationContext operationContext, CancellationToken cancellationToken)
        {
            return this.ExistsAsync(false, options, operationContext, cancellationToken);
        }

        /// <summary>
        /// Checks existence of the blob.
        /// </summary>
        /// <param name="primaryOnly">If <c>true</c>, the command will be executed against the primary location.</param>
        /// <param name="options">A <see cref="BlobRequestOptions"/> object that specifies additional options for the request.</param>
        /// <param name="operationContext">An <see cref="OperationContext"/> object that represents the context for the current operation.</param>
        /// <param name="cancellationToken">A <see cref="CancellationToken"/> to observe while waiting for a task to complete.</param>
        /// <returns><c>true</c> if the blob exists.</returns>
        private Task<bool> ExistsAsync(bool primaryOnly, BlobRequestOptions options, OperationContext operationContext, CancellationToken cancellationToken)
        {
            BlobRequestOptions modifiedOptions = BlobRequestOptions.ApplyDefaults(options, BlobType.Unspecified, this.ServiceClient);
            return Executor.ExecuteAsync(
                this.ExistsImpl(this.attributes, modifiedOptions, primaryOnly),
                modifiedOptions.RetryPolicy,
                operationContext,
                cancellationToken);
        }

        /// <summary>
        /// Populates a blob's properties and metadata.
        /// </summary>
        /// <returns>A <see cref="Task"/> that represents an asynchronous action.</returns>
        [DoesServiceRequest]
        public virtual Task FetchAttributesAsync()
        {
            return this.FetchAttributesAsync(null /* accessCondition */, null /* options */, null /* operationContext */);
        }

        /// <summary>
        /// Populates a blob's properties and metadata.
        /// </summary>
        /// <param name="accessCondition">An <see cref="AccessCondition"/> object that represents the access conditions for the blob. If <c>null</c>, no condition is used.</param>
        /// <param name="options">A <see cref="BlobRequestOptions"/> object that specifies additional options for the request.</param>
        /// <param name="operationContext">An <see cref="OperationContext"/> object that represents the context for the current operation.</param>
        /// <returns>A <see cref="Task"/> that represents an asynchronous action.</returns>
        [DoesServiceRequest]
        public virtual Task FetchAttributesAsync(AccessCondition accessCondition, BlobRequestOptions options, OperationContext operationContext)
        {
            return this.FetchAttributesAsync(accessCondition, options, operationContext, CancellationToken.None);
        }

        /// <summary>
        /// Populates a blob's properties and metadata.
        /// </summary>
        /// <param name="accessCondition">An <see cref="AccessCondition"/> object that represents the access conditions for the blob. If <c>null</c>, no condition is used.</param>
        /// <param name="options">A <see cref="BlobRequestOptions"/> object that specifies additional options for the request.</param>
        /// <param name="operationContext">An <see cref="OperationContext"/> object that represents the context for the current operation.</param>
        /// <param name="cancellationToken">A <see cref="CancellationToken"/> to observe while waiting for a task to complete.</param>
        /// <returns>A <see cref="Task"/> that represents an asynchronous action.</returns>
        [DoesServiceRequest]
        public virtual Task FetchAttributesAsync(AccessCondition accessCondition, BlobRequestOptions options, OperationContext operationContext, CancellationToken cancellationToken)
        {
            BlobRequestOptions modifiedOptions = BlobRequestOptions.ApplyDefaults(options, BlobType.Unspecified, this.ServiceClient);
            return Executor.ExecuteAsyncNullReturn(
                this.FetchAttributesImpl(this.attributes, accessCondition, modifiedOptions),
                modifiedOptions.RetryPolicy,
                operationContext,
                cancellationToken);
        }

        /// <summary>
        /// Updates the blob's metadata.
        /// </summary>
        /// <returns>A <see cref="Task"/> that represents an asynchronous action.</returns>
        [DoesServiceRequest]
        public virtual Task SetMetadataAsync()
        {
            return this.SetMetadataAsync(null /* accessCondition */, null /* options */, null /* operationContext */);
        }

        /// <summary>
        /// Updates the blob's metadata.
        /// </summary>
        /// <param name="accessCondition">An <see cref="AccessCondition"/> object that represents the access conditions for the blob. If <c>null</c>, no condition is used.</param>
        /// <param name="options">A <see cref="BlobRequestOptions"/> object that specifies additional options for the request.</param>
        /// <param name="operationContext">An <see cref="OperationContext"/> object that represents the context for the current operation.</param>
        /// <returns>A <see cref="Task"/> that represents an asynchronous action.</returns>
        [DoesServiceRequest]
        public virtual Task SetMetadataAsync(AccessCondition accessCondition, BlobRequestOptions options, OperationContext operationContext)
        {
            return this.SetMetadataAsync(accessCondition, options, operationContext, CancellationToken.None);
        }

        /// <summary>
        /// Updates the blob's metadata.
        /// </summary>
        /// <param name="accessCondition">An <see cref="AccessCondition"/> object that represents the access conditions for the blob. If <c>null</c>, no condition is used.</param>
        /// <param name="options">A <see cref="BlobRequestOptions"/> object that specifies additional options for the request.</param>
        /// <param name="operationContext">An <see cref="OperationContext"/> object that represents the context for the current operation.</param>
        /// <param name="cancellationToken">A <see cref="CancellationToken"/> to observe while waiting for a task to complete.</param>
        /// <returns>A <see cref="Task"/> that represents an asynchronous action.</returns>
        [DoesServiceRequest]
        public virtual Task SetMetadataAsync(AccessCondition accessCondition, BlobRequestOptions options, OperationContext operationContext, CancellationToken cancellationToken)
        {
            this.attributes.AssertNoSnapshot();
            BlobRequestOptions modifiedOptions = BlobRequestOptions.ApplyDefaults(options, BlobType.Unspecified, this.ServiceClient);
            return Executor.ExecuteAsyncNullReturn(
                this.SetMetadataImpl(this.attributes, accessCondition, modifiedOptions),
                modifiedOptions.RetryPolicy,
                operationContext,
                cancellationToken);
        }

        /// <summary>
        /// Updates the blob's properties.
        /// </summary>
        /// <returns>A <see cref="Task"/> that represents an asynchronous action.</returns>
        [DoesServiceRequest]
        public virtual Task SetPropertiesAsync()
        {
            return this.SetPropertiesAsync(null /* accessCondition */, null /* options */, null /* operationContext */);
        }

        /// <summary>
        /// Updates the blob's properties.
        /// </summary>
        /// <param name="accessCondition">An <see cref="AccessCondition"/> object that represents the access conditions for the blob. If <c>null</c>, no condition is used.</param>
        /// <param name="options">A <see cref="BlobRequestOptions"/> object that specifies additional options for the request.</param>
        /// <param name="operationContext">An <see cref="OperationContext"/> object that represents the context for the current operation.</param>
        /// <returns>A <see cref="Task"/> that represents an asynchronous action.</returns>
        [DoesServiceRequest]
        public virtual Task SetPropertiesAsync(AccessCondition accessCondition, BlobRequestOptions options, OperationContext operationContext)
        {
            return this.SetPropertiesAsync(accessCondition, options, operationContext, CancellationToken.None);
        }

        /// <summary>
        /// Updates the blob's properties.
        /// </summary>
        /// <param name="accessCondition">An <see cref="AccessCondition"/> object that represents the access conditions for the blob. If <c>null</c>, no condition is used.</param>
        /// <param name="options">A <see cref="BlobRequestOptions"/> object that specifies additional options for the request.</param>
        /// <param name="operationContext">An <see cref="OperationContext"/> object that represents the context for the current operation.</param>
        /// <param name="cancellationToken">A <see cref="CancellationToken"/> to observe while waiting for a task to complete.</param>
        /// <returns>A <see cref="Task"/> that represents an asynchronous action.</returns>
        [DoesServiceRequest]
        public virtual Task SetPropertiesAsync(AccessCondition accessCondition, BlobRequestOptions options, OperationContext operationContext, CancellationToken cancellationToken)
        {
            this.attributes.AssertNoSnapshot();
            BlobRequestOptions modifiedOptions = BlobRequestOptions.ApplyDefaults(options, BlobType.Unspecified, this.ServiceClient);
            return Executor.ExecuteAsyncNullReturn(
                this.SetPropertiesImpl(this.attributes, accessCondition, modifiedOptions),
                modifiedOptions.RetryPolicy,
                operationContext,
                cancellationToken);
        }

        /// <summary>
        /// Deletes the blob.
        /// </summary>
        /// <returns>A <see cref="Task"/> that represents an asynchronous action.</returns>
        [DoesServiceRequest]
        public virtual Task DeleteAsync()
        {
            return this.DeleteAsync(DeleteSnapshotsOption.None, null /* accessCondition */, null /* options */, null /* operationContext */);
        }

        /// <summary>
        /// Deletes the blob.
        /// </summary>
        /// <param name="deleteSnapshotsOption">A <see cref="DeleteSnapshotsOption"/> object indicating whether to only delete the blob, to delete the blob and all snapshots, or to only delete the snapshots.</param>
        /// <param name="accessCondition">An <see cref="AccessCondition"/> object that represents the access conditions for the blob. If null, no condition is used.</param>
        /// <param name="options">A <see cref="BlobRequestOptions"/> object that specifies additional options for the request.</param>
        /// <param name="operationContext">An <see cref="OperationContext"/> object that represents the context for the current operation.</param>
        /// <returns>A <see cref="Task"/> that represents an asynchronous action.</returns>
        [DoesServiceRequest]
        public virtual Task DeleteAsync(DeleteSnapshotsOption deleteSnapshotsOption, AccessCondition accessCondition, BlobRequestOptions options, OperationContext operationContext)
        {
            return this.DeleteAsync(deleteSnapshotsOption, accessCondition, options, operationContext, CancellationToken.None);
        }

        /// <summary>
        /// Deletes the blob.
        /// </summary>
        /// <param name="deleteSnapshotsOption">A <see cref="DeleteSnapshotsOption"/> object indicating whether to only delete the blob, to delete the blob and all snapshots, or to only delete the snapshots.</param>
        /// <param name="accessCondition">An <see cref="AccessCondition"/> object that represents the access conditions for the blob. If null, no condition is used.</param>
        /// <param name="options">A <see cref="BlobRequestOptions"/> object that specifies additional options for the request.</param>
        /// <param name="operationContext">An <see cref="OperationContext"/> object that represents the context for the current operation.</param>
        /// <param name="cancellationToken">A <see cref="CancellationToken"/> to observe while waiting for a task to complete.</param>
        /// <returns>A <see cref="Task"/> that represents an asynchronous action.</returns>
        [DoesServiceRequest]
        public virtual Task DeleteAsync(DeleteSnapshotsOption deleteSnapshotsOption, AccessCondition accessCondition, BlobRequestOptions options, OperationContext operationContext, CancellationToken cancellationToken)
        {
            BlobRequestOptions modifiedOptions = BlobRequestOptions.ApplyDefaults(options, BlobType.Unspecified, this.ServiceClient);
            return Executor.ExecuteAsyncNullReturn(
                this.DeleteBlobImpl(this.attributes, deleteSnapshotsOption, accessCondition, modifiedOptions),
                modifiedOptions.RetryPolicy,
                operationContext,
                cancellationToken);
        }

        /// <summary>
        /// Deletes the blob if it already exists.
        /// </summary>
        /// <returns><c>true</c> if the blob already existed and was deleted; otherwise, <c>false</c>.</returns>
        [DoesServiceRequest]
        public virtual Task<bool> DeleteIfExistsAsync()
        {
            return this.DeleteIfExistsAsync(DeleteSnapshotsOption.None, null /* accessCondition */, null /* options */, null /* operationContext */);
        }

        /// <summary>
        /// Deletes the blob if it already exists.
        /// </summary>
        /// <param name="deleteSnapshotsOption">A <see cref="DeleteSnapshotsOption"/> object indicating whether to only delete the blob, to delete the blob and all snapshots, or to only delete the snapshots.</param>
        /// <param name="accessCondition">An <see cref="AccessCondition"/> object that represents the access conditions for the blob. If <c>null</c>, no condition is used.</param>
        /// <param name="options">A <see cref="BlobRequestOptions"/> object that specifies additional options for the request.</param>
        /// <param name="operationContext">An <see cref="OperationContext"/> object that represents the context for the current operation.</param>
        /// <returns><c>true</c> if the blob already existed and was deleted; otherwise, <c>false</c>.</returns>
        [DoesServiceRequest]
        public virtual Task<bool> DeleteIfExistsAsync(DeleteSnapshotsOption deleteSnapshotsOption, AccessCondition accessCondition, BlobRequestOptions options, OperationContext operationContext)
        {
            return this.DeleteIfExistsAsync(deleteSnapshotsOption, accessCondition, options, operationContext, CancellationToken.None);
        }

        /// <summary>
        /// Deletes the blob if it already exists.
        /// </summary>
        /// <param name="deleteSnapshotsOption">A <see cref="DeleteSnapshotsOption"/> object indicating whether to only delete the blob, to delete the blob and all snapshots, or to only delete the snapshots.</param>
        /// <param name="accessCondition">An <see cref="AccessCondition"/> object that represents the access conditions for the blob. If <c>null</c>, no condition is used.</param>
        /// <param name="options">A <see cref="BlobRequestOptions"/> object that specifies additional options for the request.</param>
        /// <param name="operationContext">An <see cref="OperationContext"/> object that represents the context for the current operation.</param>
        /// <param name="cancellationToken">A <see cref="CancellationToken"/> to observe while waiting for a task to complete.</param>
        /// <returns><c>true</c> if the blob already existed and was deleted; otherwise, <c>false</c>.</returns>
        [DoesServiceRequest]
        public virtual async Task<bool> DeleteIfExistsAsync(DeleteSnapshotsOption deleteSnapshotsOption, AccessCondition accessCondition, BlobRequestOptions options, OperationContext operationContext, CancellationToken cancellationToken)
        {
            BlobRequestOptions modifiedOptions = BlobRequestOptions.ApplyDefaults(options, this.BlobType, this.ServiceClient);
            operationContext = operationContext ?? new OperationContext();

            try
            {
                await this.DeleteAsync(deleteSnapshotsOption, accessCondition, modifiedOptions, operationContext, cancellationToken).ConfigureAwait(false);
                return true;
            }
            catch (Exception)
            {
                if (operationContext.LastResult.HttpStatusCode == (int)HttpStatusCode.NotFound)
                {
                    StorageExtendedErrorInformation extendedInfo = operationContext.LastResult.ExtendedErrorInformation;
                    if ((extendedInfo == null) ||
                        (extendedInfo.ErrorCode == BlobErrorCodeStrings.BlobNotFound) ||
                        (extendedInfo.ErrorCode == BlobErrorCodeStrings.ContainerNotFound))
                    {
                        return false;
                    }
                    else
                    {
                        throw;
                    }
                }
                else
                {
                    throw;
                }
            }
        }

        /// <summary>
        /// Acquires a lease on this blob.
        /// </summary>
        /// <param name="leaseTime">A <see cref="TimeSpan"/> representing the span of time for which to acquire the lease,
        /// which will be rounded down to seconds. If <c>null</c>, an infinite lease will be acquired. If not <c>null</c>, this must be
        /// 15 to 60 seconds.</param>
        /// <param name="proposedLeaseId">A string representing the proposed lease ID for the new lease, or <c>null</c> if no lease ID is proposed.</param>
        /// <returns>The ID of the acquired lease.</returns>
        [DoesServiceRequest]
        public virtual Task<string> AcquireLeaseAsync(TimeSpan? leaseTime, string proposedLeaseId = null)
        {
            return this.AcquireLeaseAsync(leaseTime, proposedLeaseId, null /* accessCondition */, null /* options */, null /* operationContext */);
        }

        /// <summary>
        /// Acquires a lease on this blob.
        /// </summary>
        /// <param name="leaseTime">A <see cref="TimeSpan"/> representing the span of time for which to acquire the lease,
        /// which will be rounded down to seconds. If <c>null</c>, an infinite lease will be acquired. If not <c>null</c>, this must be
        /// 15 to 60 seconds.</param>
        /// <param name="proposedLeaseId">A string representing the proposed lease ID for the new lease, or <c>null</c> if no lease ID is proposed.</param>
        /// <param name="accessCondition">An <see cref="AccessCondition"/> object that represents the access conditions for the blob. If <c>null</c>, no condition is used.</param>
        /// <param name="options">The options for this operation. If <c>null</c>, default options will be used.</param>
        /// <param name="operationContext">An <see cref="OperationContext"/> object that represents the context for the current operation.</param>
        /// <returns>The ID of the acquired lease.</returns>
        [DoesServiceRequest]
        public virtual Task<string> AcquireLeaseAsync(TimeSpan? leaseTime, string proposedLeaseId, AccessCondition accessCondition, BlobRequestOptions options, OperationContext operationContext)
        {
            return this.AcquireLeaseAsync(leaseTime, proposedLeaseId, accessCondition, options, operationContext, CancellationToken.None);
        }

        /// <summary>
        /// Acquires a lease on this blob.
        /// </summary>
        /// <param name="leaseTime">A <see cref="TimeSpan"/> representing the span of time for which to acquire the lease,
        /// which will be rounded down to seconds. If <c>null</c>, an infinite lease will be acquired. If not <c>null</c>, this must be
        /// 15 to 60 seconds.</param>
        /// <param name="proposedLeaseId">A string representing the proposed lease ID for the new lease, or <c>null</c> if no lease ID is proposed.</param>
        /// <param name="accessCondition">An <see cref="AccessCondition"/> object that represents the access conditions for the blob. If <c>null</c>, no condition is used.</param>
        /// <param name="options">The options for this operation. If <c>null</c>, default options will be used.</param>
        /// <param name="operationContext">An <see cref="OperationContext"/> object that represents the context for the current operation.</param>
        /// <param name="cancellationToken">A <see cref="CancellationToken"/> to observe while waiting for a task to complete.</param>
        /// <returns>The ID of the acquired lease.</returns>
        [DoesServiceRequest]
        public virtual Task<string> AcquireLeaseAsync(TimeSpan? leaseTime, string proposedLeaseId, AccessCondition accessCondition, BlobRequestOptions options, OperationContext operationContext, CancellationToken cancellationToken)
        {
            BlobRequestOptions modifiedOptions = BlobRequestOptions.ApplyDefaults(options, BlobType.Unspecified, this.ServiceClient);
            return Executor.ExecuteAsync(
                this.AcquireLeaseImpl(this.attributes, leaseTime, proposedLeaseId, accessCondition, modifiedOptions),
                modifiedOptions.RetryPolicy,
                operationContext,
                cancellationToken);
        }

        /// <summary>
        /// Renews a lease on this blob.
        /// </summary>
        /// <param name="accessCondition">An <see cref="AccessCondition"/> object that represents the access conditions for the blob, including a required lease ID.</param>
        /// <returns>A <see cref="Task"/> that represents an asynchronous action.</returns>
        [DoesServiceRequest]
        public virtual Task RenewLeaseAsync(AccessCondition accessCondition)
        {
            return this.RenewLeaseAsync(accessCondition, null /* options */, null /* operationContext */);
        }

        /// <summary>
        /// Renews a lease on this blob.
        /// </summary>
        /// <param name="accessCondition">An <see cref="AccessCondition"/> object that represents the access conditions for the blob, including a required lease ID.</param>
        /// <param name="options">The options for this operation. If <c>null</c>, default options will be used.</param>
        /// <param name="operationContext">An <see cref="OperationContext"/> object that represents the context for the current operation.</param>
        /// <returns>A <see cref="Task"/> that represents an asynchronous action.</returns>
        [DoesServiceRequest]
        public virtual Task RenewLeaseAsync(AccessCondition accessCondition, BlobRequestOptions options, OperationContext operationContext)
        {
            return this.RenewLeaseAsync(accessCondition, options, operationContext, CancellationToken.None);
        }

        /// <summary>
        /// Renews a lease on this blob.
        /// </summary>
        /// <param name="accessCondition">An <see cref="AccessCondition"/> object that represents the access conditions for the blob, including a required lease ID.</param>
        /// <param name="options">The options for this operation. If <c>null</c>, default options will be used.</param>
        /// <param name="operationContext">An <see cref="OperationContext"/> object that represents the context for the current operation.</param>
        /// <param name="cancellationToken">A <see cref="CancellationToken"/> to observe while waiting for a task to complete.</param>
        /// <returns>A <see cref="Task"/> that represents an asynchronous action.</returns>
        [DoesServiceRequest]
        public virtual Task RenewLeaseAsync(AccessCondition accessCondition, BlobRequestOptions options, OperationContext operationContext, CancellationToken cancellationToken)
        {
            BlobRequestOptions modifiedOptions = BlobRequestOptions.ApplyDefaults(options, BlobType.Unspecified, this.ServiceClient);
            return Executor.ExecuteAsyncNullReturn(
                this.RenewLeaseImpl(this.attributes, accessCondition, modifiedOptions),
                modifiedOptions.RetryPolicy,
                operationContext,
                cancellationToken);
        }

        /// <summary>
        /// Changes the lease ID on this blob.
        /// </summary>
        /// <param name="proposedLeaseId">A string representing the proposed lease ID for the new lease. This cannot be <c>null</c>.</param>
        /// <param name="accessCondition">An <see cref="AccessCondition"/> object that represents the access conditions for the blob, including a required lease ID.</param>
        /// <returns>The new lease ID.</returns>
        [DoesServiceRequest]
        public virtual Task<string> ChangeLeaseAsync(string proposedLeaseId, AccessCondition accessCondition)
        {
            return this.ChangeLeaseAsync(proposedLeaseId, accessCondition, null /* options */, null /* operationContext */);
        }

        /// <summary>
        /// Changes the lease ID on this blob.
        /// </summary>
        /// <param name="proposedLeaseId">A string representing the proposed lease ID for the new lease. This cannot be <c>null</c>.</param>
        /// <param name="accessCondition">An <see cref="AccessCondition"/> object that represents the access conditions for the blob, including a required lease ID.</param>
        /// <param name="options">The options for this operation. If <c>null</c>, default options will be used.</param>
        /// <param name="operationContext">An <see cref="OperationContext"/> object that represents the context for the current operation.</param>
        /// <returns>The new lease ID.</returns>
        [DoesServiceRequest]
        public virtual Task<string> ChangeLeaseAsync(string proposedLeaseId, AccessCondition accessCondition, BlobRequestOptions options, OperationContext operationContext)
        {
            return this.ChangeLeaseAsync(proposedLeaseId, accessCondition, options, operationContext, CancellationToken.None);
        }

        /// <summary>
        /// Changes the lease ID on this blob.
        /// </summary>
        /// <param name="proposedLeaseId">A string representing the proposed lease ID for the new lease. This cannot be <c>null</c>.</param>
        /// <param name="accessCondition">An <see cref="AccessCondition"/> object that represents the access conditions for the blob, including a required lease ID.</param>
        /// <param name="options">The options for this operation. If <c>null</c>, default options will be used.</param>
        /// <param name="operationContext">An <see cref="OperationContext"/> object that represents the context for the current operation.</param>
        /// <param name="cancellationToken">A <see cref="CancellationToken"/> to observe while waiting for a task to complete.</param>
        /// <returns>The new lease ID.</returns>
        [DoesServiceRequest]
        public virtual Task<string> ChangeLeaseAsync(string proposedLeaseId, AccessCondition accessCondition, BlobRequestOptions options, OperationContext operationContext, CancellationToken cancellationToken)
        {
            BlobRequestOptions modifiedOptions = BlobRequestOptions.ApplyDefaults(options, BlobType.Unspecified, this.ServiceClient);
            return Executor.ExecuteAsync(
                this.ChangeLeaseImpl(this.attributes, proposedLeaseId, accessCondition, modifiedOptions),
                modifiedOptions.RetryPolicy,
                operationContext,
                cancellationToken);
        }

        /// <summary>
        /// Releases the lease on this blob.
        /// </summary>
        /// <param name="accessCondition">An <see cref="AccessCondition"/> object that represents the access conditions for the blob, including a required lease ID.</param>
        /// <returns>A <see cref="Task"/> that represents an asynchronous action.</returns>
        [DoesServiceRequest]
        public virtual Task ReleaseLeaseAsync(AccessCondition accessCondition)
        {
            return this.ReleaseLeaseAsync(accessCondition, null /* options */, null /* operationContext */);
        }

        /// <summary>
        /// Releases the lease on this blob.
        /// </summary>
        /// <param name="accessCondition">An <see cref="AccessCondition"/> object that represents the access conditions for the blob, including a required lease ID.</param>
        /// <param name="options">The options for this operation. If <c>null</c>, default options will be used.</param>
        /// <param name="operationContext">An <see cref="OperationContext"/> object that represents the context for the current operation.</param>
        /// <returns>A <see cref="Task"/> that represents an asynchronous action.</returns>
        [DoesServiceRequest]
        public virtual Task ReleaseLeaseAsync(AccessCondition accessCondition, BlobRequestOptions options, OperationContext operationContext)
        {
            return this.ReleaseLeaseAsync(accessCondition, options, operationContext, CancellationToken.None);
        }

        /// <summary>
        /// Releases the lease on this blob.
        /// </summary>
        /// <param name="accessCondition">An <see cref="AccessCondition"/> object that represents the access conditions for the blob, including a required lease ID.</param>
        /// <param name="options">The options for this operation. If <c>null</c>, default options will be used.</param>
        /// <param name="operationContext">An <see cref="OperationContext"/> object that represents the context for the current operation.</param>
        /// <param name="cancellationToken">A <see cref="CancellationToken"/> to observe while waiting for a task to complete.</param>
        /// <returns>A <see cref="Task"/> that represents an asynchronous action.</returns>
        [DoesServiceRequest]
        public virtual Task ReleaseLeaseAsync(AccessCondition accessCondition, BlobRequestOptions options, OperationContext operationContext, CancellationToken cancellationToken)
        {
            BlobRequestOptions modifiedOptions = BlobRequestOptions.ApplyDefaults(options, BlobType.Unspecified, this.ServiceClient);
            return Executor.ExecuteAsyncNullReturn(
                this.ReleaseLeaseImpl(this.attributes, accessCondition, modifiedOptions),
                modifiedOptions.RetryPolicy,
                operationContext,
                cancellationToken);
        }

        /// <summary>
        /// Breaks the current lease on this blob.
        /// </summary>
        /// <param name="breakPeriod">A <see cref="TimeSpan"/> representing the amount of time to allow the lease to remain,
        /// which will be rounded down to seconds. If <c>null</c>, the break period is the remainder of the current lease,
        /// or zero for infinite leases.</param>
        /// <returns>A <see cref="TimeSpan"/> representing the amount of time before the lease ends, to the second.</returns>
        [DoesServiceRequest]
        public virtual Task<TimeSpan> BreakLeaseAsync(TimeSpan? breakPeriod)
        {
            return this.BreakLeaseAsync(breakPeriod, null /* accessCondition */, null /* options */, null /* operationContext */);
        }

        /// <summary>
        /// Breaks the current lease on this blob.
        /// </summary>
        /// <param name="breakPeriod">A <see cref="TimeSpan"/> representing the amount of time to allow the lease to remain,
        /// which will be rounded down to seconds. If null, the break period is the remainder of the current lease,
        /// or zero for infinite leases.</param>
        /// <param name="accessCondition">An <see cref="AccessCondition"/> object that represents the access conditions for the blob. If null, no condition is used.</param>
        /// <param name="options">The options for this operation. If null, default options will be used.</param>
        /// <param name="operationContext">An <see cref="OperationContext"/> object that represents the context for the current operation.</param>
        /// <returns>A <see cref="TimeSpan"/> representing the amount of time before the lease ends, to the second.</returns>
        [DoesServiceRequest]
        public virtual Task<TimeSpan> BreakLeaseAsync(TimeSpan? breakPeriod, AccessCondition accessCondition, BlobRequestOptions options, OperationContext operationContext)
        {
            return this.BreakLeaseAsync(breakPeriod, accessCondition, options, operationContext, CancellationToken.None);
        }

        /// <summary>
        /// Breaks the current lease on this blob.
        /// </summary>
        /// <param name="breakPeriod">A <see cref="TimeSpan"/> representing the amount of time to allow the lease to remain,
        /// which will be rounded down to seconds. If null, the break period is the remainder of the current lease,
        /// or zero for infinite leases.</param>
        /// <param name="accessCondition">An <see cref="AccessCondition"/> object that represents the access conditions for the blob. If null, no condition is used.</param>
        /// <param name="options">The options for this operation. If null, default options will be used.</param>
        /// <param name="operationContext">An <see cref="OperationContext"/> object that represents the context for the current operation.</param>
        /// <param name="cancellationToken">A <see cref="CancellationToken"/> to observe while waiting for a task to complete.</param>
        /// <returns>A <see cref="TimeSpan"/> representing the amount of time before the lease ends, to the second.</returns>
        [DoesServiceRequest]
        public virtual Task<TimeSpan> BreakLeaseAsync(TimeSpan? breakPeriod, AccessCondition accessCondition, BlobRequestOptions options, OperationContext operationContext, CancellationToken cancellationToken)
        {
            BlobRequestOptions modifiedOptions = BlobRequestOptions.ApplyDefaults(options, BlobType.Unspecified, this.ServiceClient);
            return Executor.ExecuteAsync(
                this.BreakLeaseImpl(this.attributes, breakPeriod, accessCondition, modifiedOptions),
                modifiedOptions.RetryPolicy,
                operationContext,
                cancellationToken);
        }

        /// <summary>
        /// Creates a snapshot of the blob.
        /// </summary>
        /// <returns>A blob snapshot.</returns>
        [DoesServiceRequest]
        public virtual Task<CloudBlob> SnapshotAsync()
        {
            return this.SnapshotAsync(null /* metadata */, null /* accessCondition */, null /* options */, null /* operationContext */);
        }

        /// <summary>
        /// Creates a snapshot of the blob.
        /// </summary>
        /// <param name="metadata">A collection of name-value pairs defining the metadata of the snapshot.</param>
        /// <param name="accessCondition">An <see cref="AccessCondition"/> object that represents the access conditions for the blob. If <c>null</c>, no condition is used.</param>
        /// <param name="options">An object that specifies additional options for the request, or <c>null</c>.</param>
        /// <param name="operationContext">An <see cref="OperationContext"/> object that represents the context for the current operation.</param>
        /// <returns>A blob snapshot.</returns>
        [DoesServiceRequest]
        public virtual Task<CloudBlob> SnapshotAsync(IDictionary<string, string> metadata, AccessCondition accessCondition, BlobRequestOptions options, OperationContext operationContext)
        {
            return this.SnapshotAsync(metadata, accessCondition, options, operationContext, CancellationToken.None);
        }

        /// <summary>
        /// Creates a snapshot of the blob.
        /// </summary>
        /// <param name="metadata">A collection of name-value pairs defining the metadata of the snapshot.</param>
        /// <param name="accessCondition">An <see cref="AccessCondition"/> object that represents the access conditions for the blob. If <c>null</c>, no condition is used.</param>
        /// <param name="options">A <see cref="BlobRequestOptions"/> object that specifies additional options for the request, or <c>null</c>.</param>
        /// <param name="operationContext">An <see cref="OperationContext"/> object that represents the context for the current operation.</param>
        /// <param name="cancellationToken">A <see cref="CancellationToken"/> to observe while waiting for a task to complete.</param>
        /// <returns>A blob snapshot.</returns>
        [DoesServiceRequest]
        public virtual Task<CloudBlob> SnapshotAsync(IDictionary<string, string> metadata, AccessCondition accessCondition, BlobRequestOptions options, OperationContext operationContext, CancellationToken cancellationToken)
        {
            this.attributes.AssertNoSnapshot();
            BlobRequestOptions modifiedOptions = BlobRequestOptions.ApplyDefaults(options, BlobType.Unspecified, this.ServiceClient);
            return Executor.ExecuteAsync(
                this.SnapshotImpl(metadata, accessCondition, modifiedOptions),
                modifiedOptions.RetryPolicy,
                operationContext,
                cancellationToken);
        }

        /// <summary>
        /// Begins an operation to start copying an existing blob's contents, properties, and metadata to a new blob.
        /// </summary>
        /// <param name="source">The URI of a source blob.</param>
        /// <returns>The copy ID associated with the copy operation.</returns>
        /// <remarks>
        /// This method fetches the blob's ETag, last modified time, and part of the copy state.
        /// The copy ID and copy status fields are fetched, and the rest of the copy state is cleared.
        /// </remarks>
        [DoesServiceRequest]
        public virtual Task<string> StartCopyAsync(Uri source)
        {
            return this.StartCopyAsync(source, null /* sourceAccessCondition */, null /* destAccessCondition */, null /* options */, null /* operationContext */);
        }

        /// <summary>
        /// Begins an operation to start copying an existing blob's contents, properties, and metadata to a new blob.
        /// </summary>
        /// <param name="source">The URI of a source blob.</param>
        /// <returns>The copy ID associated with the copy operation.</returns>
        /// <remarks>
        /// This method fetches the blob's ETag, last modified time, and part of the copy state.
        /// The copy ID and copy status fields are fetched, and the rest of the copy state is cleared.
        /// </remarks>
        [DoesServiceRequest]
        public virtual Task<string> StartCopyAsync(Uri source, AccessCondition sourceAccessCondition, AccessCondition destAccessCondition, BlobRequestOptions options, OperationContext operationContext)
        {
            return this.StartCopyAsync(source, sourceAccessCondition, destAccessCondition, options, operationContext, CancellationToken.None);
        }

        /// <summary>
        /// Begins an operation to start copying a blob's contents, properties, and metadata to a new blob.
        /// </summary>
        /// <param name="source">The URI of a source blob.</param>
        /// <param name="sourceAccessCondition">An object that represents the access conditions for the source blob. If <c>null</c>, no condition is used.</param>
        /// <param name="destAccessCondition">An object that represents the access conditions for the destination blob. If <c>null</c>, no condition is used.</param>
        /// <param name="options">A <see cref="BlobRequestOptions"/> object that specifies additional options for the request.</param>
        /// <param name="operationContext">An <see cref="OperationContext"/> object that represents the context for the current operation.</param>
        /// <param name="cancellationToken">A <see cref="CancellationToken"/> to observe while waiting for a task to complete.</param>
        /// <returns>The copy ID associated with the copy operation.</returns>
        /// <remarks>
        /// This method fetches the blob's ETag, last modified time, and part of the copy state.
        /// The copy ID and copy status fields are fetched, and the rest of the copy state is cleared.
        /// </remarks>
        [DoesServiceRequest]
        public virtual Task<string> StartCopyAsync(Uri source, AccessCondition sourceAccessCondition, AccessCondition destAccessCondition, BlobRequestOptions options, OperationContext operationContext, CancellationToken cancellationToken)
        {
            return this.StartCopyAsync(source, null /* pageBlobTier*/, sourceAccessCondition, destAccessCondition, options, operationContext, cancellationToken);
        }

        /// <summary>
        /// Begins an operation to start copying a blob's contents, properties, and metadata to a new blob.
        /// </summary>
        /// <param name="source">The URI of a source blob.</param>
        /// <param name="premiumPageBlobTier">A <see cref="PremiumPageBlobTier"/> representing the tier to set.</param>
        /// <param name="sourceAccessCondition">An object that represents the access conditions for the source blob. If <c>null</c>, no condition is used.</param>
        /// <param name="destAccessCondition">An object that represents the access conditions for the destination blob. If <c>null</c>, no condition is used.</param>
        /// <param name="options">A <see cref="BlobRequestOptions"/> object that specifies additional options for the request.</param>
        /// <param name="operationContext">An <see cref="OperationContext"/> object that represents the context for the current operation.</param>
        /// <param name="cancellationToken">A <see cref="CancellationToken"/> to observe while waiting for a task to complete.</param>
        /// <returns>The copy ID associated with the copy operation.</returns>
        /// <remarks>
        /// This method fetches the blob's ETag, last modified time, and part of the copy state.
        /// The copy ID and copy status fields are fetched, and the rest of the copy state is cleared.
        /// </remarks>
        [DoesServiceRequest]
        internal virtual Task<string> StartCopyAsync(Uri source, PremiumPageBlobTier? premiumPageBlobTier, AccessCondition sourceAccessCondition, AccessCondition destAccessCondition, BlobRequestOptions options, OperationContext operationContext, CancellationToken cancellationToken)
        {
            CommonUtility.AssertNotNull("source", source);
            BlobRequestOptions modifiedOptions = BlobRequestOptions.ApplyDefaults(options, BlobType.Unspecified, this.ServiceClient);
            return Executor.ExecuteAsync(
                this.StartCopyImpl(this.attributes, source, false /* incrementalCopy */, premiumPageBlobTier, sourceAccessCondition, destAccessCondition, modifiedOptions),
                modifiedOptions.RetryPolicy,
                operationContext,
                cancellationToken);
        }

        /// <summary>
        /// Aborts an ongoing blob copy operation.
        /// </summary>
        /// <param name="copyId">A string identifying the copy operation.</param>
        /// <returns>A <see cref="Task"/> that represents an asynchronous action.</returns>
        [DoesServiceRequest]
        public virtual Task AbortCopyAsync(string copyId)
        {
            return this.AbortCopyAsync(copyId, null /* accessCondition */, null /* options */, null /* operationContext */);
        }

        /// <summary>
        /// Aborts an ongoing blob copy operation.
        /// </summary>
        /// <param name="copyId">A string identifying the copy operation.</param>
        /// <param name="accessCondition">An <see cref="AccessCondition"/> object that represents the access conditions for the blob. If <c>null</c>, no condition is used.</param>
        /// <param name="options">A <see cref="BlobRequestOptions"/> object that specifies additional options for the request.</param>
        /// <param name="operationContext">An <see cref="OperationContext"/> object that represents the context for the current operation.</param>
        /// <returns>A <see cref="Task"/> that represents an asynchronous action.</returns>
        [DoesServiceRequest]
        public virtual Task AbortCopyAsync(string copyId, AccessCondition accessCondition, BlobRequestOptions options, OperationContext operationContext)
        {
            return this.AbortCopyAsync(copyId, accessCondition, options, operationContext, CancellationToken.None);

        }

        /// <summary>
        /// Aborts an ongoing blob copy operation.
        /// </summary>
        /// <param name="copyId">A string identifying the copy operation.</param>
        /// <param name="accessCondition">An <see cref="AccessCondition"/> object that represents the access conditions for the blob. If <c>null</c>, no condition is used.</param>
        /// <param name="options">A <see cref="BlobRequestOptions"/> object that specifies additional options for the request.</param>
        /// <param name="operationContext">An <see cref="OperationContext"/> object that represents the context for the current operation.</param>
        /// <param name="cancellationToken">A <see cref="CancellationToken"/> to observe while waiting for a task to complete.</param>
        /// <returns>A <see cref="Task"/> that represents an asynchronous action.</returns>
        [DoesServiceRequest]
        public virtual Task AbortCopyAsync(string copyId, AccessCondition accessCondition, BlobRequestOptions options, OperationContext operationContext, CancellationToken cancellationToken)
        {
            BlobRequestOptions modifiedOptions = BlobRequestOptions.ApplyDefaults(options, BlobType.AppendBlob, this.ServiceClient);
            return Executor.ExecuteAsyncNullReturn(
                this.AbortCopyImpl(this.attributes, copyId, accessCondition, modifiedOptions),
                modifiedOptions.RetryPolicy,
                operationContext,
                cancellationToken);
        }

        /// <summary>
        /// Implements getting the blob.
        /// </summary>
        /// 
        /// <param name="attributes">The blob's attributes.</param>
        /// <param name="destStream">The target stream.</param>
        /// <param name="offset">The offset at which to begin downloading the blob, in bytes.</param>
        /// <param name="length">The length of the data to download from the blob, in bytes.</param>
        /// <param name="accessCondition">An object that represents the access conditions for the blob. If null, no condition is used.</param>
        /// <param name="options">An object that specifies additional options for the request.</param>
        /// <returns>A <see cref="SynchronousTask"/> that gets the stream.</returns>
        private RESTCommand<NullType> GetBlobImpl(BlobAttributes attributes, Stream destStream, long? offset, long? length, AccessCondition accessCondition, BlobRequestOptions options)
        {
            string lockedETag = null;
            AccessCondition lockedAccessCondition = null;

            bool arePropertiesPopulated = false;
            string storedMD5 = null;

            long startingOffset = offset.HasValue ? offset.Value : 0;
            long? startingLength = length;
            long? validateLength = null;

            RESTCommand<NullType> getCmd = new RESTCommand<NullType>(this.ServiceClient.Credentials, attributes.StorageUri);

            options.ApplyToStorageCommand(getCmd);
            getCmd.CommandLocationMode = CommandLocationMode.PrimaryOrSecondary;
            getCmd.RetrieveResponseStream = true;
            getCmd.DestinationStream = destStream;
            getCmd.CalculateMd5ForResponseStream = !options.DisableContentMD5Validation.Value;
            getCmd.BuildRequest = (cmd, uri, builder, cnt, serverTimeout, ctx) => BlobHttpRequestMessageFactory.Get(uri, serverTimeout, attributes.SnapshotTime, offset, length, options.UseTransactionalMD5.Value, accessCondition, cnt, ctx, this.ServiceClient.GetCanonicalizer(), this.ServiceClient.Credentials);
            getCmd.RecoveryAction = (cmd, ex, ctx) =>
            {
                if ((lockedAccessCondition == null) && !string.IsNullOrEmpty(lockedETag))
                {
                    lockedAccessCondition = AccessCondition.GenerateIfMatchCondition(lockedETag);
                    if (accessCondition != null)
                    {
                        lockedAccessCondition.LeaseId = accessCondition.LeaseId;
                    }
                }

                if (cmd.StreamCopyState != null)
                {
                    offset = startingOffset + cmd.StreamCopyState.Length;
                    if (startingLength.HasValue)
                    {
                        length = startingLength.Value - cmd.StreamCopyState.Length;
                    }
                }

                getCmd.BuildRequest = (command, uri, builder, cnt, serverTimeout, context) => BlobHttpRequestMessageFactory.Get(uri, serverTimeout, attributes.SnapshotTime, offset, length, options.UseTransactionalMD5.Value && !arePropertiesPopulated, lockedAccessCondition ?? accessCondition, cnt, context, this.ServiceClient.GetCanonicalizer(), this.ServiceClient.Credentials);
            };

            getCmd.PreProcessResponse = (cmd, resp, ex, ctx) =>
            {
                HttpResponseParsers.ProcessExpectedStatusCodeNoException(offset.HasValue ? HttpStatusCode.PartialContent : HttpStatusCode.OK, resp, NullType.Value, cmd, ex);

                if (!arePropertiesPopulated)
                {
                    CloudBlob.UpdateAfterFetchAttributes(attributes, resp);

                    if (resp.Content.Headers.ContentMD5 != null)
                    {
                        storedMD5 = Convert.ToBase64String(resp.Content.Headers.ContentMD5);
                    }

                    if (!options.DisableContentMD5Validation.Value &&
                        options.UseTransactionalMD5.Value &&
                        string.IsNullOrEmpty(storedMD5))
                    {
                        throw new StorageException(
                            cmd.CurrentResult,
                            SR.MD5NotPresentError,
                            null)
                        {
                            IsRetryable = false
                        };
                    }

                    // If the download fails and Get Blob needs to resume the download, going to the
                    // same storage location is important to prevent a possible ETag mismatch.
                    getCmd.CommandLocationMode = cmd.CurrentResult.TargetLocation == StorageLocation.Primary ? CommandLocationMode.PrimaryOnly : CommandLocationMode.SecondaryOnly;
                    lockedETag = attributes.Properties.ETag;
                    validateLength = resp.Content.Headers.ContentLength;

                    arePropertiesPopulated = true;
                }

                return NullType.Value;
            };

            getCmd.PostProcessResponse = (cmd, resp, ctx) =>
            {
                HttpResponseParsers.ValidateResponseStreamMd5AndLength(validateLength, storedMD5, cmd);
                return NullType.ValueTask;
            };

            return getCmd;
        }

        /// <summary>
        /// Implements the FetchAttributes method. The attributes are updated immediately.
        /// </summary>
        /// <param name="attributes">The blob's attributes.</param>
        /// <param name="accessCondition">An object that represents the access conditions for the blob. If null, no condition is used.</param>
        /// <param name="options">An object that specifies additional options for the request.</param>
        /// <returns>A <see cref="RESTCommand"/> that fetches the attributes.</returns>
        private RESTCommand<NullType> FetchAttributesImpl(BlobAttributes attributes, AccessCondition accessCondition, BlobRequestOptions options)
        {
            RESTCommand<NullType> getCmd = new RESTCommand<NullType>(this.ServiceClient.Credentials, attributes.StorageUri);

            options.ApplyToStorageCommand(getCmd);
            getCmd.CommandLocationMode = CommandLocationMode.PrimaryOrSecondary;
            getCmd.BuildRequest = (cmd, uri, builder, cnt, serverTimeout, ctx) => BlobHttpRequestMessageFactory.GetProperties(uri, serverTimeout, attributes.SnapshotTime, accessCondition, cnt, ctx, this.ServiceClient.GetCanonicalizer(), this.ServiceClient.Credentials);
            getCmd.PreProcessResponse = (cmd, resp, ex, ctx) =>
            {
                HttpResponseParsers.ProcessExpectedStatusCodeNoException(HttpStatusCode.OK, resp, NullType.Value, cmd, ex);
                CloudBlob.UpdateAfterFetchAttributes(attributes, resp);
                return NullType.Value;
            };

            return getCmd;
        }

        /// <summary>
        /// Implements the Exists method. The attributes are updated immediately.
        /// </summary>
        /// <param name="attributes">The blob's attributes.</param>
        /// <param name="options">An object that specifies additional options for the request.</param>
        /// <param name="primaryOnly">If <c>true</c>, the command will be executed against the primary location.</param>
        /// <returns>A <see cref="RESTCommand"/> that checks existence.</returns>
        private RESTCommand<bool> ExistsImpl(BlobAttributes attributes, BlobRequestOptions options, bool primaryOnly)
        {
            RESTCommand<bool> getCmd = new RESTCommand<bool>(this.ServiceClient.Credentials, attributes.StorageUri);

            options.ApplyToStorageCommand(getCmd);
            getCmd.CommandLocationMode = primaryOnly ? CommandLocationMode.PrimaryOnly : CommandLocationMode.PrimaryOrSecondary;
            getCmd.BuildRequest = (cmd, uri, builder, cnt, serverTimeout, ctx) => BlobHttpRequestMessageFactory.GetProperties(uri, serverTimeout, attributes.SnapshotTime, null /* accessCondition */, cnt, ctx, this.ServiceClient.GetCanonicalizer(), this.ServiceClient.Credentials);
            getCmd.PreProcessResponse = (cmd, resp, ex, ctx) =>
            {
                if (resp.StatusCode == HttpStatusCode.NotFound)
                {
                    return false;
                }

                HttpResponseParsers.ProcessExpectedStatusCodeNoException(HttpStatusCode.OK, resp, true, cmd, ex);
                CloudBlob.UpdateAfterFetchAttributes(attributes, resp);
                return true;
            };

            return getCmd;
        }

        /// <summary>
        /// Implementation for the SetMetadata method.
        /// </summary>
        /// <param name="blob">The blob object that is calling this method.</param>
        /// <param name="attributes">The blob's attributes.</param>
        /// <param name="accessCondition">An object that represents the access conditions for the blob. If null, no condition is used.</param>
        /// <param name="options">An object that specifies additional options for the request.</param>
        /// <returns>A <see cref="RESTCommand"/> that sets the metadata.</returns>
        private RESTCommand<NullType> SetMetadataImpl(BlobAttributes attributes, AccessCondition accessCondition, BlobRequestOptions options)
        {
            RESTCommand<NullType> putCmd = new RESTCommand<NullType>(this.ServiceClient.Credentials, attributes.StorageUri);

            options.ApplyToStorageCommand(putCmd);
            putCmd.BuildRequest = (cmd, uri, builder, cnt, serverTimeout, ctx) =>
            {
                StorageRequestMessage msg = BlobHttpRequestMessageFactory.SetMetadata(uri, serverTimeout, accessCondition, cnt, ctx, this.ServiceClient.GetCanonicalizer(), this.ServiceClient.Credentials);
                BlobHttpRequestMessageFactory.AddMetadata(msg, attributes.Metadata);
                return msg;
            };
            putCmd.PreProcessResponse = (cmd, resp, ex, ctx) =>
            {
                HttpResponseParsers.ProcessExpectedStatusCodeNoException(HttpStatusCode.OK, resp, NullType.Value, cmd, ex);
                CloudBlob.UpdateETagLMTLengthAndSequenceNumber(attributes, resp, false);
                cmd.CurrentResult.IsRequestServerEncrypted = HttpResponseParsers.ParseServerRequestEncrypted(resp);
                return NullType.Value;
            };

            return putCmd;
        }

        /// <summary>
        /// Implementation for the SetProperties method.
        /// </summary>
        /// <param name="attributes">The blob's attributes.</param>
        /// <param name="accessCondition">An object that represents the access conditions for the blob. If null, no condition is used.</param>
        /// <param name="options">An object that specifies additional options for the request.</param>
        /// <returns>A <see cref="RESTCommand"/> that sets the metadata.</returns>
        private RESTCommand<NullType> SetPropertiesImpl(BlobAttributes attributes, AccessCondition accessCondition, BlobRequestOptions options)
        {
            RESTCommand<NullType> putCmd = new RESTCommand<NullType>(this.ServiceClient.Credentials, attributes.StorageUri);

            options.ApplyToStorageCommand(putCmd);
            putCmd.BuildRequest = (cmd, uri, builder, cnt, serverTimeout, ctx) =>
            {
                StorageRequestMessage msg = BlobHttpRequestMessageFactory.SetProperties(uri, serverTimeout, attributes.Properties, accessCondition, cnt, ctx, this.ServiceClient.GetCanonicalizer(), this.ServiceClient.Credentials);
                BlobHttpRequestMessageFactory.AddMetadata(msg, attributes.Metadata);
                return msg;
            };
            putCmd.PreProcessResponse = (cmd, resp, ex, ctx) =>
            {
                HttpResponseParsers.ProcessExpectedStatusCodeNoException(HttpStatusCode.OK, resp, NullType.Value, cmd, ex);
                CloudBlob.UpdateETagLMTLengthAndSequenceNumber(attributes, resp, false);
                return NullType.Value;
            };

            return putCmd;
        }

        /// <summary>
        /// Implements the DeleteBlob method.
        /// </summary>
        /// <param name="attributes">The blob's attributes.</param>
        /// <param name="deleteSnapshotsOption">A <see cref="DeleteSnapshotsOption"/> object indicating whether to only delete the blob, to delete the blob and all snapshots, or to only delete the snapshots.</param>
        /// <param name="accessCondition">An object that represents the access conditions for the blob. If null, no condition is used.</param>
        /// <param name="options">An object that specifies additional options for the request.</param>
        /// <returns>A <see cref="RESTCommand"/> that deletes the blob.</returns>
        private RESTCommand<NullType> DeleteBlobImpl(BlobAttributes attributes, DeleteSnapshotsOption deleteSnapshotsOption, AccessCondition accessCondition, BlobRequestOptions options)
        {
            RESTCommand<NullType> deleteCmd = new RESTCommand<NullType>(this.ServiceClient.Credentials, attributes.StorageUri);

            options.ApplyToStorageCommand(deleteCmd);
            deleteCmd.BuildRequest = (cmd, uri, builder, cnt, serverTimeout, ctx) => BlobHttpRequestMessageFactory.Delete(uri, serverTimeout, attributes.SnapshotTime, deleteSnapshotsOption, accessCondition, cnt, ctx, this.ServiceClient.GetCanonicalizer(), this.ServiceClient.Credentials);
            deleteCmd.PreProcessResponse = (cmd, resp, ex, ctx) => HttpResponseParsers.ProcessExpectedStatusCodeNoException(HttpStatusCode.Accepted, resp, NullType.Value, cmd, ex);

            return deleteCmd;
        }

        /// <summary>
        /// Generates a <see cref="RESTCommand"/> for acquiring a lease.
        /// </summary>
        /// <param name="attributes">The blob's attributes.</param>
        /// <param name="leaseTime">A <see cref="TimeSpan"/> representing the span of time for which to acquire the lease, which will be rounded down to seconds. If null, an infinite lease will be acquired.
        ///  If not null, this must be 15 to 60 seconds.</param>
        /// <param name="proposedLeaseId">A string representing the proposed lease ID for the new lease, or <c>null</c> if no lease ID is proposed.</param>
        /// <param name="accessCondition">An object that represents the access conditions for the blob. If null, no condition is used.</param>
        /// <param name="options">An object that specifies additional options for the request.</param>
        /// <returns>A <see cref="RESTCommand"/> implementing the acquire lease operation.</returns>
        private RESTCommand<string> AcquireLeaseImpl(BlobAttributes attributes, TimeSpan? leaseTime, string proposedLeaseId, AccessCondition accessCondition, BlobRequestOptions options)
        {
            int leaseDuration = -1;
            if (leaseTime.HasValue)
            {
                CommonUtility.AssertInBounds("leaseTime", leaseTime.Value, TimeSpan.FromSeconds(Constants.MinimumLeaseDuration), TimeSpan.FromSeconds(Constants.MaximumLeaseDuration));
                leaseDuration = (int)leaseTime.Value.TotalSeconds;
            }

            RESTCommand<string> putCmd = new RESTCommand<string>(this.ServiceClient.Credentials, attributes.StorageUri);

            options.ApplyToStorageCommand(putCmd);
            putCmd.BuildRequest = (cmd, uri, builder, cnt, serverTimeout, ctx) => BlobHttpRequestMessageFactory.Lease(uri, serverTimeout, LeaseAction.Acquire, proposedLeaseId, leaseDuration, null /* leaseBreakPeriod */, accessCondition, cnt, ctx, this.ServiceClient.GetCanonicalizer(), this.ServiceClient.Credentials);
            putCmd.PreProcessResponse = (cmd, resp, ex, ctx) =>
            {
                HttpResponseParsers.ProcessExpectedStatusCodeNoException(HttpStatusCode.Created, resp, null /* retVal */, cmd, ex);
                CloudBlob.UpdateETagLMTLengthAndSequenceNumber(attributes, resp, false);
                return BlobHttpResponseParsers.GetLeaseId(resp);
            };

            return putCmd;
        }

        /// <summary>
        /// Generates a <see cref="RESTCommand"/> for renewing a lease.
        /// </summary>
        /// <param name="attributes">The blob's attributes.</param>
        /// <param name="accessCondition">An object that represents the access conditions for the blob. If null, no condition is used.</param>
        /// <param name="options">An object that specifies additional options for the request.</param>
        /// <returns>A <see cref="RESTCommand"/> implementing the renew lease operation.</returns>
        private RESTCommand<NullType> RenewLeaseImpl(BlobAttributes attributes, AccessCondition accessCondition, BlobRequestOptions options)
        {
            CommonUtility.AssertNotNull("accessCondition", accessCondition);
            if (accessCondition.LeaseId == null)
            {
                throw new ArgumentException(SR.MissingLeaseIDRenewing, "accessCondition");
            }

            RESTCommand<NullType> putCmd = new RESTCommand<NullType>(this.ServiceClient.Credentials, attributes.StorageUri);

            options.ApplyToStorageCommand(putCmd);
            putCmd.BuildRequest = (cmd, uri, builder, cnt, serverTimeout, ctx) => BlobHttpRequestMessageFactory.Lease(uri, serverTimeout, LeaseAction.Renew, null /* proposedLeaseId */, null /* leaseDuration */, null /* leaseBreakPeriod */, accessCondition, cnt, ctx, this.ServiceClient.GetCanonicalizer(), this.ServiceClient.Credentials);
            putCmd.PreProcessResponse = (cmd, resp, ex, ctx) =>
            {
                HttpResponseParsers.ProcessExpectedStatusCodeNoException(HttpStatusCode.OK, resp, NullType.Value, cmd, ex);
                CloudBlob.UpdateETagLMTLengthAndSequenceNumber(attributes, resp, false);
                return NullType.Value;
            };

            return putCmd;
        }

        /// <summary>
        /// Generates a <see cref="RESTCommand"/> for changing a lease ID.
        /// </summary>
        /// <param name="attributes">The blob's attributes.</param>
        /// <param name="proposedLeaseId">The proposed new lease ID.</param>
        /// <param name="accessCondition">An object that represents the access conditions for the blob. If null, no condition is used.</param>
        /// <param name="options">An object that specifies additional options for the request.</param>
        /// <returns>A <see cref="RESTCommand"/> implementing the change lease ID operation.</returns>
        private RESTCommand<string> ChangeLeaseImpl(BlobAttributes attributes, string proposedLeaseId, AccessCondition accessCondition, BlobRequestOptions options)
        {
            CommonUtility.AssertNotNull("accessCondition", accessCondition);
            CommonUtility.AssertNotNull("proposedLeaseId", proposedLeaseId);
            if (accessCondition.LeaseId == null)
            {
                throw new ArgumentException(SR.MissingLeaseIDChanging, "accessCondition");
            }

            RESTCommand<string> putCmd = new RESTCommand<string>(this.ServiceClient.Credentials, attributes.StorageUri);

            options.ApplyToStorageCommand(putCmd);
            putCmd.BuildRequest = (cmd, uri, builder, cnt, serverTimeout, ctx) => BlobHttpRequestMessageFactory.Lease(uri, serverTimeout, LeaseAction.Change, proposedLeaseId, null /* leaseDuration */, null /* leaseBreakPeriod */, accessCondition, cnt, ctx, this.ServiceClient.GetCanonicalizer(), this.ServiceClient.Credentials);
            putCmd.PreProcessResponse = (cmd, resp, ex, ctx) =>
            {
                HttpResponseParsers.ProcessExpectedStatusCodeNoException(HttpStatusCode.OK, resp, null /* retVal */, cmd, ex);
                CloudBlob.UpdateETagLMTLengthAndSequenceNumber(attributes, resp, false);
                return BlobHttpResponseParsers.GetLeaseId(resp);
            };

            return putCmd;
        }

        /// <summary>
        /// Generates a <see cref="RESTCommand"/> for releasing a lease.
        /// </summary>
        /// <param name="attributes">The blob's attributes.</param>
        /// <param name="accessCondition">An object that represents the access conditions for the blob. If null, no condition is used.</param>
        /// <param name="options">An object that specifies additional options for the request.</param>
        /// <returns>A <see cref="RESTCommand"/> implementing the release lease operation.</returns>
        private RESTCommand<NullType> ReleaseLeaseImpl(BlobAttributes attributes, AccessCondition accessCondition, BlobRequestOptions options)
        {
            CommonUtility.AssertNotNull("accessCondition", accessCondition);
            if (accessCondition.LeaseId == null)
            {
                throw new ArgumentException(SR.MissingLeaseIDReleasing, "accessCondition");
            }

            RESTCommand<NullType> putCmd = new RESTCommand<NullType>(this.ServiceClient.Credentials, attributes.StorageUri);

            options.ApplyToStorageCommand(putCmd);
            putCmd.BuildRequest = (cmd, uri, builder, cnt, serverTimeout, ctx) => BlobHttpRequestMessageFactory.Lease(uri, serverTimeout, LeaseAction.Release, null /* proposedLeaseId */, null /* leaseDuration */, null /* leaseBreakPeriod */, accessCondition, cnt, ctx, this.ServiceClient.GetCanonicalizer(), this.ServiceClient.Credentials);
            putCmd.PreProcessResponse = (cmd, resp, ex, ctx) =>
            {
                HttpResponseParsers.ProcessExpectedStatusCodeNoException(HttpStatusCode.OK, resp, NullType.Value, cmd, ex);
                CloudBlob.UpdateETagLMTLengthAndSequenceNumber(attributes, resp, false);
                return NullType.Value;
            };

            return putCmd;
        }

        /// <summary>
        /// Generates a <see cref="RESTCommand"/> for breaking a lease.
        /// </summary>
        /// <param name="attributes">The blob's attributes.</param>
        /// <param name="breakPeriod">The amount of time to allow the lease to remain, rounded down to seconds. If null, the break period is the remainder of the current lease, or zero for infinite leases.</param>
        /// <param name="accessCondition">An object that represents the access conditions for the blob. If null, no condition is used.</param>
        /// <param name="options">An object that specifies additional options for the request.</param>
        /// <returns>A <see cref="RESTCommand"/> implementing the break lease operation.</returns>
        private RESTCommand<TimeSpan> BreakLeaseImpl(BlobAttributes attributes, TimeSpan? breakPeriod, AccessCondition accessCondition, BlobRequestOptions options)
        {
            int? breakSeconds = null;
            if (breakPeriod.HasValue)
            {
                CommonUtility.AssertInBounds("breakPeriod", breakPeriod.Value, TimeSpan.FromSeconds(Constants.MinimumBreakLeasePeriod), TimeSpan.FromSeconds(Constants.MaximumBreakLeasePeriod));
                breakSeconds = (int)breakPeriod.Value.TotalSeconds;
            }

            RESTCommand<TimeSpan> putCmd = new RESTCommand<TimeSpan>(this.ServiceClient.Credentials, attributes.StorageUri);

            options.ApplyToStorageCommand(putCmd);
            putCmd.BuildRequest = (cmd, uri, builder, cnt, serverTimeout, ctx) => BlobHttpRequestMessageFactory.Lease(uri, serverTimeout, LeaseAction.Break, null /* proposedLeaseId */, null /* leaseDuration */, breakSeconds, accessCondition, cnt, ctx, this.ServiceClient.GetCanonicalizer(), this.ServiceClient.Credentials);
            putCmd.PreProcessResponse = (cmd, resp, ex, ctx) =>
            {
                HttpResponseParsers.ProcessExpectedStatusCodeNoException(HttpStatusCode.Accepted, resp, TimeSpan.Zero, cmd, ex);
                CloudBlob.UpdateETagLMTLengthAndSequenceNumber(attributes, resp, false);

                int? remainingLeaseTime = BlobHttpResponseParsers.GetRemainingLeaseTime(resp);
                if (!remainingLeaseTime.HasValue)
                {
                    // Unexpected result from service.
                    throw new StorageException(cmd.CurrentResult, SR.LeaseTimeNotReceived, null /* inner */);
                }

                return TimeSpan.FromSeconds(remainingLeaseTime.Value);
            };

            return putCmd;
        }

        /// <summary>
        /// Implementation of the StartCopy method. Result is a BlobAttributes object derived from the response headers.
        /// </summary>
        /// <param name="attributes">The blob's attributes.</param>
        /// <param name="source">The URI of the source blob.</param>
        /// <param name="incrementalCopy">A boolean indicating whether or not this is an incremental copy</param>
        /// <param name="premiumPageBlobTier">A <see cref="PremiumPageBlobTier"/> representing the tier to set.</param>
        /// <param name="sourceAccessCondition">An object that represents the access conditions for the source blob. If null, no condition is used.</param>
        /// <param name="destAccessCondition">An object that represents the access conditions for the destination blob. If null, no condition is used.</param>
        /// <param name="options">An object that specifies additional options for the request.</param>
        /// <param name="setResult">A delegate for setting the BlobAttributes result.</param>
        /// <returns>A <see cref="RESTCommand"/> that starts to copy the blob.</returns>
        internal RESTCommand<string> StartCopyImpl(BlobAttributes attributes, Uri source, bool incrementalCopy, PremiumPageBlobTier? premiumPageBlobTier, AccessCondition sourceAccessCondition, AccessCondition destAccessCondition, BlobRequestOptions options)
        {
            if (sourceAccessCondition != null && !string.IsNullOrEmpty(sourceAccessCondition.LeaseId))
            {
                throw new ArgumentException(SR.LeaseConditionOnSource, "sourceAccessCondition");
            }

            RESTCommand<string> putCmd = new RESTCommand<string>(this.ServiceClient.Credentials, attributes.StorageUri);

            options.ApplyToStorageCommand(putCmd);
            putCmd.BuildRequest = (cmd, uri, builder, cnt, serverTimeout, ctx) =>
            {
                StorageRequestMessage msg = BlobHttpRequestMessageFactory.CopyFrom(uri, serverTimeout, source, incrementalCopy, premiumPageBlobTier, sourceAccessCondition, destAccessCondition, cnt, ctx, this.ServiceClient.GetCanonicalizer(), this.ServiceClient.Credentials);
                BlobHttpRequestMessageFactory.AddMetadata(msg, attributes.Metadata);
                return msg;
            };
            putCmd.PreProcessResponse = (cmd, resp, ex, ctx) =>
            {
                HttpResponseParsers.ProcessExpectedStatusCodeNoException(HttpStatusCode.Accepted, resp, null /* retVal */, cmd, ex);
                CloudBlob.UpdateETagLMTLengthAndSequenceNumber(attributes, resp, false);
                CopyState state = BlobHttpResponseParsers.GetCopyAttributes(resp);
                attributes.CopyState = state;
                this.attributes.Properties.PremiumPageBlobTier = premiumPageBlobTier;
                if (premiumPageBlobTier.HasValue)
                {
                    this.attributes.Properties.BlobTierInferred = false;
                }

                return state.CopyId;
            };

            return putCmd;
        }

        /// <summary>
        /// Implementation of the AbortCopy method. No result is produced.
        /// </summary>
        /// <param name="attributes">The blob's attributes.</param>
        /// <param name="copyId">The copy ID of the copy operation to abort.</param>
        /// <param name="accessCondition">An object that represents the access conditions for the operation. If null, no condition is used.</param>
        /// <param name="options">An object that specifies additional options for the request.</param>
        /// <returns>A <see cref="TaskSequence"/> that copies the blob.</returns>
        private RESTCommand<NullType> AbortCopyImpl(BlobAttributes attributes, string copyId, AccessCondition accessCondition, BlobRequestOptions options)
        {
            CommonUtility.AssertNotNull("copyId", copyId);

            if (accessCondition != null && accessCondition.IsConditional)
            {
                throw new ArgumentException(string.Format(SR.ConditionalHeaderNotSupported, "AbortCopy"));
            }

            RESTCommand<NullType> putCmd = new RESTCommand<NullType>(this.ServiceClient.Credentials, attributes.StorageUri);

            options.ApplyToStorageCommand(putCmd);
            putCmd.BuildRequest = (cmd, uri, builder, cnt, serverTimeout, ctx) => BlobHttpRequestMessageFactory.AbortCopy(uri, serverTimeout, copyId, accessCondition, cnt, ctx, this.ServiceClient.GetCanonicalizer(), this.ServiceClient.Credentials);
            putCmd.PreProcessResponse = (cmd, resp, ex, ctx) => HttpResponseParsers.ProcessExpectedStatusCodeNoException(HttpStatusCode.NoContent, resp, NullType.Value, cmd, ex);

            return putCmd;
        }

        /// <summary>
        /// Implementation for the Snapshot method.
        /// </summary>
        /// <param name="blobType">The type of the blob.</param>
        /// <param name="metadata">A collection of name-value pairs defining the metadata of the snapshot, or null.</param>
        /// <param name="accessCondition">An <see cref="AccessCondition"/> object that represents the access conditions for the blob. If <c>null</c>, no condition is used.</param>
        /// <param name="options">A <see cref="BlobRequestOptions"/> object that specifies additional options for the request.</param>
        /// <returns>A <see cref="RESTCommand"/> that creates the snapshot.</returns>
        /// <remarks>If the <c>metadata</c> parameter is <c>null</c> then no metadata is associated with the request.</remarks>
        private RESTCommand<CloudBlob> SnapshotImpl(IDictionary<string, string> metadata, AccessCondition accessCondition, BlobRequestOptions options)
        {
            RESTCommand<CloudBlob> putCmd = new RESTCommand<CloudBlob>(this.ServiceClient.Credentials, this.attributes.StorageUri);

            options.ApplyToStorageCommand(putCmd);
            putCmd.BuildRequest = (cmd, uri, builder, cnt, serverTimeout, ctx) =>
            {
                StorageRequestMessage msg = BlobHttpRequestMessageFactory.Snapshot(uri, serverTimeout, accessCondition, cnt, ctx, this.ServiceClient.GetCanonicalizer(), this.ServiceClient.Credentials);
                if (metadata != null)
                {
                    BlobHttpRequestMessageFactory.AddMetadata(msg, metadata);
                }

                return msg;
            };

            putCmd.PreProcessResponse = (cmd, resp, ex, ctx) =>
            {
                HttpResponseParsers.ProcessExpectedStatusCodeNoException(HttpStatusCode.Created, resp, null /* retVal */, cmd, ex);
                DateTimeOffset snapshotTime = NavigationHelper.ParseSnapshotTime(BlobHttpResponseParsers.GetSnapshotTime(resp));
                CloudBlob snapshot = new CloudBlob(this.Name, snapshotTime, this.Container);
                snapshot.attributes.Metadata = new Dictionary<string, string>(metadata ?? this.Metadata);
                snapshot.attributes.Properties = new BlobProperties(this.Properties);
                CloudBlob.UpdateETagLMTLengthAndSequenceNumber(snapshot.attributes, resp, false);
                return snapshot;
            };

            return putCmd;
        }

        /// <summary>
        /// Updates this blob with the given attributes at the end of a fetch attributes operation.
        /// </summary>
        /// <param name="attributes">The blob attributes to update.</param>
        /// <param name="response">The response to parse.</param>
        internal static void UpdateAfterFetchAttributes(BlobAttributes attributes, HttpResponseMessage response)
        {
            BlobProperties properties = BlobHttpResponseParsers.GetProperties(response);

            // If BlobType is specified and the value returned from cloud is different, 
            // then it's a client error and we need to throw.
            if (attributes.Properties.BlobType != BlobType.Unspecified && attributes.Properties.BlobType != properties.BlobType)
            {
                throw new InvalidOperationException(SR.BlobTypeMismatch);
            }

            attributes.Properties = properties;
            attributes.Metadata = BlobHttpResponseParsers.GetMetadata(response);
            attributes.CopyState = BlobHttpResponseParsers.GetCopyAttributes(response);
        }

        /// <summary>
        /// Retrieve ETag, LMT, Length and Sequence-Number from response.
        /// </summary>
        /// <param name="attributes">The blob attributes to update.</param>
        /// <param name="response">The response to parse.</param>
        /// <param name="updateLength">If set to <c>true</c>, update the blob length.</param>
        internal static void UpdateETagLMTLengthAndSequenceNumber(BlobAttributes attributes, HttpResponseMessage response, bool updateLength)
        {
            BlobProperties parsedProperties = BlobHttpResponseParsers.GetProperties(response);
            attributes.Properties.ETag = parsedProperties.ETag ?? attributes.Properties.ETag;
            attributes.Properties.LastModified = parsedProperties.LastModified ?? attributes.Properties.LastModified;
            attributes.Properties.PageBlobSequenceNumber = parsedProperties.PageBlobSequenceNumber ?? attributes.Properties.PageBlobSequenceNumber;
            attributes.Properties.AppendBlobCommittedBlockCount = parsedProperties.AppendBlobCommittedBlockCount ?? attributes.Properties.AppendBlobCommittedBlockCount;
            attributes.Properties.IsIncrementalCopy = parsedProperties.IsIncrementalCopy;

            if (updateLength)
            {
                attributes.Properties.Length = parsedProperties.Length;
            }
        }

        /// <summary>
        /// Converts the source blob of a copy operation to an appropriate access URI, taking Shared Access Signature credentials into account.
        /// </summary>
        /// <param name="source">The source blob.</param>
        /// <returns>A URI addressing the source blob, using SAS if appropriate.</returns>
        internal static Uri SourceBlobToUri(CloudBlob source)
        {
            CommonUtility.AssertNotNull("source", source);
            return source.ServiceClient.Credentials.TransformUri(source.SnapshotQualifiedUri);
        }
    }
}<|MERGE_RESOLUTION|>--- conflicted
+++ resolved
@@ -240,7 +240,7 @@
         [DoesServiceRequest]
         public virtual async Task DownloadToFileAsync(string path, FileMode mode, AccessCondition accessCondition, BlobRequestOptions options, OperationContext operationContext, CancellationToken cancellationToken)
         {
-            return this.DownloadToFileAsync(path, mode, accessCondition, options, operationContext, default(IProgress<StorageProgress>), cancellationToken);
+            await this.DownloadToFileAsync(path, mode, accessCondition, options, operationContext, default(IProgress<StorageProgress>), cancellationToken).ConfigureAwait(false);
         }
 
         /// <summary>
@@ -255,7 +255,7 @@
         /// <param name="cancellationToken">A <see cref="CancellationToken"/> to observe while waiting for a task to complete.</param>
         /// <returns>An <see cref="Task"/> that represents an asynchronous action.</returns>
         [DoesServiceRequest]
-        public virtual Task DownloadToFileAsync(string path, FileMode mode, AccessCondition accessCondition, BlobRequestOptions options, OperationContext operationContext, IProgress<StorageProgress> progressHandler, CancellationToken cancellationToken)
+        public virtual async Task DownloadToFileAsync(string path, FileMode mode, AccessCondition accessCondition, BlobRequestOptions options, OperationContext operationContext, IProgress<StorageProgress> progressHandler, CancellationToken cancellationToken)
         {
             CommonUtility.AssertNotNull("path", path);
 
@@ -265,14 +265,7 @@
             {
                 using (stream)
                 {
-<<<<<<< HEAD
-                    await this.DownloadToStreamAsync(stream, accessCondition, options, operationContext, cancellationToken).ConfigureAwait(false);
-=======
-                    using (stream)
-                    {
-                        await this.DownloadToStreamAsync(stream, accessCondition, options, operationContext, progressHandler, cancellationToken);
-                    }
->>>>>>> d40ee0e4
+                    await this.DownloadToStreamAsync(stream, accessCondition, options, operationContext, progressHandler, cancellationToken).ConfigureAwait(false);
                 }
             }
             catch (Exception)
@@ -419,7 +412,7 @@
         /// <param name="cancellationToken">A <see cref="CancellationToken"/> to observe while waiting for a task to complete.</param>
         /// <returns>A <see cref="Task"/> that represents an asynchronous action.</returns>
         [DoesServiceRequest]
-        public virtual Task DownloadRangeToStreamAsync(Stream target, long? offset, long? length, AccessCondition accessCondition, BlobRequestOptions options, OperationContext operationContext, IProgress<StorageProgress> progressHandler, CancellationToken cancellationToken)
+        public virtual async Task DownloadRangeToStreamAsync(Stream target, long? offset, long? length, AccessCondition accessCondition, BlobRequestOptions options, OperationContext operationContext, IProgress<StorageProgress> progressHandler, CancellationToken cancellationToken)
 #else
         /// <summary>
         /// Downloads a range of bytes from a blob to a stream.
@@ -442,19 +435,15 @@
 
             // We should always call AsStreamForWrite with bufferSize=0 to prevent buffering. Our
             // stream copier only writes 64K buffers at a time anyway, so no buffering is needed.
-<<<<<<< HEAD
-            return Executor.ExecuteAsyncNullReturn(
-=======
-            return Task.Run(async () => await Executor.ExecuteAsyncNullReturn(
+            await Executor.ExecuteAsyncNullReturn(
 #if NETCORE
                 this.GetBlobImpl(this.attributes, new AggregatingProgressIncrementer(progressHandler).CreateProgressIncrementingStream(target), offset, length, accessCondition, modifiedOptions),
 #else
->>>>>>> d40ee0e4
                 this.GetBlobImpl(this.attributes, target, offset, length, accessCondition, modifiedOptions),
 #endif
                 modifiedOptions.RetryPolicy,
                 operationContext,
-                cancellationToken);
+                cancellationToken).ConfigureAwait(false);
         }
 
         /// <summary>
@@ -523,7 +512,7 @@
         /// <param name="cancellationToken">A <see cref="CancellationToken"/> to observe while waiting for a task to complete.</param>
         /// <returns>The total number of bytes read into the buffer.</returns>
         [DoesServiceRequest]
-        public virtual Task<int> DownloadRangeToByteArrayAsync(byte[] target, int index, long? blobOffset, long? length, AccessCondition accessCondition, BlobRequestOptions options, OperationContext operationContext, IProgress<StorageProgress> progressHandler, CancellationToken cancellationToken)
+        public virtual async Task<int> DownloadRangeToByteArrayAsync(byte[] target, int index, long? blobOffset, long? length, AccessCondition accessCondition, BlobRequestOptions options, OperationContext operationContext, IProgress<StorageProgress> progressHandler, CancellationToken cancellationToken)
 #else
         /// <summary>
         /// Downloads a range of bytes from a blob to a byte array.
@@ -538,31 +527,14 @@
         /// <param name="cancellationToken">A <see cref="CancellationToken"/> to observe while waiting for a task to complete.</param>
         /// <returns>The total number of bytes read into the buffer.</returns>
         [DoesServiceRequest]
-<<<<<<< HEAD
-        public virtual async Task<int> DownloadRangeToByteArrayAsync(byte[] target, int index, long? blobOffset, long? length, AccessCondition accessCondition, BlobRequestOptions options, OperationContext operationContext, CancellationToken cancellationToken)
-=======
         public virtual Task<int> DownloadRangeToByteArrayAsync(byte[] target, int index, long? blobOffset, long? length, AccessCondition accessCondition, BlobRequestOptions options, OperationContext operationContext, CancellationToken cancellationToken)
 #endif
->>>>>>> d40ee0e4
         {
             using (SyncMemoryStream stream = new SyncMemoryStream(target, index))
             {
-<<<<<<< HEAD
-                await this.DownloadRangeToStreamAsync(stream, blobOffset, length, accessCondition, options, operationContext, cancellationToken).ConfigureAwait(false);
+                await this.DownloadRangeToStreamAsync(stream, blobOffset, length, accessCondition, options, operationContext, progressHandler, cancellationToken).ConfigureAwait(false);
                 return (int)stream.Position;
             }
-=======
-                using (SyncMemoryStream stream = new SyncMemoryStream(target, index))
-                {
-#if NETCORE
-                    await this.DownloadRangeToStreamAsync(stream, blobOffset, length, accessCondition, options, operationContext, progressHandler, cancellationToken);
-#else
-                    await this.DownloadRangeToStreamAsync(stream, blobOffset, length, accessCondition, options, operationContext, cancellationToken);
-#endif
-                    return (int)stream.Position;
-                }
-            }, cancellationToken);
->>>>>>> d40ee0e4
         }
 
         /// <summary>

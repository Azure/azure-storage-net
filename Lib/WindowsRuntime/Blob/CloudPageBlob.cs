﻿// -----------------------------------------------------------------------------------------
// <copyright file="CloudPageBlob.cs" company="Microsoft">
//    Copyright 2013 Microsoft Corporation
// 
//    Licensed under the Apache License, Version 2.0 (the "License");
//    you may not use this file except in compliance with the License.
//    You may obtain a copy of the License at
//      http://www.apache.org/licenses/LICENSE-2.0
// 
//    Unless required by applicable law or agreed to in writing, software
//    distributed under the License is distributed on an "AS IS" BASIS,
//    WITHOUT WARRANTIES OR CONDITIONS OF ANY KIND, either express or implied.
//    See the License for the specific language governing permissions and
//    limitations under the License.
// </copyright>
// -----------------------------------------------------------------------------------------

namespace Microsoft.WindowsAzure.Storage.Blob
{
    using Microsoft.WindowsAzure.Storage.Blob.Protocol;
    using Microsoft.WindowsAzure.Storage.Core;
    using Microsoft.WindowsAzure.Storage.Core.Executor;
    using Microsoft.WindowsAzure.Storage.Core.Util;
    using Microsoft.WindowsAzure.Storage.Shared.Protocol;
    using System;
    using System.Collections.Generic;
    using System.IO;
    using System.Net;
    using System.Net.Http;
    using System.Threading;
    using System.Threading.Tasks;

#if NETCORE
#else
    using System.Runtime.InteropServices.WindowsRuntime;
    using Windows.Foundation;
    using Windows.Foundation.Metadata;
    using Windows.Storage;
    using Windows.Storage.Streams;
#endif

    public partial class CloudPageBlob : CloudBlob, ICloudBlob
    {
        /// <summary>
        /// Opens a stream for writing to the blob. If the blob already exists, then existing data in the blob may be overwritten.
        /// </summary>
        /// <param name="size">The size of the page blob, in bytes. The size must be a multiple of 512. If <c>null</c>, the page blob must already exist.</param>
        /// <returns>A stream to be used for writing to the blob.</returns>
        /// <remarks>
        /// To avoid overwriting and instead throw an error, see <see cref="OpenWriteAsync(long?, AccessCondition, BlobRequestOptions, OperationContext)"/>.
        /// </remarks>
        [DoesServiceRequest]
        public virtual Task<CloudBlobStream> OpenWriteAsync(long? size)
        {
            return this.OpenWriteAsync(size, null /* accessCondition */, null /* options */, null /* operationContext */);
        }

        /// <summary>
        /// Opens a stream for writing to the blob. If the blob already exists, then existing data in the blob may be overwritten.
        /// </summary>
        /// <param name="size">The size of the page blob, in bytes. The size must be a multiple of 512. If <c>null</c>, the page blob must already exist.</param>
        /// <param name="accessCondition">An <see cref="AccessCondition"/> object that represents the access conditions for the blob. If <c>null</c>, no condition is used.</param>
        /// <param name="options">A <see cref="BlobRequestOptions"/> object that specifies additional options for the request.</param>
        /// <param name="operationContext">An <see cref="OperationContext"/> object that represents the context for the current operation.</param>
        /// <returns>A stream to be used for writing to the blob.</returns>
        /// <remarks>
        /// To throw an exception if the blob exists, instead of overwriting, pass in an <see cref="AccessCondition"/>
        /// object generated using <see cref="AccessCondition.GenerateIfNotExistsCondition"/>.
        /// </remarks>
        [DoesServiceRequest]
        public virtual Task<CloudBlobStream> OpenWriteAsync(long? size, AccessCondition accessCondition, BlobRequestOptions options, OperationContext operationContext)
        {
            return this.OpenWriteAsync(size, accessCondition, options, operationContext, CancellationToken.None);
        }

        /// <summary>
        /// Opens a stream for writing to the blob.
        /// </summary>
        /// <param name="size">The size of the page blob, in bytes. The size must be a multiple of 512. If <c>null</c>, the page blob must already exist.</param>
        /// <param name="accessCondition">An <see cref="AccessCondition"/> object that represents the access conditions for the blob. If <c>null</c>, no condition is used.</param>
        /// <param name="options">A <see cref="BlobRequestOptions"/> object that specifies additional options for the request.</param>
        /// <param name="operationContext">An <see cref="OperationContext"/> object that represents the context for the current operation.</param>
        /// <param name="cancellationToken">A <see cref="CancellationToken"/> to observe while waiting for a task to complete.</param>
        /// <returns>A stream to be used for writing to the blob.</returns>
        /// <remarks>
        /// To throw an exception if the blob exists, instead of overwriting, pass in an <see cref="AccessCondition"/>
        /// object generated using <see cref="AccessCondition.GenerateIfNotExistsCondition"/>.
        /// </remarks>
        [DoesServiceRequest]
        public virtual Task<CloudBlobStream> OpenWriteAsync(long? size, AccessCondition accessCondition, BlobRequestOptions options, OperationContext operationContext, CancellationToken cancellationToken)
        {
            return this.OpenWriteAsync(size, null /* premiumBlobTier */, accessCondition, options, operationContext, cancellationToken);
        }

        /// <summary>
        /// Opens a stream for writing to the blob.
        /// </summary>
        /// <param name="size">The size of the page blob, in bytes. The size must be a multiple of 512. If <c>null</c>, the page blob must already exist.</param>
        /// <param name="premiumPageBlobTier">A <see cref="PremiumPageBlobTier"/> representing the tier to set.</param>
        /// <param name="accessCondition">An <see cref="AccessCondition"/> object that represents the access conditions for the blob. If <c>null</c>, no condition is used.</param>
        /// <param name="options">A <see cref="BlobRequestOptions"/> object that specifies additional options for the request.</param>
        /// <param name="operationContext">An <see cref="OperationContext"/> object that represents the context for the current operation.</param>
        /// <param name="cancellationToken">A <see cref="CancellationToken"/> to observe while waiting for a task to complete.</param>
        /// <returns>A stream to be used for writing to the blob.</returns>
        /// <remarks>
        /// To throw an exception if the blob exists, instead of overwriting, pass in an <see cref="AccessCondition"/>
        /// object generated using <see cref="AccessCondition.GenerateIfNotExistsCondition"/>.
        /// </remarks>
        [DoesServiceRequest]
        internal virtual async Task<CloudBlobStream> OpenWriteAsync(long? size, PremiumPageBlobTier? premiumPageBlobTier, AccessCondition accessCondition, BlobRequestOptions options, OperationContext operationContext, CancellationToken cancellationToken)
        {
            this.attributes.AssertNoSnapshot();
            bool createNew = size.HasValue;
            BlobRequestOptions modifiedOptions = BlobRequestOptions.ApplyDefaults(options, BlobType.PageBlob, this.ServiceClient, false);
            if (!createNew && modifiedOptions.StoreBlobContentMD5.Value)
            {
                throw new ArgumentException(SR.MD5NotPossible);
            }

            if (createNew)
            {
                await this.CreateAsync(size.Value, premiumPageBlobTier, accessCondition, options, operationContext, cancellationToken).ConfigureAwait(false);
            }
            else
            {
                await this.FetchAttributesAsync(accessCondition, options, operationContext, cancellationToken).ConfigureAwait(false);
                size = this.Properties.Length;
            }

            if (accessCondition != null)
            {
                accessCondition = AccessCondition.GenerateLeaseCondition(accessCondition.LeaseId);
            }

            CloudBlobStream stream = new BlobWriteStream(this, size.Value, createNew, accessCondition, modifiedOptions, operationContext);
            return stream;
        }

        /// <summary>
        /// Uploads a stream to a page blob. If the blob already exists, it will be overwritten.
        /// </summary>
        /// <param name="source">The stream providing the blob content.</param>
        /// <returns>A <see cref="Task"/> that represents an asynchronous action.</returns>
        [DoesServiceRequest]
        public virtual Task UploadFromStreamAsync(Stream source)
        {
            return this.UploadFromStreamAsyncHelper(source, null /* length */, null /* accessCondition */, null /* options */, null /* operationContext */);
        }

        /// <summary>
        /// Uploads a stream to a page blob. If the blob already exists, it will be overwritten.
        /// </summary>
        /// <param name="source">The stream providing the blob content.</param>
        /// <param name="length">The number of bytes to write from the source stream at its current position.</param>
        /// <returns>A <see cref="Task"/> that represents an asynchronous action.</returns>
        [DoesServiceRequest]
        public virtual Task UploadFromStreamAsync(Stream source, long length)
        {
            return this.UploadFromStreamAsyncHelper(source, length, null /* accessCondition */, null /* options */, null /* operationContext */);
        }

        /// <summary>
        /// Uploads a stream to a page blob. If the blob already exists, it will be overwritten.
        /// </summary>
        /// <param name="source">The stream providing the blob content.</param>
        /// <param name="accessCondition">An <see cref="AccessCondition"/> object that represents the access conditions for the blob. If <c>null</c>, no condition is used.</param>
        /// <param name="options">A <see cref="BlobRequestOptions"/> object that specifies additional options for the request.</param>
        /// <param name="operationContext">An <see cref="OperationContext"/> object that represents the context for the current operation.</param>
        /// <returns>A <see cref="Task"/> that represents an asynchronous action.</returns>
        [DoesServiceRequest]
        public virtual Task UploadFromStreamAsync(Stream source, AccessCondition accessCondition, BlobRequestOptions options, OperationContext operationContext)
        {
            return this.UploadFromStreamAsyncHelper(source, null /* length */, accessCondition, options, operationContext);
        }

        /// <summary>
        /// Uploads a stream to a page blob. If the blob already exists, it will be overwritten.
        /// </summary>
        /// <param name="source">The stream providing the blob content.</param>
        /// <param name="length">The number of bytes to write from the source stream at its current position.</param>
        /// <param name="accessCondition">An <see cref="AccessCondition"/> object that represents the access conditions for the blob. If <c>null</c>, no condition is used.</param>
        /// <param name="options">A <see cref="BlobRequestOptions"/> object that specifies additional options for the request.</param>
        /// <param name="operationContext">An <see cref="OperationContext"/> object that represents the context for the current operation.</param>
        /// <returns>A <see cref="Task"/> that represents an asynchronous action.</returns>
        [DoesServiceRequest]
        public virtual Task UploadFromStreamAsync(Stream source, long length, AccessCondition accessCondition, BlobRequestOptions options, OperationContext operationContext)
        {
            return this.UploadFromStreamAsyncHelper(source, length, accessCondition, options, operationContext);
        }

        /// <summary>
        /// Uploads a stream to a page blob. If the blob already exists, it will be overwritten.
        /// </summary>
        /// <param name="source">The stream providing the blob content.</param>
        /// <param name="accessCondition">An <see cref="AccessCondition"/> object that represents the access conditions for the blob. If <c>null</c>, no condition is used.</param>
        /// <param name="options">A <see cref="BlobRequestOptions"/> object that specifies additional options for the request.</param>
        /// <param name="operationContext">An <see cref="OperationContext"/> object that represents the context for the current operation.</param>
        /// <param name="cancellationToken">A <see cref="CancellationToken"/> to observe while waiting for a task to complete.</param>
        /// <returns>A <see cref="Task"/> that represents an asynchronous action.</returns>
        [DoesServiceRequest]
        public virtual Task UploadFromStreamAsync(Stream source, AccessCondition accessCondition, BlobRequestOptions options, OperationContext operationContext, CancellationToken cancellationToken)
        {
            return this.UploadFromStreamAsyncHelper(source, null /*length */, null /* premiumBlobTier */, accessCondition, options, operationContext, cancellationToken);
        }

#if NETCORE
        /// <summary>
        /// Uploads a stream to a page blob. If the blob already exists, it will be overwritten.
        /// </summary>
        /// <param name="source">The stream providing the blob content.</param>
        /// <param name="premiumBlobTier">A <see cref="PremiumPageBlobTier"/> representing the tier to set.</param>
        /// <param name="accessCondition">An <see cref="AccessCondition"/> object that represents the access conditions for the blob. If <c>null</c>, no condition is used.</param>
        /// <param name="options">A <see cref="BlobRequestOptions"/> object that specifies additional options for the request.</param>
        /// <param name="operationContext">An <see cref="OperationContext"/> object that represents the context for the current operation.</param>
        /// <param name="progressHandler"> A <see cref="System.IProgress{StorageProgress}"/> object to handle <see cref="StorageProgress"/> messages.</param>
        /// <param name="cancellationToken">A <see cref="CancellationToken"/> to observe while waiting for a task to complete.</param>
        /// <returns>A <see cref="Task"/> that represents an asynchronous action.</returns>
        [DoesServiceRequest]
        public virtual Task UploadFromStreamAsync(Stream source, PremiumPageBlobTier? premiumBlobTier, AccessCondition accessCondition, BlobRequestOptions options, OperationContext operationContext, IProgress<StorageProgress> progressHandler, CancellationToken cancellationToken)
        {
            return this.UploadFromStreamAsyncHelper(source, null /*length */, premiumBlobTier, accessCondition, options, operationContext, new AggregatingProgressIncrementer(progressHandler), cancellationToken);
        }
#endif

        /// <summary>
        /// Uploads a stream to a page blob. If the blob already exists, it will be overwritten.
        /// </summary>
        /// <param name="source">The stream providing the blob content.</param>
        /// <param name="premiumBlobTier">A <see cref="PremiumPageBlobTier"/> representing the tier to set.</param>
        /// <param name="accessCondition">An <see cref="AccessCondition"/> object that represents the access conditions for the blob. If <c>null</c>, no condition is used.</param>
        /// <param name="options">A <see cref="BlobRequestOptions"/> object that specifies additional options for the request.</param>
        /// <param name="operationContext">An <see cref="OperationContext"/> object that represents the context for the current operation.</param>
        /// <param name="cancellationToken">A <see cref="CancellationToken"/> to observe while waiting for a task to complete.</param>
        /// <returns>A <see cref="Task"/> that represents an asynchronous action.</returns>
        [DoesServiceRequest]
        public virtual Task UploadFromStreamAsync(Stream source, PremiumPageBlobTier? premiumBlobTier, AccessCondition accessCondition, BlobRequestOptions options, OperationContext operationContext, CancellationToken cancellationToken)
        {
            return this.UploadFromStreamAsyncHelper(source, null /*length */, premiumBlobTier, accessCondition, options, operationContext, cancellationToken);
        }

        /// <summary>
        /// Uploads a stream to a page blob. If the blob already exists, it will be overwritten.
        /// </summary>
        /// <param name="source">The stream providing the blob content.</param>
        /// <param name="length">The number of bytes to write from the source stream at its current position.</param>
        /// <param name="accessCondition">An <see cref="AccessCondition"/> object that represents the access conditions for the blob. If <c>null</c>, no condition is used.</param>
        /// <param name="options">A <see cref="BlobRequestOptions"/> object that specifies additional options for the request.</param>
        /// <param name="operationContext">An <see cref="OperationContext"/> object that represents the context for the current operation.</param>
        /// <param name="cancellationToken">A <see cref="CancellationToken"/> to observe while waiting for a task to complete.</param>
        /// <returns>A <see cref="Task"/> that represents an asynchronous action.</returns>
        [DoesServiceRequest]
        public virtual Task UploadFromStreamAsync(Stream source, long length, AccessCondition accessCondition, BlobRequestOptions options, OperationContext operationContext, CancellationToken cancellationToken)
        {
            return this.UploadFromStreamAsyncHelper(source, length, null /* premiumBlobTier */, accessCondition, options, operationContext, cancellationToken);
        }

#if NETCORE
        /// <summary>
        /// Uploads a stream to a page blob. If the blob already exists, it will be overwritten.
        /// </summary>
        /// <param name="source">The stream providing the blob content.</param>
        /// <param name="length">The number of bytes to write from the source stream at its current position.</param>
        /// <param name="premiumBlobTier">A <see cref="PremiumPageBlobTier"/> representing the tier to set.</param>
        /// <param name="accessCondition">An <see cref="AccessCondition"/> object that represents the access conditions for the blob. If <c>null</c>, no condition is used.</param>
        /// <param name="options">A <see cref="BlobRequestOptions"/> object that specifies additional options for the request.</param>
        /// <param name="operationContext">An <see cref="OperationContext"/> object that represents the context for the current operation.</param>
        /// <param name="progressHandler"> A <see cref="System.IProgress{StorageProgress}"/> object to handle <see cref="StorageProgress"/> messages.</param>
        /// <param name="cancellationToken">A <see cref="CancellationToken"/> to observe while waiting for a task to complete.</param>
        /// <returns>A <see cref="Task"/> that represents an asynchronous action.</returns>
        [DoesServiceRequest]
        public virtual Task UploadFromStreamAsync(Stream source, long length, PremiumPageBlobTier? premiumBlobTier, AccessCondition accessCondition, BlobRequestOptions options, OperationContext operationContext, IProgress<StorageProgress> progressHandler, CancellationToken cancellationToken)
        {
            return this.UploadFromStreamAsyncHelper(source, length, premiumBlobTier, accessCondition, options, operationContext, new AggregatingProgressIncrementer(progressHandler), cancellationToken);
        }
#endif

        /// <summary>
        /// Uploads a stream to a page blob. If the blob already exists, it will be overwritten.
        /// </summary>
        /// <param name="source">The stream providing the blob content.</param>
        /// <param name="premiumBlobTier">A <see cref="PremiumPageBlobTier"/> representing the tier to set.</param>
        /// <param name="length">The number of bytes to write from the source stream at its current position.</param>
        /// <param name="accessCondition">An <see cref="AccessCondition"/> object that represents the access conditions for the blob. If <c>null</c>, no condition is used.</param>
        /// <param name="options">A <see cref="BlobRequestOptions"/> object that specifies additional options for the request.</param>
        /// <param name="operationContext">An <see cref="OperationContext"/> object that represents the context for the current operation.</param>
        /// <param name="cancellationToken">A <see cref="CancellationToken"/> to observe while waiting for a task to complete.</param>
        /// <returns>A <see cref="Task"/> that represents an asynchronous action.</returns>
        [DoesServiceRequest]
        public virtual Task UploadFromStreamAsync(Stream source, long length, PremiumPageBlobTier? premiumBlobTier, AccessCondition accessCondition, BlobRequestOptions options, OperationContext operationContext, CancellationToken cancellationToken)
        {
            return this.UploadFromStreamAsyncHelper(source, length, premiumBlobTier, accessCondition, options, operationContext, cancellationToken);
        }

        /// <summary>
        /// Uploads a stream to a page blob. If the blob already exists, it will be overwritten.
        /// </summary>
        /// <param name="source">The stream providing the blob content.</param>
        /// <param name="length">The number of bytes to write from the source stream at its current position.</param>
        /// <param name="accessCondition">An <see cref="AccessCondition"/> object that represents the access conditions for the blob. If <c>null</c>, no condition is used.</param>
        /// <param name="options">A <see cref="BlobRequestOptions"/> object that specifies additional options for the request.</param>
        /// <param name="operationContext">An <see cref="OperationContext"/> object that represents the context for the current operation.</param>
        /// <returns>A <see cref="Task"/> that represents an asynchronous action.</returns>
        [DoesServiceRequest]
        internal Task UploadFromStreamAsyncHelper(Stream source, long? length, AccessCondition accessCondition, BlobRequestOptions options, OperationContext operationContext)
        {
            return UploadFromStreamAsyncHelper(source, length, null /* premiumBlobTier */, accessCondition, options, operationContext, CancellationToken.None);
        }

#if NETCORE
        /// <summary>
        /// Uploads a stream to a page blob. 
        /// </summary>
        /// <param name="source">The stream providing the blob content.</param>
        /// <param name="length">The number of bytes to write from the source stream at its current position.</param>
        /// <param name="premiumBlobTier">A <see cref="PremiumPageBlobTier"/> representing the tier to set.</param>
        /// <param name="accessCondition">An <see cref="AccessCondition"/> object that represents the access conditions for the blob. If <c>null</c>, no condition is used.</param>
        /// <param name="options">A <see cref="BlobRequestOptions"/> object that specifies additional options for the request.</param>
        /// <param name="operationContext">An <see cref="OperationContext"/> object that represents the context for the current operation.</param>
        /// <param name="cancellationToken">A <see cref="CancellationToken"/> to observe while waiting for a task to complete.</param>
        /// <returns>A <see cref="Task"/> that represents an asynchronous action.</returns>
        [DoesServiceRequest]
        internal Task UploadFromStreamAsyncHelper(Stream source, long? length, PremiumPageBlobTier? premiumPageBlobTier, AccessCondition accessCondition, BlobRequestOptions options, OperationContext operationContext, CancellationToken cancellationToken)
        {
            return this.UploadFromStreamAsyncHelper(source, length, premiumPageBlobTier, accessCondition, options, operationContext, AggregatingProgressIncrementer.None, cancellationToken);
        }
#endif

#if NETCORE
        /// <summary>
        /// Uploads a stream to a page blob. 
        /// </summary>
        /// <param name="source">The stream providing the blob content.</param>
        /// <param name="length">The number of bytes to write from the source stream at its current position.</param>
        /// <param name="premiumBlobTier">A <see cref="PremiumPageBlobTier"/> representing the tier to set.</param>
        /// <param name="accessCondition">An <see cref="AccessCondition"/> object that represents the access conditions for the blob. If <c>null</c>, no condition is used.</param>
        /// <param name="options">A <see cref="BlobRequestOptions"/> object that specifies additional options for the request.</param>
        /// <param name="operationContext">An <see cref="OperationContext"/> object that represents the context for the current operation.</param>
        /// <param name="progressIncrementer"> An <see cref="AggregatingProgressIncrementer"/> object to gather progress deltas.</param>
        /// <param name="cancellationToken">A <see cref="CancellationToken"/> to observe while waiting for a task to complete.</param>
        /// <returns>A <see cref="Task"/> that represents an asynchronous action.</returns>
        [DoesServiceRequest]
        private async Task UploadFromStreamAsyncHelper(Stream source, long? length, PremiumPageBlobTier? premiumPageBlobTier, AccessCondition accessCondition, BlobRequestOptions options, OperationContext operationContext, AggregatingProgressIncrementer progressIncrementer, CancellationToken cancellationToken)
#else
        /// <summary>
        /// Uploads a stream to a page blob. 
        /// </summary>
        /// <param name="source">The stream providing the blob content.</param>
        /// <param name="length">The number of bytes to write from the source stream at its current position.</param>
        /// <param name="premiumBlobTier">A <see cref="PremiumPageBlobTier"/> representing the tier to set.</param>
        /// <param name="accessCondition">An <see cref="AccessCondition"/> object that represents the access conditions for the blob. If <c>null</c>, no condition is used.</param>
        /// <param name="options">A <see cref="BlobRequestOptions"/> object that specifies additional options for the request.</param>
        /// <param name="operationContext">An <see cref="OperationContext"/> object that represents the context for the current operation.</param>
        /// <param name="cancellationToken">A <see cref="CancellationToken"/> to observe while waiting for a task to complete.</param>
        /// <returns>A <see cref="Task"/> that represents an asynchronous action.</returns>
        [DoesServiceRequest]
        internal async Task UploadFromStreamAsyncHelper(Stream source, long? length, PremiumPageBlobTier? premiumPageBlobTier, AccessCondition accessCondition, BlobRequestOptions options, OperationContext operationContext, CancellationToken cancellationToken)
#endif
        {
            CommonUtility.AssertNotNull("source", source);

            Stream sourceAsStream = source;
            if (!sourceAsStream.CanSeek)
            {
                throw new InvalidOperationException();
            }

            if (length.HasValue)
            {
                CommonUtility.AssertInBounds("length", length.Value, 1, sourceAsStream.Length - sourceAsStream.Position);
            }
            else
            {
                length = sourceAsStream.Length - sourceAsStream.Position;
            }

            this.attributes.AssertNoSnapshot();
            BlobRequestOptions modifiedOptions = BlobRequestOptions.ApplyDefaults(options, BlobType.PageBlob, this.ServiceClient);
            operationContext = operationContext ?? new OperationContext();
            ExecutionState<NullType> tempExecutionState = CommonUtility.CreateTemporaryExecutionState(modifiedOptions);

            if ((length % Constants.PageSize) != 0)
            {
                throw new ArgumentException(SR.InvalidPageSize, "source");
            }

            using (CloudBlobStream blobStream = await this.OpenWriteAsync(length, premiumPageBlobTier, accessCondition, options, operationContext, cancellationToken).ConfigureAwait(false))
            {
                // We should always call AsStreamForWrite with bufferSize=0 to prevent buffering. Our
                // stream copier only writes 64K buffers at a time anyway, so no buffering is needed.
#if NETCORE
<<<<<<< HEAD
                await sourceAsStream.WriteToAsync(progressIncrementer.CreateProgressIncrementingStream(blobStream), length, null /* maxLength */, false, tempExecutionState, null /* streamCopyState */, cancellationToken).ConfigureAwait(false);
#else
                await sourceAsStream.WriteToAsync(blobStream, length, null /* maxLength */, false, tempExecutionState, null /* streamCopyState */, cancellationToken).ConfigureAwait(false);
=======
                    await sourceAsStream.WriteToAsync(progressIncrementer.CreateProgressIncrementingStream(blobStream), this.ServiceClient.BufferManager, length, null /* maxLength */, false, tempExecutionState, null /* streamCopyState */, cancellationToken);
#else
                    await sourceAsStream.WriteToAsync(blobStream, this.ServiceClient.BufferManager, length, null /* maxLength */, false, tempExecutionState, null /* streamCopyState */, cancellationToken);
>>>>>>> ba83ca2c
#endif
                await blobStream.CommitAsync().ConfigureAwait(false);
            }
        }

        /// <summary>
        /// Uploads a file to a page blob. If the blob already exists, it will be overwritten.
        /// </summary>
#if NETCORE
        /// <param name="path">A string containing the file path providing the blob content.</param>
        /// <returns>A <see cref="Task"/> that represents an asynchronous action.</returns>
        [DoesServiceRequest]
        public virtual Task UploadFromFileAsync(string path)
        {
            return this.UploadFromFileAsync(path, null /* accessCondition */, null /* options */, null /* operationContext */);
        }
#else
        /// <param name="source">The file providing the blob content.</param>
        /// <returns>An <see cref="Task"/> that represents an asynchronous action.</returns>
        [DoesServiceRequest]
        public virtual Task UploadFromFileAsync(StorageFile source)
        {
            return this.UploadFromFileAsync(source, null /* accessCondition */, null /* options */, null /* operationContext */);
        }
#endif

        /// <summary>
        /// Uploads a file to a page blob. If the blob already exists, it will be overwritten.
        /// </summary>
#if NETCORE
        /// <param name="path">A string containing the file path providing the blob content.</param>
        /// <param name="accessCondition">An <see cref="AccessCondition"/> object that represents the access conditions for the blob.</param>
        /// <param name="options">A <see cref="BlobRequestOptions"/> object that specifies additional options for the request.</param>
        /// <param name="operationContext">An <see cref="OperationContext"/> object that represents the context for the current operation.</param>
        /// <returns>A <see cref="Task"/> that represents an asynchronous action.</returns>
        [DoesServiceRequest]
        public virtual Task UploadFromFileAsync(string path, AccessCondition accessCondition, BlobRequestOptions options, OperationContext operationContext)
        {
            return this.UploadFromFileAsync(path, accessCondition, options, operationContext, CancellationToken.None);
        }
#else
        /// <param name="source">The file providing the blob content.</param>
        /// <param name="accessCondition">An <see cref="AccessCondition"/> object that represents the access conditions for the blob.</param>
        /// <param name="options">A <see cref="BlobRequestOptions"/> object that specifies additional options for the request.</param>
        /// <param name="operationContext">An <see cref="OperationContext"/> object that represents the context for the current operation.</param>
        /// <returns>An <see cref="Task"/> that represents an asynchronous action.</returns>
        [DoesServiceRequest]
        public virtual Task UploadFromFileAsync(StorageFile source, AccessCondition accessCondition, BlobRequestOptions options, OperationContext operationContext)
        {
            return this.UploadFromFileAsync(source, accessCondition, options, operationContext, CancellationToken.None);
        }

        /// <summary>
        /// Uploads a file to a page blob. If the blob already exists, it will be overwritten.
        /// </summary>
        /// <param name="source">The file providing the blob content.</param>
        /// <param name="accessCondition">An <see cref="AccessCondition"/> object that represents the access conditions for the blob.</param>
        /// <param name="options">A <see cref="BlobRequestOptions"/> object that specifies additional options for the request.</param>
        /// <param name="operationContext">An <see cref="OperationContext"/> object that represents the context for the current operation.</param>
        /// <param name="cancellationToken">A <see cref="CancellationToken"/> to observe while waiting for a task to complete.</param>
        /// <returns>A <see cref="Task"/> that represents an asynchronous action.</returns>
        [DoesServiceRequest]
        public virtual Task UploadFromFileAsync(StorageFile source, AccessCondition accessCondition, BlobRequestOptions options, OperationContext operationContext, CancellationToken cancellationToken)
        {
            return this.UploadFromFileAsync(source, null /* premiumBlobTier */, accessCondition, options, operationContext, cancellationToken);
        }

        /// <summary>
        /// Uploads a file to a page blob. If the blob already exists, it will be overwritten.
        /// </summary>
        /// <param name="source">The file providing the blob content.</param>
        /// <param name="premiumBlobTier">A <see cref="PremiumPageBlobTier"/> representing the tier to set.</param>
        /// <param name="accessCondition">An <see cref="AccessCondition"/> object that represents the access conditions for the blob.</param>
        /// <param name="options">A <see cref="BlobRequestOptions"/> object that specifies additional options for the request.</param>
        /// <param name="operationContext">An <see cref="OperationContext"/> object that represents the context for the current operation.</param>
        /// <param name="cancellationToken">A <see cref="CancellationToken"/> to observe while waiting for a task to complete.</param>
        /// <returns>A <see cref="Task"/> that represents an asynchronous action.</returns>
        [DoesServiceRequest]
        public virtual async Task UploadFromFileAsync(StorageFile source, PremiumPageBlobTier? premiumBlobTier, AccessCondition accessCondition, BlobRequestOptions options, OperationContext operationContext, CancellationToken cancellationToken)
        {
            CommonUtility.AssertNotNull("source", source);

            using (IRandomAccessStreamWithContentType stream = await source.OpenReadAsync().AsTask(cancellationToken).ConfigureAwait(false))
            {
                await this.UploadFromStreamAsync(stream.AsStream(), premiumBlobTier, accessCondition, options, operationContext, cancellationToken).ConfigureAwait(false);
            }
        }
#endif

#if NETCORE
        /// <summary>
        /// Uploads a file to a page blob. If the blob already exists, it will be overwritten.
        /// </summary>
        /// <param name="path">A string containing the file path providing the blob content.</param>
        /// <param name="accessCondition">An <see cref="AccessCondition"/> object that represents the access conditions for the blob.</param>
        /// <param name="options">A <see cref="BlobRequestOptions"/> object that specifies additional options for the request.</param>
        /// <param name="operationContext">An <see cref="OperationContext"/> object that represents the context for the current operation.</param>
        /// <param name="cancellationToken">A <see cref="CancellationToken"/> to observe while waiting for a task to complete.</param>
        /// <returns>A <see cref="Task"/> that represents an asynchronous action.</returns>
        [DoesServiceRequest]
        public virtual Task UploadFromFileAsync(string path, AccessCondition accessCondition, BlobRequestOptions options, OperationContext operationContext, CancellationToken cancellationToken)
        {
            return this.UploadFromFileAsync(path, null /* premiumBlobTier */, accessCondition, options, operationContext, default(IProgress<StorageProgress>), cancellationToken);
        }

        /// <summary>
        /// Uploads a file to a page blob. If the blob already exists, it will be overwritten.
        /// </summary>
        /// <param name="path">A string containing the file path providing the blob content.</param>
        /// <param name="premiumBlobTier">A <see cref="PremiumPageBlobTier"/> representing the tier to set.</param>
        /// <param name="accessCondition">An <see cref="AccessCondition"/> object that represents the access conditions for the blob.</param>
        /// <param name="options">A <see cref="BlobRequestOptions"/> object that specifies additional options for the request.</param>
        /// <param name="operationContext">An <see cref="OperationContext"/> object that represents the context for the current operation.</param>
        /// <param name="progressHandler"> A <see cref="System.IProgress{StorageProgress}"/> object to handle <see cref="StorageProgress"/> messages.</param>
        /// <param name="cancellationToken">A <see cref="CancellationToken"/> to observe while waiting for a task to complete.</param>
        /// <returns>A <see cref="Task"/> that represents an asynchronous action.</returns>
        [DoesServiceRequest]
        public virtual async Task UploadFromFileAsync(string path, PremiumPageBlobTier? premiumBlobTier, AccessCondition accessCondition, BlobRequestOptions options, OperationContext operationContext, IProgress<StorageProgress> progressHandler, CancellationToken cancellationToken)
        {
            CommonUtility.AssertNotNull("path", path);

            using (Stream stream = new FileStream(path, FileMode.Open, FileAccess.Read))
            {
                await this.UploadFromStreamAsync(stream, premiumBlobTier, accessCondition, options, operationContext, progressHandler, cancellationToken).ConfigureAwait(false);
            }
        }
#endif

        /// <summary>
        /// Uploads the contents of a byte array to a page blob. If the blob already exists, it will be overwritten.
        /// </summary>
        /// <param name="buffer">An array of bytes.</param>
        /// <param name="index">The zero-based byte offset in buffer at which to begin uploading bytes to the blob.</param>
        /// <param name="count">The number of bytes to be written to the blob.</param>
        /// <returns>A <see cref="Task"/> that represents an asynchronous action.</returns>
        [DoesServiceRequest]
        public virtual Task UploadFromByteArrayAsync(byte[] buffer, int index, int count)
        {
            return this.UploadFromByteArrayAsync(buffer, index, count, null /* accessCondition */, null /* options */, null /* operationContext */);
        }

        /// <summary>
        /// Uploads the contents of a byte array to a page blob. If the blob already exists, it will be overwritten.
        /// </summary>
        /// <param name="buffer">An array of bytes.</param>
        /// <param name="index">The zero-based byte offset in buffer at which to begin uploading bytes to the blob.</param>
        /// <param name="count">The number of bytes to be written to the blob.</param>
        /// <param name="accessCondition">An <see cref="AccessCondition"/> object that represents the access conditions for the blob.</param>
        /// <param name="options">A <see cref="BlobRequestOptions"/> object that specifies additional options for the request.</param>
        /// <param name="operationContext">An <see cref="OperationContext"/> object that represents the context for the current operation.</param>
        /// <returns>A <see cref="Task"/> that represents an asynchronous action.</returns>
        [DoesServiceRequest]
        public virtual Task UploadFromByteArrayAsync(byte[] buffer, int index, int count, AccessCondition accessCondition, BlobRequestOptions options, OperationContext operationContext)
        {
            return this.UploadFromByteArrayAsync(buffer, index, count, accessCondition, options, operationContext, CancellationToken.None);
        }

        /// <summary>
        /// Uploads the contents of a byte array to a page blob. If the blob already exists, it will be overwritten.
        /// </summary>
        /// <param name="buffer">An array of bytes.</param>
        /// <param name="index">The zero-based byte offset in buffer at which to begin uploading bytes to the blob.</param>
        /// <param name="count">The number of bytes to be written to the blob.</param>
        /// <param name="accessCondition">An <see cref="AccessCondition"/> object that represents the access conditions for the blob.</param>
        /// <param name="options">A <see cref="BlobRequestOptions"/> object that specifies additional options for the request.</param>
        /// <param name="operationContext">An <see cref="OperationContext"/> object that represents the context for the current operation.</param>
        /// <param name="cancellationToken">A <see cref="CancellationToken"/> to observe while waiting for a task to complete.</param>
        /// <returns>A <see cref="Task"/> that represents an asynchronous action.</returns>
        [DoesServiceRequest]
        public virtual Task UploadFromByteArrayAsync(byte[] buffer, int index, int count, AccessCondition accessCondition, BlobRequestOptions options, OperationContext operationContext, CancellationToken cancellationToken)
        {
            return this.UploadFromByteArrayAsync(buffer, index, count, null /* premiumBlobTier */, accessCondition, options, operationContext, cancellationToken);
        }

#if NETCORE
        /// <summary>
        /// Uploads the contents of a byte array to a page blob. If the blob already exists, it will be overwritten.
        /// </summary>
        /// <param name="buffer">An array of bytes.</param>
        /// <param name="index">The zero-based byte offset in buffer at which to begin uploading bytes to the blob.</param>
        /// <param name="count">The number of bytes to be written to the blob.</param>
        /// <param name="premiumBlobTier">A <see cref="PremiumPageBlobTier"/> representing the tier to set.</param>
        /// <param name="accessCondition">An <see cref="AccessCondition"/> object that represents the access conditions for the blob.</param>
        /// <param name="options">A <see cref="BlobRequestOptions"/> object that specifies additional options for the request.</param>
        /// <param name="operationContext">An <see cref="OperationContext"/> object that represents the context for the current operation.</param>
        /// <param name="cancellationToken">A <see cref="CancellationToken"/> to observe while waiting for a task to complete.</param>
        /// <returns>A <see cref="Task"/> that represents an asynchronous action.</returns>
        [DoesServiceRequest]
        public virtual Task UploadFromByteArrayAsync(byte[] buffer, int index, int count, PremiumPageBlobTier? premiumBlobTier, AccessCondition accessCondition, BlobRequestOptions options, OperationContext operationContext, CancellationToken cancellationToken)
        {
            return this.UploadFromByteArrayAsync(buffer, index, count, premiumBlobTier, accessCondition, options, operationContext, default(IProgress<StorageProgress>), cancellationToken);
        }
#endif

#if NETCORE
        /// <summary>
        /// Uploads the contents of a byte array to a page blob. If the blob already exists, it will be overwritten.
        /// </summary>
        /// <param name="buffer">An array of bytes.</param>
        /// <param name="index">The zero-based byte offset in buffer at which to begin uploading bytes to the blob.</param>
        /// <param name="premiumBlobTier">A <see cref="PremiumPageBlobTier"/> representing the tier to set.</param>
        /// <param name="count">The number of bytes to be written to the blob.</param>
        /// <param name="accessCondition">An <see cref="AccessCondition"/> object that represents the access conditions for the blob.</param>
        /// <param name="options">A <see cref="BlobRequestOptions"/> object that specifies additional options for the request.</param>
        /// <param name="operationContext">An <see cref="OperationContext"/> object that represents the context for the current operation.</param>
        /// <param name="progressHandler"> A <see cref="System.IProgress{StorageProgress}"/> object to handle <see cref="StorageProgress"/> messages.</param>
        /// <param name="cancellationToken">A <see cref="CancellationToken"/> to observe while waiting for a task to complete.</param>
        /// <returns>A <see cref="Task"/> that represents an asynchronous action.</returns>
        [DoesServiceRequest]
        public virtual Task UploadFromByteArrayAsync(byte[] buffer, int index, int count, PremiumPageBlobTier? premiumBlobTier, AccessCondition accessCondition, BlobRequestOptions options, OperationContext operationContext, IProgress<StorageProgress> progressHandler, CancellationToken cancellationToken)
#else
        /// <summary>
        /// Uploads the contents of a byte array to a page blob. If the blob already exists, it will be overwritten.
        /// </summary>
        /// <param name="buffer">An array of bytes.</param>
        /// <param name="index">The zero-based byte offset in buffer at which to begin uploading bytes to the blob.</param>
        /// <param name="count">The number of bytes to be written to the blob.</param>
        /// <param name="premiumBlobTier">A <see cref="PremiumPageBlobTier"/> representing the tier to set.</param>
        /// <param name="accessCondition">An <see cref="AccessCondition"/> object that represents the access conditions for the blob.</param>
        /// <param name="options">A <see cref="BlobRequestOptions"/> object that specifies additional options for the request.</param>
        /// <param name="operationContext">An <see cref="OperationContext"/> object that represents the context for the current operation.</param>
        /// <param name="cancellationToken">A <see cref="CancellationToken"/> to observe while waiting for a task to complete.</param>
        /// <returns>A <see cref="Task"/> that represents an asynchronous action.</returns>
        [DoesServiceRequest]
        public virtual Task UploadFromByteArrayAsync(byte[] buffer, int index, int count, PremiumPageBlobTier? premiumBlobTier, AccessCondition accessCondition, BlobRequestOptions options, OperationContext operationContext, CancellationToken cancellationToken)
#endif
        {
            CommonUtility.AssertNotNull("buffer", buffer);

            SyncMemoryStream stream = new SyncMemoryStream(buffer, index, count);
#if NETCORE
            return this.UploadFromStreamAsync(stream, premiumBlobTier, accessCondition, options, operationContext, progressHandler, cancellationToken);
#else
            return this.UploadFromStreamAsync(stream, premiumBlobTier, accessCondition, options, operationContext, cancellationToken);
#endif
        }

        /// <summary>
        /// Creates a page blob. If the blob already exists, this operation will overwrite it. To throw an exception if the blob exists, instead of overwriting,
        /// use <see cref="CreateAsync(long, AccessCondition, BlobRequestOptions, OperationContext)"/>.
        /// </summary>
        /// <param name="size">The maximum size of the page blob, in bytes.</param>
        /// <returns>A <see cref="Task"/> that represents an asynchronous action.</returns>
        [DoesServiceRequest]
        public virtual Task CreateAsync(long size)
        {
            return this.CreateAsync(size, null /* premiumBlobTier */, null /* accessCondition */, null /* options */, null /* operationContext */, CancellationToken.None);
        }

        /// <summary>
        /// Creates a page blob. If the blob already exists, this operation will overwrite it. To throw an exception if the blob exists, instead of overwriting, pass in an <see cref="AccessCondition"/>
        /// object generated using <see cref="AccessCondition.GenerateIfNotExistsCondition"/>.
        /// </summary>
        /// <param name="size">The maximum size of the page blob, in bytes.</param>
        /// <param name="accessCondition">An <see cref="AccessCondition"/> object that represents the access conditions for the blob. If null, no condition is used.</param>
        /// <param name="options">A <see cref="BlobRequestOptions"/> object that specifies additional options for the request.</param>
        /// <param name="operationContext">An <see cref="OperationContext"/> object that represents the context for the current operation.</param>
        /// <returns>A <see cref="Task"/> that represents an asynchronous action.</returns>
        [DoesServiceRequest]
        public virtual Task CreateAsync(long size, AccessCondition accessCondition, BlobRequestOptions options, OperationContext operationContext)
        {
            return this.CreateAsync(size, null /* premiumBlobTier */, accessCondition, options, operationContext, CancellationToken.None);
        }

        /// <summary>
        /// Creates a page blob. If the blob already exists, this operation will overwrite it. To throw an exception if the blob exists, instead of overwriting, pass in an <see cref="AccessCondition"/>
        /// object generated using <see cref="AccessCondition.GenerateIfNotExistsCondition"/>.
        /// </summary>
        /// <param name="size">The maximum size of the page blob, in bytes.</param>
        /// <param name="accessCondition">An <see cref="AccessCondition"/> object that represents the access conditions for the blob. If null, no condition is used.</param>
        /// <param name="options">A <see cref="BlobRequestOptions"/> object that specifies additional options for the request.</param>
        /// <param name="operationContext">An <see cref="OperationContext"/> object that represents the context for the current operation.</param>
        /// <param name="cancellationToken">A <see cref="CancellationToken"/> to observe while waiting for a task to complete.</param>
        /// <returns>A <see cref="Task"/> that represents an asynchronous action.</returns>
        [DoesServiceRequest]
        public virtual Task CreateAsync(long size, AccessCondition accessCondition, BlobRequestOptions options, OperationContext operationContext, CancellationToken cancellationToken)
        {
            return this.CreateAsync(size, null /* premiumBlobTier */, accessCondition, options, operationContext, cancellationToken);
        }

        /// <summary>
        /// Creates a page blob. If the blob already exists, this operation will overwrite it. To throw an exception if the blob exists, instead of overwriting, pass in an <see cref="AccessCondition"/>
        /// object generated using <see cref="AccessCondition.GenerateIfNotExistsCondition"/>.
        /// </summary>
        /// <param name="size">The maximum size of the page blob, in bytes.</param>
        /// <param name="premiumBlobTier">A <see cref="PremiumPageBlobTier"/> representing the tier to set.</param>
        /// <param name="accessCondition">An <see cref="AccessCondition"/> object that represents the access conditions for the blob. If null, no condition is used.</param>
        /// <param name="options">A <see cref="BlobRequestOptions"/> object that specifies additional options for the request.</param>
        /// <param name="operationContext">An <see cref="OperationContext"/> object that represents the context for the current operation.</param>
        /// <param name="cancellationToken">A <see cref="CancellationToken"/> to observe while waiting for a task to complete.</param>
        /// <returns>A <see cref="Task"/> that represents an asynchronous action.</returns>
        [DoesServiceRequest]
        public virtual Task CreateAsync(long size, PremiumPageBlobTier? premiumBlobTier, AccessCondition accessCondition, BlobRequestOptions options, OperationContext operationContext, CancellationToken cancellationToken)
        {
            BlobRequestOptions modifiedOptions = BlobRequestOptions.ApplyDefaults(options, BlobType.PageBlob, this.ServiceClient);
            return Executor.ExecuteAsyncNullReturn(
                this.CreateImpl(size, premiumBlobTier, accessCondition, modifiedOptions),
                modifiedOptions.RetryPolicy,
                operationContext,
                cancellationToken);
        }

        /// <summary>
        /// Resizes the page blob to the specified size.
        /// </summary>
        /// <param name="size">The maximum size of the page blob, in bytes.</param>
        /// <returns>A <see cref="Task"/> that represents an asynchronous action.</returns>
        [DoesServiceRequest]
        public virtual Task ResizeAsync(long size)
        {
            return this.ResizeAsync(size, null /* accessCondition */, null /* options */, null /* operationContext */);
        }

        /// <summary>
        /// Resizes the page blob to the specified size.
        /// </summary>
        /// <param name="size">The maximum size of the page blob, in bytes.</param>
        /// <param name="accessCondition">An <see cref="AccessCondition"/> object that represents the access conditions for the blob. If <c>null</c>, no condition is used.</param>
        /// <param name="options">A <see cref="BlobRequestOptions"/> object that specifies additional options for the request.</param>
        /// <param name="operationContext">An <see cref="OperationContext"/> object that represents the context for the current operation.</param>
        /// <returns>A <see cref="Task"/> that represents an asynchronous action.</returns>
        [DoesServiceRequest]
        public virtual Task ResizeAsync(long size, AccessCondition accessCondition, BlobRequestOptions options, OperationContext operationContext)
        {
            return this.ResizeAsync(size, accessCondition, options, operationContext, CancellationToken.None);
        }

        /// <summary>
        /// Resizes the page blob to the specified size.
        /// </summary>
        /// <param name="size">The maximum size of the page blob, in bytes.</param>
        /// <param name="accessCondition">An <see cref="AccessCondition"/> object that represents the access conditions for the blob. If <c>null</c>, no condition is used.</param>
        /// <param name="options">A <see cref="BlobRequestOptions"/> object that specifies additional options for the request.</param>
        /// <param name="operationContext">An <see cref="OperationContext"/> object that represents the context for the current operation.</param>
        /// <param name="cancellationToken">A <see cref="CancellationToken"/> to observe while waiting for a task to complete.</param>
        /// <returns>A <see cref="Task"/> that represents an asynchronous action.</returns>
        [DoesServiceRequest]
        public virtual Task ResizeAsync(long size, AccessCondition accessCondition, BlobRequestOptions options, OperationContext operationContext, CancellationToken cancellationToken)
        {
            BlobRequestOptions modifiedOptions = BlobRequestOptions.ApplyDefaults(options, BlobType.PageBlob, this.ServiceClient);
            return Executor.ExecuteAsyncNullReturn(
                this.ResizeImpl(size, accessCondition, modifiedOptions),
                modifiedOptions.RetryPolicy,
                operationContext,
                cancellationToken);
        }

        /// <summary>
        /// Sets the page blob's sequence number.
        /// </summary>
        /// <param name="sequenceNumberAction">A value of type <see cref="SequenceNumberAction"/>, indicating the operation to perform on the sequence number.</param>
        /// <param name="sequenceNumber">The sequence number. Set this parameter to <c>null</c> if <paramref name="sequenceNumberAction"/> is equal to <see cref="F:SequenceNumberAction.Increment"/>.</param>
        /// <returns>A <see cref="Task"/> that represents an asynchronous action.</returns>
        [DoesServiceRequest]
        public virtual Task SetSequenceNumberAsync(SequenceNumberAction sequenceNumberAction, long? sequenceNumber)
        {
            return this.SetSequenceNumberAsync(sequenceNumberAction, sequenceNumber, null /* accessCondition */, null /* options */, null /* operationContext */);
        }

        /// <summary>
        /// Sets the page blob's sequence number.
        /// </summary>
        /// <param name="sequenceNumberAction">A value of type <see cref="SequenceNumberAction"/>, indicating the operation to perform on the sequence number.</param>
        /// <param name="sequenceNumber">The sequence number. Set this parameter to <c>null</c> if <paramref name="sequenceNumberAction"/> is equal to <see cref="F:SequenceNumberAction.Increment"/>.</param>
        /// <param name="accessCondition">An <see cref="AccessCondition"/> object that represents the access conditions for the blob. If <c>null</c>, no condition is used.</param>
        /// <param name="options">A <see cref="BlobRequestOptions"/> object that specifies additional options for the request.</param>
        /// <param name="operationContext">An <see cref="OperationContext"/> object that represents the context for the current operation.</param>
        /// <returns>A <see cref="Task"/> that represents an asynchronous action.</returns>
        [DoesServiceRequest]
        public virtual Task SetSequenceNumberAsync(SequenceNumberAction sequenceNumberAction, long? sequenceNumber, AccessCondition accessCondition, BlobRequestOptions options, OperationContext operationContext)
        {
            return this.SetSequenceNumberAsync(sequenceNumberAction, sequenceNumber, accessCondition, options, operationContext, CancellationToken.None);
        }

        /// <summary>
        /// Sets the page blob's sequence number.
        /// </summary>
        /// <param name="sequenceNumberAction">A value of type <see cref="SequenceNumberAction"/>, indicating the operation to perform on the sequence number.</param>
        /// <param name="sequenceNumber">The sequence number. Set this parameter to <c>null</c> if <paramref name="sequenceNumberAction"/> is equal to <see cref="F:SequenceNumberAction.Increment"/>.</param>
        /// <param name="accessCondition">An <see cref="AccessCondition"/> object that represents the access conditions for the blob. If <c>null</c>, no condition is used.</param>
        /// <param name="options">A <see cref="BlobRequestOptions"/> object that specifies additional options for the request.</param>
        /// <param name="operationContext">An <see cref="OperationContext"/> object that represents the context for the current operation.</param>
        /// <param name="cancellationToken">A <see cref="CancellationToken"/> to observe while waiting for a task to complete.</param>
        /// <returns>A <see cref="Task"/> that represents an asynchronous action.</returns>
        [DoesServiceRequest]
        public virtual Task SetSequenceNumberAsync(SequenceNumberAction sequenceNumberAction, long? sequenceNumber, AccessCondition accessCondition, BlobRequestOptions options, OperationContext operationContext, CancellationToken cancellationToken)
        {
            BlobRequestOptions modifiedOptions = BlobRequestOptions.ApplyDefaults(options, BlobType.PageBlob, this.ServiceClient);
            return Executor.ExecuteAsyncNullReturn(
                this.SetSequenceNumberImpl(sequenceNumberAction, sequenceNumber, accessCondition, modifiedOptions),
                modifiedOptions.RetryPolicy,
                operationContext,
                cancellationToken);
        }

        /// <summary>
        /// Gets a collection of valid page ranges and their starting and ending bytes.
        /// </summary>
        /// <returns>An enumerable collection of page ranges.</returns>
        [DoesServiceRequest]
        public virtual Task<IEnumerable<PageRange>> GetPageRangesAsync()
        {
            return this.GetPageRangesAsync(null /* offset */, null /* length */, null /* accessCondition */, null /* options */, null /* operationContext */);
        }

        /// <summary>
        /// Gets a collection of valid page ranges and their starting and ending bytes.
        /// </summary>
        /// <param name="offset">The starting offset of the data range over which to list page ranges, in bytes. Must be a multiple of 512.</param>
        /// <param name="length">The length of the data range over which to list page ranges, in bytes. Must be a multiple of 512.</param>
        /// <param name="accessCondition">An <see cref="AccessCondition"/> object that represents the access conditions for the blob. If <c>null</c>, no condition is used.</param>
        /// <param name="options">A <see cref="BlobRequestOptions"/> object that specifies additional options for the request.</param>
        /// <param name="operationContext">An <see cref="OperationContext"/> object that represents the context for the current operation.</param>
        /// <returns>An enumerable collection of page ranges.</returns>
        [DoesServiceRequest]
        public virtual Task<IEnumerable<PageRange>> GetPageRangesAsync(long? offset, long? length, AccessCondition accessCondition, BlobRequestOptions options, OperationContext operationContext)
        {
            return this.GetPageRangesAsync(offset, length, accessCondition, options, operationContext, CancellationToken.None);
        }

        /// <summary>
        /// Gets a collection of valid page ranges and their starting and ending bytes.
        /// </summary>
        /// <param name="offset">The starting offset of the data range over which to list page ranges, in bytes. Must be a multiple of 512.</param>
        /// <param name="length">The length of the data range over which to list page ranges, in bytes. Must be a multiple of 512.</param>
        /// <param name="accessCondition">An <see cref="AccessCondition"/> object that represents the access conditions for the blob. If <c>null</c>, no condition is used.</param>
        /// <param name="options">A <see cref="BlobRequestOptions"/> object that specifies additional options for the request.</param>
        /// <param name="operationContext">An <see cref="OperationContext"/> object that represents the context for the current operation.</param>
        /// <param name="cancellationToken">A <see cref="CancellationToken"/> to observe while waiting for a task to complete.</param>
        /// <returns>An enumerable collection of page ranges.</returns>
        [DoesServiceRequest]
        public virtual Task<IEnumerable<PageRange>> GetPageRangesAsync(long? offset, long? length, AccessCondition accessCondition, BlobRequestOptions options, OperationContext operationContext, CancellationToken cancellationToken)
        {
            BlobRequestOptions modifiedOptions = BlobRequestOptions.ApplyDefaults(options, BlobType.PageBlob, this.ServiceClient);
            return Executor.ExecuteAsync(
                this.GetPageRangesImpl(offset, length, accessCondition, modifiedOptions),
                modifiedOptions.RetryPolicy,
                operationContext,
                cancellationToken);
        }

        /// <summary>
        /// Gets the collection of page ranges that differ between a specified snapshot and this object.
        /// </summary>
        /// <param name="previousSnapshotTime">A <see cref="DateTimeOffset"/> representing the snapshot timestamp to use as the starting point for the diff. If this CloudPageBlob represents a snapshot, the previousSnapshotTime parameter must be prior to the current snapshot timestamp.</param>
        /// <returns>An enumerable collection of page ranges.</returns>
        [DoesServiceRequest]
        public virtual Task<IEnumerable<PageDiffRange>> GetPageRangesDiffAsync(DateTimeOffset previousSnapshotTime)
        {
            return this.GetPageRangesDiffAsync(previousSnapshotTime, null /* offset */, null /* length */, null /* accessCondition */, null /* options */, null /* operationContext */);
        }

        /// <summary>
        /// Gets the collection of page ranges that differ between a specified snapshot and this object.
        /// </summary>
        /// <param name="previousSnapshotTime">A <see cref="DateTimeOffset"/> representing the snapshot timestamp to use as the starting point for the diff. If this CloudPageBlob represents a snapshot, the previousSnapshotTime parameter must be prior to the current snapshot timestamp.</param>
        /// <param name="offset">The starting offset of the data range over which to list page ranges, in bytes. Must be a multiple of 512.</param>
        /// <param name="length">The length of the data range over which to list page ranges, in bytes. Must be a multiple of 512.</param>
        /// <param name="accessCondition">An <see cref="AccessCondition"/> object that represents the access conditions for the blob. If <c>null</c>, no condition is used.</param>
        /// <param name="options">A <see cref="BlobRequestOptions"/> object that specifies additional options for the request.</param>
        /// <param name="operationContext">An <see cref="OperationContext"/> object that represents the context for the current operation.</param>
        /// <returns>An enumerable collection of page ranges.</returns>
        [DoesServiceRequest]
        public virtual Task<IEnumerable<PageDiffRange>> GetPageRangesDiffAsync(DateTimeOffset previousSnapshotTime, long? offset, long? length, AccessCondition accessCondition, BlobRequestOptions options, OperationContext operationContext)
        {
            return this.GetPageRangesDiffAsync(previousSnapshotTime, offset, length, accessCondition, options, operationContext, CancellationToken.None);
        }

        /// <summary>
        /// Gets the collection of page ranges that differ between a specified snapshot and this object.
        /// </summary>
        /// <param name="previousSnapshotTime">A <see cref="DateTimeOffset"/> representing the snapshot timestamp to use as the starting point for the diff. If this CloudPageBlob represents a snapshot, the previousSnapshotTime parameter must be prior to the current snapshot timestamp.</param>
        /// <param name="offset">The starting offset of the data range over which to list page ranges, in bytes. Must be a multiple of 512.</param>
        /// <param name="length">The length of the data range over which to list page ranges, in bytes. Must be a multiple of 512.</param>
        /// <param name="accessCondition">An <see cref="AccessCondition"/> object that represents the access conditions for the blob. If <c>null</c>, no condition is used.</param>
        /// <param name="options">A <see cref="BlobRequestOptions"/> object that specifies additional options for the request.</param>
        /// <param name="operationContext">An <see cref="OperationContext"/> object that represents the context for the current operation.</param>
        /// <param name="cancellationToken">A <see cref="CancellationToken"/> to observe while waiting for a task to complete.</param>
        /// <returns>An enumerable collection of page ranges.</returns>
        [DoesServiceRequest]
        public virtual Task<IEnumerable<PageDiffRange>> GetPageRangesDiffAsync(DateTimeOffset previousSnapshotTime, long? offset, long? length, AccessCondition accessCondition, BlobRequestOptions options, OperationContext operationContext, CancellationToken cancellationToken)
        {
            BlobRequestOptions modifiedOptions = BlobRequestOptions.ApplyDefaults(options, BlobType.PageBlob, this.ServiceClient);
            return Executor.ExecuteAsync(
                this.GetPageRangesDiffImpl(previousSnapshotTime, offset, length, accessCondition, modifiedOptions),
                modifiedOptions.RetryPolicy,
                operationContext,
                cancellationToken);
        }

        /// <summary>
        /// Creates a snapshot of the blob.
        /// </summary>
        /// <returns>A blob snapshot.</returns>
        [DoesServiceRequest]
        public virtual Task<CloudPageBlob> CreateSnapshotAsync()
        {
            return this.CreateSnapshotAsync(null /* metadata */, null /* accessCondition */, null /* options */, null /* operationContext */);
        }

        /// <summary>
        /// Creates a snapshot of the blob.
        /// </summary>
        /// <param name="metadata">A collection of name-value pairs defining the metadata of the snapshot.</param>
        /// <param name="accessCondition">An <see cref="AccessCondition"/> object that represents the access conditions for the blob. If <c>null</c>, no condition is used.</param>
        /// <param name="options">A <see cref="BlobRequestOptions"/> object that specifies additional options for the request, or <c>null</c>.</param>
        /// <param name="operationContext">An <see cref="OperationContext"/> object that represents the context for the current operation.</param>
        /// <returns>A blob snapshot.</returns>
        [DoesServiceRequest]
        public virtual Task<CloudPageBlob> CreateSnapshotAsync(IDictionary<string, string> metadata, AccessCondition accessCondition, BlobRequestOptions options, OperationContext operationContext)
        {
            return this.CreateSnapshotAsync(metadata, accessCondition, options, operationContext, CancellationToken.None);
        }

        /// <summary>
        /// Creates a snapshot of the blob.
        /// </summary>
        /// <param name="metadata">A collection of name-value pairs defining the metadata of the snapshot.</param>
        /// <param name="accessCondition">An <see cref="AccessCondition"/> object that represents the access conditions for the blob. If <c>null</c>, no condition is used.</param>
        /// <param name="options">A <see cref="BlobRequestOptions"/> object that specifies additional options for the request, or <c>null</c>.</param>
        /// <param name="operationContext">An <see cref="OperationContext"/> object that represents the context for the current operation.</param>
        /// <param name="cancellationToken">A <see cref="CancellationToken"/> to observe while waiting for a task to complete.</param>
        /// <returns>A blob snapshot.</returns>
        [DoesServiceRequest]
        public virtual Task<CloudPageBlob> CreateSnapshotAsync(IDictionary<string, string> metadata, AccessCondition accessCondition, BlobRequestOptions options, OperationContext operationContext, CancellationToken cancellationToken)
        {
            this.attributes.AssertNoSnapshot();
            BlobRequestOptions modifiedOptions = BlobRequestOptions.ApplyDefaults(options, BlobType.PageBlob, this.ServiceClient);
            return Executor.ExecuteAsync(
                this.CreateSnapshotImpl(metadata, accessCondition, modifiedOptions),
                modifiedOptions.RetryPolicy,
                operationContext,
                cancellationToken);
        }

        /// <summary>
        /// Writes pages to a page blob.
        /// </summary>
        /// <param name="pageData">A stream providing the page data.</param>
        /// <param name="startOffset">The offset at which to begin writing, in bytes. The offset must be a multiple of 512.</param>
        /// <param name="contentMD5">An optional hash value that will be used to set the <see cref="BlobProperties.ContentMD5"/> property
        /// on the blob. May be <c>null</c> or an empty string.</param>
        /// <returns>A <see cref="Task"/> that represents an asynchronous action.</returns>
        [DoesServiceRequest]
        public virtual Task WritePagesAsync(Stream pageData, long startOffset, string contentMD5)
        {
            return this.WritePagesAsync(pageData, startOffset, contentMD5, null /* accessCondition */, null /* options */, null /* operationContext */);
        }

        /// <summary>
        /// Writes pages to a page blob.
        /// </summary>
        /// <param name="pageData">A stream providing the page data.</param>
        /// <param name="startOffset">The offset at which to begin writing, in bytes. The offset must be a multiple of 512.</param>
        /// <param name="contentMD5">An optional hash value that will be used to set the <see cref="BlobProperties.ContentMD5"/> property
        /// on the blob. May be <c>null</c> or an empty string.</param>
        /// <param name="accessCondition">An <see cref="AccessCondition"/> object that represents the access conditions for the blob. If null, no condition is used.</param>
        /// <param name="options">A <see cref="BlobRequestOptions"/> object that specifies additional options for the request.</param>
        /// <param name="operationContext">An <see cref="OperationContext"/> object that represents the context for the current operation.</param>
        /// <returns>A <see cref="Task"/> that represents an asynchronous action.</returns>
        [DoesServiceRequest]
        public virtual Task WritePagesAsync(Stream pageData, long startOffset, string contentMD5, AccessCondition accessCondition, BlobRequestOptions options, OperationContext operationContext)
        {
            return this.WritePagesAsync(pageData, startOffset, contentMD5, accessCondition, options, operationContext, CancellationToken.None);
        }

#if NETCORE
        /// <summary>
        /// Writes pages to a page blob.
        /// </summary>
        /// <param name="pageData">A stream providing the page data.</param>
        /// <param name="startOffset">The offset at which to begin writing, in bytes. The offset must be a multiple of 512.</param>
        /// <param name="contentMD5">An optional hash value that will be used to set the <see cref="BlobProperties.ContentMD5"/> property
        /// on the blob. May be <c>null</c> or an empty string.</param>
        /// <param name="accessCondition">An <see cref="AccessCondition"/> object that represents the access conditions for the blob. If null, no condition is used.</param>
        /// <param name="options">A <see cref="BlobRequestOptions"/> object that specifies additional options for the request.</param>
        /// <param name="operationContext">An <see cref="OperationContext"/> object that represents the context for the current operation.</param>
        /// <param name="cancellationToken">A <see cref="CancellationToken"/> to observe while waiting for a task to complete.</param>
        /// <returns>A <see cref="Task"/> that represents an asynchronous action.</returns>
        [DoesServiceRequest]
        public virtual async Task WritePagesAsync(Stream pageData, long startOffset, string contentMD5, AccessCondition accessCondition, BlobRequestOptions options, OperationContext operationContext, CancellationToken cancellationToken)
        {
            await this.WritePagesAsync(pageData, startOffset, contentMD5, accessCondition, options, operationContext, default(IProgress<StorageProgress>), cancellationToken).ConfigureAwait(false);
        }
#endif

#if NETCORE
        /// <summary>
        /// Writes pages to a page blob.
        /// </summary>
        /// <param name="pageData">A stream providing the page data.</param>
        /// <param name="startOffset">The offset at which to begin writing, in bytes. The offset must be a multiple of 512.</param>
        /// <param name="contentMD5">An optional hash value that will be used to set the <see cref="BlobProperties.ContentMD5"/> property
        /// on the blob. May be <c>null</c> or an empty string.</param>
        /// <param name="accessCondition">An <see cref="AccessCondition"/> object that represents the access conditions for the blob. If null, no condition is used.</param>
        /// <param name="options">A <see cref="BlobRequestOptions"/> object that specifies additional options for the request.</param>
        /// <param name="operationContext">An <see cref="OperationContext"/> object that represents the context for the current operation.</param>
        /// <param name="progressHandler"> A <see cref="System.IProgress{StorageProgress}"/> object to handle <see cref="StorageProgress"/> messages.</param>
        /// <param name="cancellationToken">A <see cref="CancellationToken"/> to observe while waiting for a task to complete.</param>
        /// <returns>A <see cref="Task"/> that represents an asynchronous action.</returns>
        [DoesServiceRequest]
        public virtual async Task WritePagesAsync(Stream pageData, long startOffset, string contentMD5, AccessCondition accessCondition, BlobRequestOptions options, OperationContext operationContext, IProgress<StorageProgress> progressHandler, CancellationToken cancellationToken)
#else
        /// <summary>
        /// Writes pages to a page blob.
        /// </summary>
        /// <param name="pageData">A stream providing the page data.</param>
        /// <param name="startOffset">The offset at which to begin writing, in bytes. The offset must be a multiple of 512.</param>
        /// <param name="contentMD5">An optional hash value that will be used to set the <see cref="BlobProperties.ContentMD5"/> property
        /// on the blob. May be <c>null</c> or an empty string.</param>
        /// <param name="accessCondition">An <see cref="AccessCondition"/> object that represents the access conditions for the blob. If null, no condition is used.</param>
        /// <param name="options">A <see cref="BlobRequestOptions"/> object that specifies additional options for the request.</param>
        /// <param name="operationContext">An <see cref="OperationContext"/> object that represents the context for the current operation.</param>
        /// <param name="cancellationToken">A <see cref="CancellationToken"/> to observe while waiting for a task to complete.</param>
        /// <returns>A <see cref="Task"/> that represents an asynchronous action.</returns>
        [DoesServiceRequest]
        public virtual async Task WritePagesAsync(Stream pageData, long startOffset, string contentMD5, AccessCondition accessCondition, BlobRequestOptions options, OperationContext operationContext, CancellationToken cancellationToken)
#endif
        {
            BlobRequestOptions modifiedOptions = BlobRequestOptions.ApplyDefaults(options, BlobType.PageBlob, this.ServiceClient);
            bool requiresContentMD5 = (contentMD5 == null) && modifiedOptions.UseTransactionalMD5.Value;
            operationContext = operationContext ?? new OperationContext();
            ExecutionState<NullType> tempExecutionState = CommonUtility.CreateTemporaryExecutionState(modifiedOptions);
            Stream pageDataAsStream = pageData;
            Stream seekableStream = pageDataAsStream;
            bool seekableStreamCreated = false;

            try
            {
                if (!pageDataAsStream.CanSeek || requiresContentMD5)
                {
                    Stream writeToStream;
                    if (pageDataAsStream.CanSeek)
                    {
                        writeToStream = Stream.Null;
                    }
                    else
                    {
<<<<<<< HEAD
                        seekableStream = new MultiBufferMemoryStream(this.ServiceClient.BufferManager);
                        seekableStreamCreated = true;
                        writeToStream = seekableStream;
=======
                        Stream writeToStream;
                        if (pageDataAsStream.CanSeek)
                        {
                            writeToStream = Stream.Null;
                        }
                        else
                        {
                            seekableStream = new MultiBufferMemoryStream(this.ServiceClient.BufferManager);
                            seekableStreamCreated = true;
                            writeToStream = seekableStream;
                        }

                        StreamDescriptor streamCopyState = new StreamDescriptor();
                        long startPosition = seekableStream.Position;
                        await pageDataAsStream.WriteToAsync(writeToStream, this.ServiceClient.BufferManager, null /* copyLength */, Constants.MaxBlockSize, requiresContentMD5, tempExecutionState, streamCopyState, cancellationToken);
                        seekableStream.Position = startPosition;

                        if (requiresContentMD5)
                        {
                            contentMD5 = streamCopyState.Md5;
                        }
>>>>>>> ba83ca2c
                    }

                    StreamDescriptor streamCopyState = new StreamDescriptor();
                    long startPosition = seekableStream.Position;
                    await pageDataAsStream.WriteToAsync(writeToStream, null /* copyLength */, Constants.MaxBlockSize, requiresContentMD5, tempExecutionState, streamCopyState, cancellationToken).ConfigureAwait(false);
                    seekableStream.Position = startPosition;

                    if (requiresContentMD5)
                    {
                        contentMD5 = streamCopyState.Md5;
                    }
                }

                await Executor.ExecuteAsyncNullReturn(
#if NETCORE
                    this.PutPageImpl(new AggregatingProgressIncrementer(progressHandler).CreateProgressIncrementingStream(seekableStream), startOffset, contentMD5, accessCondition, modifiedOptions),
#else
                    this.PutPageImpl(seekableStream, startOffset, contentMD5, accessCondition, modifiedOptions),
#endif
                    modifiedOptions.RetryPolicy,
                    operationContext,
                    cancellationToken).ConfigureAwait(false);
            }
            finally
            {
                if (seekableStreamCreated)
                {
                    seekableStream.Dispose();
                }
            }
        }

        /// <summary>
        /// Clears pages from a page blob.
        /// </summary>
        /// <param name="startOffset">The offset at which to begin clearing pages, in bytes. The offset must be a multiple of 512.</param>
        /// <param name="length">The length of the data range to be cleared, in bytes. The length must be a multiple of 512.</param>
        /// <returns>A <see cref="Task"/> that represents an asynchronous action.</returns>
        [DoesServiceRequest]
        public virtual Task ClearPagesAsync(long startOffset, long length)
        {
            return this.ClearPagesAsync(startOffset, length, null /* accessCondition */, null /* options */, null /* operationContext */);
        }

        /// <summary>
        /// Clears pages from a page blob.
        /// </summary>
        /// <param name="startOffset">The offset at which to begin clearing pages, in bytes. The offset must be a multiple of 512.</param>
        /// <param name="length">The length of the data range to be cleared, in bytes. The length must be a multiple of 512.</param>
        /// <param name="accessCondition">An <see cref="AccessCondition"/> object that represents the access conditions for the blob. If <c>null</c>, no condition is used.</param>
        /// <param name="options">A <see cref="BlobRequestOptions"/> object that specifies additional options for the request.</param>
        /// <param name="operationContext">An <see cref="OperationContext"/> object that represents the context for the current operation.</param>
        /// <returns>A <see cref="Task"/> that represents an asynchronous action.</returns>
        [DoesServiceRequest]
        public virtual Task ClearPagesAsync(long startOffset, long length, AccessCondition accessCondition, BlobRequestOptions options, OperationContext operationContext)
        {
            return this.ClearPagesAsync(startOffset, length, accessCondition, options, operationContext, CancellationToken.None);
        }

        /// <summary>
        /// Clears pages from a page blob.
        /// </summary>
        /// <param name="startOffset">The offset at which to begin clearing pages, in bytes. The offset must be a multiple of 512.</param>
        /// <param name="length">The length of the data range to be cleared, in bytes. The length must be a multiple of 512.</param>
        /// <param name="accessCondition">An <see cref="AccessCondition"/> object that represents the access conditions for the blob. If <c>null</c>, no condition is used.</param>
        /// <param name="options">A <see cref="BlobRequestOptions"/> object that specifies additional options for the request.</param>
        /// <param name="operationContext">An <see cref="OperationContext"/> object that represents the context for the current operation.</param>
        /// <param name="cancellationToken">A <see cref="CancellationToken"/> to observe while waiting for a task to complete.</param>
        /// <returns>A <see cref="Task"/> that represents an asynchronous action.</returns>
        [DoesServiceRequest]
        public virtual Task ClearPagesAsync(long startOffset, long length, AccessCondition accessCondition, BlobRequestOptions options, OperationContext operationContext, CancellationToken cancellationToken)
        {
            BlobRequestOptions modifiedOptions = BlobRequestOptions.ApplyDefaults(options, BlobType.PageBlob, this.ServiceClient);
            return Executor.ExecuteAsyncNullReturn(
                this.ClearPageImpl(startOffset, length, accessCondition, modifiedOptions),
                modifiedOptions.RetryPolicy,
                operationContext,
                cancellationToken);
        }

        /// <summary>
        /// Begins an operation to start copying an existing blob's contents, properties, and metadata to a new blob.
        /// </summary>
        /// <param name="source">The source blob.</param>
        /// <returns>The copy ID associated with the copy operation.</returns>
        /// <remarks>
        /// This method fetches the blob's ETag, last modified time, and part of the copy state.
        /// The copy ID and copy status fields are fetched, and the rest of the copy state is cleared.
        /// </remarks>
        [DoesServiceRequest]
        public virtual Task<string> StartCopyAsync(CloudPageBlob source)
        {
            return this.StartCopyAsync(CloudBlob.SourceBlobToUri(source));
        }

        /// <summary>
        /// Begins an operation to start an incremental copy of an existing blob's contents, properties, and metadata to a new blob.
        /// </summary>
        /// <param name="sourceSnapshot">The source blob which must be a snapshot.</param>
        /// <returns>The copy ID associated with the copy operation.</returns>
        /// <remarks>
        /// This method fetches the blob's ETag, last modified time, and part of the copy state.
        /// The copy ID and copy status fields are fetched, and the rest of the copy state is cleared.
        /// </remarks>
        [DoesServiceRequest]
        public virtual Task<string> StartIncrementalCopyAsync(CloudPageBlob sourceSnapshot)
        {
            return this.StartIncrementalCopyAsync(CloudBlob.SourceBlobToUri(sourceSnapshot));
        }

        /// <summary>
        /// Begins an operation to start an incremental copy of an existing blob's contents, properties, and metadata to a new blob.
        /// </summary>
        /// <param name="sourceSnapshot">The URI of a source blob which must be a snapshot.</param>
        /// <returns>The copy ID associated with the copy operation.</returns>
        /// <remarks>
        /// This method fetches the blob's ETag, last modified time, and part of the copy state.
        /// The copy ID and copy status fields are fetched, and the rest of the copy state is cleared.
        /// </remarks>
        [DoesServiceRequest]
        public virtual Task<string> StartIncrementalCopyAsync(Uri sourceSnapshot)
        {
            return this.StartIncrementalCopyAsync(sourceSnapshot, null /* destAccessCondition */, null /* options */, null /* operationContext */, CancellationToken.None);
        }

        /// <summary>
        /// Begins an operation to start copying a blob's contents, properties, and metadata to a new blob.
        /// </summary>
        /// <param name="source">The source blob.</param>
        /// <param name="sourceAccessCondition">An object that represents the access conditions for the source blob. If <c>null</c>, no condition is used.</param>
        /// <param name="destAccessCondition">An object that represents the access conditions for the destination blob. If <c>null</c>, no condition is used.</param>
        /// <param name="options">A <see cref="BlobRequestOptions"/> object that specifies additional options for the request.</param>
        /// <param name="operationContext">An <see cref="OperationContext"/> object that represents the context for the current operation.</param>
        /// <returns>The copy ID associated with the copy operation.</returns>
        /// <remarks>
        /// This method fetches the blob's ETag, last modified time, and part of the copy state.
        /// The copy ID and copy status fields are fetched, and the rest of the copy state is cleared.
        /// </remarks>
        [DoesServiceRequest]
        public virtual Task<string> StartCopyAsync(CloudPageBlob source, AccessCondition sourceAccessCondition, AccessCondition destAccessCondition, BlobRequestOptions options, OperationContext operationContext)
        {
            return this.StartCopyAsync(source, sourceAccessCondition, destAccessCondition, options, operationContext, CancellationToken.None);
        }

        /// <summary>
        /// Begins an operation to start copying another page blob's contents, properties, and metadata to a new blob.
        /// </summary>
        /// <param name="source">The source blob.</param>
        /// <param name="sourceAccessCondition">An object that represents the access conditions for the source blob. If <c>null</c>, no condition is used.</param>
        /// <param name="destAccessCondition">An object that represents the access conditions for the destination blob. If <c>null</c>, no condition is used.</param>
        /// <param name="options">A <see cref="BlobRequestOptions"/> object that specifies additional options for the request.</param>
        /// <param name="operationContext">An <see cref="OperationContext"/> object that represents the context for the current operation.</param>
        /// <param name="cancellationToken">A <see cref="CancellationToken"/> to observe while waiting for a task to complete.</param>
        /// <returns>The copy ID associated with the copy operation.</returns>
        /// <remarks>
        /// This method fetches the blob's ETag, last modified time, and part of the copy state.
        /// The copy ID and copy status fields are fetched, and the rest of the copy state is cleared.
        /// </remarks>
        [DoesServiceRequest]
        public virtual Task<string> StartCopyAsync(CloudPageBlob source, AccessCondition sourceAccessCondition, AccessCondition destAccessCondition, BlobRequestOptions options, OperationContext operationContext, CancellationToken cancellationToken)
        {
            return this.StartCopyAsync(source, null /* premiumBlobTier */, sourceAccessCondition, destAccessCondition, options, operationContext, cancellationToken);
        }

        /// <summary>
        /// Begins an operation to start copying another page blob's contents, properties, and metadata to a new blob.
        /// </summary>
        /// <param name="source">The source blob.</param>
        /// <param name="premiumBlobTier">A <see cref="PremiumPageBlobTier"/> representing the tier to set.</param>
        /// <param name="sourceAccessCondition">An object that represents the access conditions for the source blob. If <c>null</c>, no condition is used.</param>
        /// <param name="destAccessCondition">An object that represents the access conditions for the destination blob. If <c>null</c>, no condition is used.</param>
        /// <param name="options">A <see cref="BlobRequestOptions"/> object that specifies additional options for the request.</param>
        /// <param name="operationContext">An <see cref="OperationContext"/> object that represents the context for the current operation.</param>
        /// <param name="cancellationToken">A <see cref="CancellationToken"/> to observe while waiting for a task to complete.</param>
        /// <returns>The copy ID associated with the copy operation.</returns>
        /// <remarks>
        /// This method fetches the blob's ETag, last modified time, and part of the copy state.
        /// The copy ID and copy status fields are fetched, and the rest of the copy state is cleared.
        /// </remarks>
        [DoesServiceRequest]
        public virtual Task<string> StartCopyAsync(CloudPageBlob source, PremiumPageBlobTier? premiumBlobTier, AccessCondition sourceAccessCondition, AccessCondition destAccessCondition, BlobRequestOptions options, OperationContext operationContext, CancellationToken cancellationToken)
        {
            return this.StartCopyAsync(CloudBlob.SourceBlobToUri(source), premiumBlobTier, sourceAccessCondition, destAccessCondition, options, operationContext, cancellationToken);
        }

        /// <summary>
        /// Begins an operation to start an incremental copy of another page blob's contents, properties, and metadata to a new blob.
        /// </summary>
        /// <param name="sourceSnapshot">The source blob which must be a snapshot.</param>
        /// <param name="destAccessCondition">An object that represents the access conditions for the destination blob. If <c>null</c>, no condition is used.</param>
        /// <param name="options">A <see cref="BlobRequestOptions"/> object that specifies additional options for the request.</param>
        /// <param name="operationContext">An <see cref="OperationContext"/> object that represents the context for the current operation.</param>
        /// <param name="cancellationToken">A <see cref="CancellationToken"/> to observe while waiting for a task to complete.</param>
        /// <returns>The copy ID associated with the copy operation.</returns>
        /// <remarks>
        /// This method fetches the blob's ETag, last modified time, and part of the copy state.
        /// The copy ID and copy status fields are fetched, and the rest of the copy state is cleared.
        /// </remarks>
        [DoesServiceRequest]
        public virtual Task<string> StartIncrementalCopyAsync(CloudPageBlob sourceSnapshot, AccessCondition destAccessCondition, BlobRequestOptions options, OperationContext operationContext, CancellationToken cancellationToken)
        {
            return this.StartIncrementalCopyAsync(CloudBlob.SourceBlobToUri(sourceSnapshot), destAccessCondition, options, operationContext, cancellationToken);
        }

        /// <summary>
        /// Begins an operation to start an incremental copy of a blob's contents, properties, and metadata to a new blob.
        /// </summary>
        /// <param name="sourceSnapshot">The URI of a source blob which must be a snapshot.</param>
        /// <param name="destAccessCondition">An object that represents the access conditions for the destination blob. If <c>null</c>, no condition is used.</param>
        /// <param name="options">A <see cref="BlobRequestOptions"/> object that specifies additional options for the request.</param>
        /// <param name="operationContext">An <see cref="OperationContext"/> object that represents the context for the current operation.</param>
        /// <param name="cancellationToken">A <see cref="CancellationToken"/> to observe while waiting for a task to complete.</param>
        /// <returns>The copy ID associated with the copy operation.</returns>
        /// <remarks>
        /// This method fetches the blob's ETag, last modified time, and part of the copy state.
        /// The copy ID and copy status fields are fetched, and the rest of the copy state is cleared.
        /// </remarks>
        [DoesServiceRequest]
        public virtual Task<string> StartIncrementalCopyAsync(Uri sourceSnapshot, AccessCondition destAccessCondition, BlobRequestOptions options, OperationContext operationContext, CancellationToken cancellationToken)
        {
            CommonUtility.AssertNotNull("sourceSnapshot", sourceSnapshot);
            BlobRequestOptions modifiedOptions = BlobRequestOptions.ApplyDefaults(options, BlobType.Unspecified, this.ServiceClient);
            return Executor.ExecuteAsync(
                this.StartCopyImpl(this.attributes, sourceSnapshot, true /*incrementalCopy */, null /* pageBlobTier */, null /* sourceAccessCondition */, destAccessCondition, modifiedOptions),
                modifiedOptions.RetryPolicy,
                operationContext,
                cancellationToken);
        }

        /// <summary>
        /// Sets the tier for a blob.
        /// </summary>
        /// <param name="premiumBlobTier">A <see cref="PremiumPageBlobTier"/> representing the tier to set.</param>
        /// <returns>A <see cref="Task"/> that represents an asynchronous action.</returns>
        [DoesServiceRequest]
        public virtual Task SetPremiumBlobTierAsync(PremiumPageBlobTier premiumBlobTier)
        {
            return this.SetPremiumBlobTierAsync(premiumBlobTier, null /* options */, null /* operationContext */);
        }

        /// <summary>
        /// Sets the tier for a blob.
        /// </summary>
        /// <param name="premiumBlobTier">A <see cref="PremiumPageBlobTier"/> representing the tier to set.</param>
        /// <param name="options">A <see cref="BlobRequestOptions"/> object that specifies additional options for the request, or <c>null</c>.</param>
        /// <param name="operationContext">An <see cref="OperationContext"/> object that represents the context for the current operation.</param>
        /// <returns>A <see cref="Task"/> that represents an asynchronous action.</returns>
        [DoesServiceRequest]
        public virtual Task SetPremiumBlobTierAsync(PremiumPageBlobTier premiumBlobTier, BlobRequestOptions options, OperationContext operationContext)
        {
            return this.SetPremiumBlobTierAsync(premiumBlobTier, options, operationContext, CancellationToken.None);
        }

        /// <summary>
        /// Sets the tier for a premium blob.
        /// </summary>
        /// <param name="premiumBlobTier">A <see cref="PremiumPageBlobTier"/> representing the tier to set.</param>
        /// <param name="options">A <see cref="BlobRequestOptions"/> object that specifies additional options for the request, or <c>null</c>.</param>
        /// <param name="operationContext">An <see cref="OperationContext"/> object that represents the context for the current operation.</param>
        /// <param name="cancellationToken">A <see cref="CancellationToken"/> to observe while waiting for a task to complete.</param>
        /// <returns>A <see cref="Task"/> that represents an asynchronous action.</returns>
        [DoesServiceRequest]
        public virtual Task SetPremiumBlobTierAsync(PremiumPageBlobTier premiumBlobTier, BlobRequestOptions options, OperationContext operationContext, CancellationToken cancellationToken)
        {
            this.attributes.AssertNoSnapshot();
            BlobRequestOptions modifiedOptions = BlobRequestOptions.ApplyDefaults(options, BlobType.PageBlob, this.ServiceClient);
            return Executor.ExecuteAsync(
                this.SetBlobTierImpl(premiumBlobTier, modifiedOptions),
                modifiedOptions.RetryPolicy,
                operationContext,
                cancellationToken);
        }

        /// <summary>
        /// Implements the Create method.
        /// </summary>
        /// <param name="sizeInBytes">The size in bytes.</param>
        /// <param name="premiumBlobTier">A <see cref="PremiumPageBlobTier"/> representing the tier to set.</param>
        /// <param name="accessCondition">An <see cref="AccessCondition"/> object that represents the access conditions for the blob. If null, no condition is used.</param>
        /// <param name="options">A <see cref="BlobRequestOptions"/> object that specifies additional options for the request.</param>
        /// <returns>A <see cref="TaskSequence"/> that creates the blob.</returns>
        private RESTCommand<NullType> CreateImpl(long sizeInBytes, PremiumPageBlobTier? premiumBlobTier, AccessCondition accessCondition, BlobRequestOptions options)
        {
            RESTCommand<NullType> putCmd = new RESTCommand<NullType>(this.ServiceClient.Credentials, this.attributes.StorageUri);

            options.ApplyToStorageCommand(putCmd);
            putCmd.BuildRequest = (cmd, uri, builder, cnt, serverTimeout, ctx) =>
            {
                StorageRequestMessage msg = BlobHttpRequestMessageFactory.Put(uri, serverTimeout, this.Properties, BlobType.PageBlob, sizeInBytes, premiumBlobTier, accessCondition, cnt, ctx, this.ServiceClient.GetCanonicalizer(), this.ServiceClient.Credentials);
                BlobHttpRequestMessageFactory.AddMetadata(msg, this.Metadata);
                return msg;
            };
            putCmd.PreProcessResponse = (cmd, resp, ex, ctx) =>
            {
                HttpResponseParsers.ProcessExpectedStatusCodeNoException(HttpStatusCode.Created, resp, NullType.Value, cmd, ex);
                CloudBlob.UpdateETagLMTLengthAndSequenceNumber(this.attributes, resp, false);
                cmd.CurrentResult.IsRequestServerEncrypted = HttpResponseParsers.ParseServerRequestEncrypted(resp);
                this.Properties.Length = sizeInBytes;
                this.attributes.Properties.PremiumPageBlobTier = premiumBlobTier;
                if (premiumBlobTier.HasValue)
                {
                    this.attributes.Properties.BlobTierInferred = false;
                }

                return NullType.Value;
            };

            return putCmd;
        }

        /// <summary>
        /// Implementation for the Resize method.
        /// </summary>
        /// <param name="sizeInBytes">The size in bytes.</param>
        /// <param name="accessCondition">An <see cref="AccessCondition"/> object that represents the access conditions for the blob. If <c>null</c>, no condition is used.</param>
        /// <param name="options">A <see cref="BlobRequestOptions"/> object that specifies additional options for the request.</param>
        /// <returns>A <see cref="RESTCommand"/> that sets the metadata.</returns>
        private RESTCommand<NullType> ResizeImpl(long sizeInBytes, AccessCondition accessCondition, BlobRequestOptions options)
        {
            RESTCommand<NullType> putCmd = new RESTCommand<NullType>(this.ServiceClient.Credentials, this.attributes.StorageUri);

            options.ApplyToStorageCommand(putCmd);
            putCmd.BuildRequest = (cmd, uri, builder, cnt, serverTimeout, ctx) => BlobHttpRequestMessageFactory.Resize(uri, serverTimeout, sizeInBytes, accessCondition, cnt, ctx, this.ServiceClient.GetCanonicalizer(), this.ServiceClient.Credentials);
            putCmd.PreProcessResponse = (cmd, resp, ex, ctx) =>
            {
                HttpResponseParsers.ProcessExpectedStatusCodeNoException(HttpStatusCode.OK, resp, NullType.Value, cmd, ex);
                CloudBlob.UpdateETagLMTLengthAndSequenceNumber(attributes, resp, false);
                this.Properties.Length = sizeInBytes;
                return NullType.Value;
            };

            return putCmd;
        }

        /// <summary>
        /// Implementation for the SetSequenceNumber method.
        /// </summary>
        /// <param name="sequenceNumberAction">A value of type <see cref="SequenceNumberAction"/>, indicating the operation to perform on the sequence number.</param>
        /// <param name="sequenceNumber">The sequence number. Set this parameter to <c>null</c> if this operation is an increment action.</param>
        /// <param name="accessCondition">An <see cref="AccessCondition"/> object that represents the access conditions for the blob. If <c>null</c>, no condition is used.</param>
        /// <param name="options">A <see cref="BlobRequestOptions"/> object that specifies additional options for the request.</param>
        /// <returns>A <see cref="RESTCommand"/> that sets the metadata.</returns>
        private RESTCommand<NullType> SetSequenceNumberImpl(SequenceNumberAction sequenceNumberAction, long? sequenceNumber, AccessCondition accessCondition, BlobRequestOptions options)
        {
            RESTCommand<NullType> putCmd = new RESTCommand<NullType>(this.ServiceClient.Credentials, this.attributes.StorageUri);

            options.ApplyToStorageCommand(putCmd);
            putCmd.BuildRequest = (cmd, uri, builder, cnt, serverTimeout, ctx) => BlobHttpRequestMessageFactory.SetSequenceNumber(uri, serverTimeout, sequenceNumberAction, sequenceNumber, accessCondition, cnt, ctx, this.ServiceClient.GetCanonicalizer(), this.ServiceClient.Credentials);
            putCmd.PreProcessResponse = (cmd, resp, ex, ctx) =>
            {
                HttpResponseParsers.ProcessExpectedStatusCodeNoException(HttpStatusCode.OK, resp, NullType.Value, cmd, ex);
                CloudBlob.UpdateETagLMTLengthAndSequenceNumber(attributes, resp, false);
                return NullType.Value;
            };

            return putCmd;
        }

        /// <summary>
        /// Implementation for the CreateSnapshot method.
        /// </summary>
        /// <param name="metadata">A collection of name-value pairs defining the metadata of the snapshot, or <c>null</c>.</param>
        /// <param name="accessCondition">An <see cref="AccessCondition"/> object that represents the access conditions for the blob. If <c>null</c>, no condition is used.</param>
        /// <param name="options">A <see cref="BlobRequestOptions"/> object that specifies additional options for the request.</param>
        /// <returns>A <see cref="RESTCommand"/> that creates the snapshot.</returns>
        /// <remarks>If the <c>metadata</c> parameter is <c>null</c> then no metadata is associated with the request.</remarks>
        private RESTCommand<CloudPageBlob> CreateSnapshotImpl(IDictionary<string, string> metadata, AccessCondition accessCondition, BlobRequestOptions options)
        {
            RESTCommand<CloudPageBlob> putCmd = new RESTCommand<CloudPageBlob>(this.ServiceClient.Credentials, this.attributes.StorageUri);

            options.ApplyToStorageCommand(putCmd);
            putCmd.BuildRequest = (cmd, uri, builder, cnt, serverTimeout, ctx) =>
            {
                StorageRequestMessage msg = BlobHttpRequestMessageFactory.Snapshot(uri, serverTimeout, accessCondition, cnt, ctx, this.ServiceClient.GetCanonicalizer(), this.ServiceClient.Credentials);
                if (metadata != null)
                {
                    BlobHttpRequestMessageFactory.AddMetadata(msg, metadata);
                }

                return msg;
            };

            putCmd.PreProcessResponse = (cmd, resp, ex, ctx) =>
            {
                HttpResponseParsers.ProcessExpectedStatusCodeNoException(HttpStatusCode.Created, resp, null /* retVal */, cmd, ex);
                DateTimeOffset snapshotTime = NavigationHelper.ParseSnapshotTime(BlobHttpResponseParsers.GetSnapshotTime(resp));
                CloudPageBlob snapshot = new CloudPageBlob(this.Name, snapshotTime, this.Container);
                snapshot.attributes.Metadata = new Dictionary<string, string>(metadata ?? this.Metadata);
                snapshot.attributes.Properties = new BlobProperties(this.Properties);
                CloudBlob.UpdateETagLMTLengthAndSequenceNumber(snapshot.attributes, resp, false);
                return snapshot;
            };

            return putCmd;
        }

        /// <summary>
        /// Implementation for get page ranges.
        /// </summary>
        /// <param name="offset">The starting offset of the data range over which to list page ranges, in bytes. Must be a multiple of 512.</param>
        /// <param name="length">The length of the data range over which to list page ranges, in bytes. Must be a multiple of 512.</param>
        /// <param name="accessCondition">An <see cref="AccessCondition"/> object that represents the access conditions for the blob. If <c>null</c>, no condition is used.</param>
        /// <param name="options">A <see cref="BlobRequestOptions"/> object that specifies additional options for the request.</param>
        /// <returns>A <see cref="RESTCommand"/> for getting the page ranges.</returns>
        private RESTCommand<IEnumerable<PageRange>> GetPageRangesImpl(long? offset, long? length, AccessCondition accessCondition, BlobRequestOptions options)
        {
            RESTCommand<IEnumerable<PageRange>> getCmd = new RESTCommand<IEnumerable<PageRange>>(this.ServiceClient.Credentials, this.attributes.StorageUri);

            options.ApplyToStorageCommand(getCmd);
            getCmd.CommandLocationMode = CommandLocationMode.PrimaryOrSecondary;
            getCmd.RetrieveResponseStream = true;
            getCmd.BuildRequest = (cmd, uri, builder, cnt, serverTimeout, ctx) =>
            {
                StorageRequestMessage msg = BlobHttpRequestMessageFactory.GetPageRanges(uri, serverTimeout, this.SnapshotTime, offset, length, accessCondition, cnt, ctx, this.ServiceClient.GetCanonicalizer(), this.ServiceClient.Credentials);
                return msg;
            };

            getCmd.PreProcessResponse = (cmd, resp, ex, ctx) => HttpResponseParsers.ProcessExpectedStatusCodeNoException(HttpStatusCode.OK, resp, null /* retVal */, cmd, ex);
            getCmd.PostProcessResponse = (cmd, resp, ctx) =>
            {
                CloudBlob.UpdateETagLMTLengthAndSequenceNumber(this.attributes, resp, true);
                GetPageRangesResponse getPageRangesResponse = new GetPageRangesResponse(cmd.ResponseStream);
                IEnumerable<PageRange> pageRanges = new List<PageRange>(getPageRangesResponse.PageRanges);
                return Task.FromResult(pageRanges);
            };

            return getCmd;
        }

        /// <summary>
        /// Implementation for the GetPageRangesDiff method.
        /// </summary>
        /// <param name="previousSnapshotTime">A <see cref="DateTimeOffset"/> representing the snapshot timestamp to use as the starting point for the diff. If this CloudPageBlob represents a snapshot, the previousSnapshotTime parameter must be prior to the current snapshot timestamp.</param>
        /// <param name="offset">The starting offset of the data range over which to list page ranges, in bytes. Must be a multiple of 512.</param>
        /// <param name="length">The length of the data range over which to list page ranges, in bytes. Must be a multiple of 512.</param>
        /// <param name="accessCondition">An <see cref="AccessCondition"/> object that represents the access conditions for the blob. If <c>null</c>, no condition is used.</param>
        /// <param name="options">A <see cref="BlobRequestOptions"/> object that specifies additional options for the request.</param>
        /// <returns>A <see cref="RESTCommand"/> for getting the page ranges.</returns>
        private RESTCommand<IEnumerable<PageDiffRange>> GetPageRangesDiffImpl(DateTimeOffset previousSnapshotTime, long? offset, long? length, AccessCondition accessCondition, BlobRequestOptions options)
        {
            RESTCommand<IEnumerable<PageDiffRange>> getCmd = new RESTCommand<IEnumerable<PageDiffRange>>(this.ServiceClient.Credentials, this.attributes.StorageUri);

            options.ApplyToStorageCommand(getCmd);
            getCmd.CommandLocationMode = CommandLocationMode.PrimaryOrSecondary;
            getCmd.RetrieveResponseStream = true;
            getCmd.BuildRequest = (cmd, uri, builder, cnt, serverTimeout, ctx) =>
            {
                StorageRequestMessage msg = BlobHttpRequestMessageFactory.GetPageRangesDiff(uri, serverTimeout, this.SnapshotTime, previousSnapshotTime, offset, length, accessCondition, cnt, ctx, this.ServiceClient.GetCanonicalizer(), this.ServiceClient.Credentials);
                return msg;
            };

            getCmd.PreProcessResponse = (cmd, resp, ex, ctx) => HttpResponseParsers.ProcessExpectedStatusCodeNoException(HttpStatusCode.OK, resp, null /* retVal */, cmd, ex);
            getCmd.PostProcessResponse = (cmd, resp, ctx) =>
            {
                CloudBlob.UpdateETagLMTLengthAndSequenceNumber(this.attributes, resp, true);
                GetPageDiffRangesResponse getPageDiffRangesResponse = new GetPageDiffRangesResponse(cmd.ResponseStream);
                IEnumerable<PageDiffRange> pageDiffRanges = new List<PageDiffRange>(getPageDiffRangesResponse.PageDiffRanges);
                return Task.FromResult(pageDiffRanges);
            };

            return getCmd;
        }

        /// <summary>
        /// Implementation method for the WritePage methods.
        /// </summary>
        /// <param name="pageData">The page data.</param>
        /// <param name="startOffset">The start offset.</param> 
        /// <param name="contentMD5">An optional hash value that will be used to set the <see cref="BlobProperties.ContentMD5"/> property
        /// on the blob. May be <c>null</c> or an empty string.</param>
        /// <param name="accessCondition">An <see cref="AccessCondition"/> object that represents the access conditions for the blob. If <c>null</c>, no condition is used.</param>
        /// <param name="options">A <see cref="BlobRequestOptions"/> object that specifies additional options for the request.</param>
        /// <returns>A <see cref="RESTCommand"/> that writes the pages.</returns>
        private RESTCommand<NullType> PutPageImpl(Stream pageData, long startOffset, string contentMD5, AccessCondition accessCondition, BlobRequestOptions options)
        {
            if (startOffset % Constants.PageSize != 0)
            {
                CommonUtility.ArgumentOutOfRange("startOffset", startOffset);
            }

            long offset = pageData.Position;
            long length = pageData.Length - offset;

            PageRange pageRange = new PageRange(startOffset, startOffset + length - 1);
            PageWrite pageWrite = PageWrite.Update;

            if ((1 + pageRange.EndOffset - pageRange.StartOffset) % Constants.PageSize != 0 ||
                (1 + pageRange.EndOffset - pageRange.StartOffset) == 0)
            {
                CommonUtility.ArgumentOutOfRange("pageData", pageData);
            }

            RESTCommand<NullType> putCmd = new RESTCommand<NullType>(this.ServiceClient.Credentials, this.attributes.StorageUri);

            options.ApplyToStorageCommand(putCmd);
            putCmd.BuildContent = (cmd, ctx) => HttpContentFactory.BuildContentFromStream(pageData, offset, length, contentMD5, cmd, ctx);
            putCmd.BuildRequest = (cmd, uri, builder, cnt, serverTimeout, ctx) => BlobHttpRequestMessageFactory.PutPage(uri, serverTimeout, pageRange, pageWrite, accessCondition, cnt, ctx, this.ServiceClient.GetCanonicalizer(), this.ServiceClient.Credentials);
            putCmd.PreProcessResponse = (cmd, resp, ex, ctx) =>
            {
                HttpResponseParsers.ProcessExpectedStatusCodeNoException(HttpStatusCode.Created, resp, NullType.Value, cmd, ex);
                CloudBlob.UpdateETagLMTLengthAndSequenceNumber(this.attributes, resp, false);
                cmd.CurrentResult.IsRequestServerEncrypted = HttpResponseParsers.ParseServerRequestEncrypted(resp);
                return NullType.Value;
            };

            return putCmd;
        }

        /// <summary>
        /// Implementation method for the ClearPage methods.
        /// </summary>
        /// <param name="startOffset">The start offset. Must be multiples of 512.</param>
        /// <param name="length">Length of the data range to be cleared. Must be multiples of 512.</param>
        /// <param name="accessCondition">An object that represents the access conditions for the blob. If <c>null</c>, no condition is used.</param>
        /// <param name="options">A <see cref="BlobRequestOptions"/> object that specifies additional options for the request.</param>
        /// <returns>A <see cref="RESTCommand"/> that writes the pages.</returns>
        private RESTCommand<NullType> ClearPageImpl(long startOffset, long length, AccessCondition accessCondition, BlobRequestOptions options)
        {
            CommonUtility.AssertNotNull("options", options);

            if (startOffset < 0 || startOffset % Constants.PageSize != 0)
            {
                CommonUtility.ArgumentOutOfRange("startOffset", startOffset);
            }

            if (length <= 0 || length % Constants.PageSize != 0)
            {
                CommonUtility.ArgumentOutOfRange("length", length);
            }

            PageRange pageRange = new PageRange(startOffset, startOffset + length - 1);
            PageWrite pageWrite = PageWrite.Clear;

            RESTCommand<NullType> putCmd = new RESTCommand<NullType>(this.ServiceClient.Credentials, this.attributes.StorageUri);

            options.ApplyToStorageCommand(putCmd);
            putCmd.BuildRequest = (cmd, uri, builder, cnt, serverTimeout, ctx) => BlobHttpRequestMessageFactory.PutPage(uri, serverTimeout, pageRange, pageWrite, accessCondition, cnt, ctx, this.ServiceClient.GetCanonicalizer(), this.ServiceClient.Credentials);
            putCmd.PreProcessResponse = (cmd, resp, ex, ctx) =>
            {
                HttpResponseParsers.ProcessExpectedStatusCodeNoException(HttpStatusCode.Created, resp, NullType.Value, cmd, ex);
                CloudBlob.UpdateETagLMTLengthAndSequenceNumber(this.attributes, resp, false);
                return NullType.Value;
            };

            return putCmd;
        }

        /// <summary>
        /// Implementation method for the SetBlobTier methods.
        /// </summary>
        /// <param name="premiumBlobTier">A <see cref="PremiumPageBlobTier"/> representing the tier to set.</param>
        /// <param name="options">A <see cref="BlobRequestOptions"/> object that specifies additional options for the request.</param>
        /// <returns>A <see cref="RESTCommand"/> that sets the blob tier.</returns>
        private RESTCommand<NullType> SetBlobTierImpl(PremiumPageBlobTier premiumBlobTier, BlobRequestOptions options)
        {
            RESTCommand<NullType> putCmd = new RESTCommand<NullType>(this.ServiceClient.Credentials, this.attributes.StorageUri);

            options.ApplyToStorageCommand(putCmd);
            putCmd.BuildRequest = (cmd, uri, builder, cnt, serverTimeout, ctx) => BlobHttpRequestMessageFactory.SetBlobTier(uri, serverTimeout, premiumBlobTier.ToString(), cnt, ctx, this.ServiceClient.GetCanonicalizer(), this.ServiceClient.Credentials);
            putCmd.PreProcessResponse = (cmd, resp, ex, ctx) =>
            {
                HttpResponseParsers.ProcessExpectedStatusCodeNoException(HttpStatusCode.OK, resp, NullType.Value, cmd, ex);
                CloudBlob.UpdateETagLMTLengthAndSequenceNumber(this.attributes, resp, false);

                this.attributes.Properties.PremiumPageBlobTier = premiumBlobTier;
                this.attributes.Properties.BlobTierInferred = false;

                return NullType.Value;
            };

            return putCmd;
        }
    }
}<|MERGE_RESOLUTION|>--- conflicted
+++ resolved
@@ -388,15 +388,9 @@
                 // We should always call AsStreamForWrite with bufferSize=0 to prevent buffering. Our
                 // stream copier only writes 64K buffers at a time anyway, so no buffering is needed.
 #if NETCORE
-<<<<<<< HEAD
-                await sourceAsStream.WriteToAsync(progressIncrementer.CreateProgressIncrementingStream(blobStream), length, null /* maxLength */, false, tempExecutionState, null /* streamCopyState */, cancellationToken).ConfigureAwait(false);
+                await sourceAsStream.WriteToAsync(progressIncrementer.CreateProgressIncrementingStream(blobStream), this.ServiceClient.BufferManager, length, null /* maxLength */, false, tempExecutionState, null /* streamCopyState */, cancellationToken).ConfigureAwait(false);
 #else
-                await sourceAsStream.WriteToAsync(blobStream, length, null /* maxLength */, false, tempExecutionState, null /* streamCopyState */, cancellationToken).ConfigureAwait(false);
-=======
-                    await sourceAsStream.WriteToAsync(progressIncrementer.CreateProgressIncrementingStream(blobStream), this.ServiceClient.BufferManager, length, null /* maxLength */, false, tempExecutionState, null /* streamCopyState */, cancellationToken);
-#else
-                    await sourceAsStream.WriteToAsync(blobStream, this.ServiceClient.BufferManager, length, null /* maxLength */, false, tempExecutionState, null /* streamCopyState */, cancellationToken);
->>>>>>> ba83ca2c
+                await sourceAsStream.WriteToAsync(blobStream, this.ServiceClient.BufferManager, length, null /* maxLength */, false, tempExecutionState, null /* streamCopyState */, cancellationToken).ConfigureAwait(false);
 #endif
                 await blobStream.CommitAsync().ConfigureAwait(false);
             }
@@ -1035,38 +1029,14 @@
                     }
                     else
                     {
-<<<<<<< HEAD
                         seekableStream = new MultiBufferMemoryStream(this.ServiceClient.BufferManager);
                         seekableStreamCreated = true;
                         writeToStream = seekableStream;
-=======
-                        Stream writeToStream;
-                        if (pageDataAsStream.CanSeek)
-                        {
-                            writeToStream = Stream.Null;
-                        }
-                        else
-                        {
-                            seekableStream = new MultiBufferMemoryStream(this.ServiceClient.BufferManager);
-                            seekableStreamCreated = true;
-                            writeToStream = seekableStream;
-                        }
-
-                        StreamDescriptor streamCopyState = new StreamDescriptor();
-                        long startPosition = seekableStream.Position;
-                        await pageDataAsStream.WriteToAsync(writeToStream, this.ServiceClient.BufferManager, null /* copyLength */, Constants.MaxBlockSize, requiresContentMD5, tempExecutionState, streamCopyState, cancellationToken);
-                        seekableStream.Position = startPosition;
-
-                        if (requiresContentMD5)
-                        {
-                            contentMD5 = streamCopyState.Md5;
-                        }
->>>>>>> ba83ca2c
                     }
 
                     StreamDescriptor streamCopyState = new StreamDescriptor();
                     long startPosition = seekableStream.Position;
-                    await pageDataAsStream.WriteToAsync(writeToStream, null /* copyLength */, Constants.MaxBlockSize, requiresContentMD5, tempExecutionState, streamCopyState, cancellationToken).ConfigureAwait(false);
+                    await pageDataAsStream.WriteToAsync(writeToStream, this.ServiceClient.BufferManager, null /* copyLength */, Constants.MaxBlockSize, requiresContentMD5, tempExecutionState, streamCopyState, cancellationToken).ConfigureAwait(false);
                     seekableStream.Position = startPosition;
 
                     if (requiresContentMD5)

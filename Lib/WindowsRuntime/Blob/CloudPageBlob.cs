﻿// -----------------------------------------------------------------------------------------
// <copyright file="CloudPageBlob.cs" company="Microsoft">
//    Copyright 2013 Microsoft Corporation
// 
//    Licensed under the Apache License, Version 2.0 (the "License");
//    you may not use this file except in compliance with the License.
//    You may obtain a copy of the License at
//      http://www.apache.org/licenses/LICENSE-2.0
// 
//    Unless required by applicable law or agreed to in writing, software
//    distributed under the License is distributed on an "AS IS" BASIS,
//    WITHOUT WARRANTIES OR CONDITIONS OF ANY KIND, either express or implied.
//    See the License for the specific language governing permissions and
//    limitations under the License.
// </copyright>
// -----------------------------------------------------------------------------------------

namespace Microsoft.Azure.Storage.Blob
{
    using Microsoft.Azure.Storage.Blob.Protocol;
    using Microsoft.Azure.Storage.Core;
    using Microsoft.Azure.Storage.Core.Executor;
    using Microsoft.Azure.Storage.Core.Util;
    using Microsoft.Azure.Storage.Shared.Protocol;
    using System;
    using System.Collections.Generic;
    using System.IO;
    using System.Net;
    using System.Net.Http;
    using System.Threading;
    using System.Threading.Tasks;

#if NETCORE
#else
    using System.Runtime.InteropServices.WindowsRuntime;
    using Windows.Foundation;
    using Windows.Foundation.Metadata;
    using Windows.Storage;
    using Windows.Storage.Streams;
#endif

    public partial class CloudPageBlob : CloudBlob, ICloudBlob
    {
        /// <summary>
        /// Opens a stream for writing to the blob. If the blob already exists, then existing data in the blob may be overwritten.
        /// </summary>
        /// <param name="size">The size of the page blob, in bytes. The size must be a multiple of 512. If <c>null</c>, the page blob must already exist.</param>
        /// <returns>A stream to be used for writing to the blob.</returns>
        /// <remarks>
        /// To avoid overwriting and instead throw an error, see <see cref="OpenWriteAsync(long?, AccessCondition, BlobRequestOptions, OperationContext)"/>.
        /// </remarks>
        [DoesServiceRequest]
        public virtual Task<CloudBlobStream> OpenWriteAsync(long? size)
        {
            return this.OpenWriteAsync(size, null /* accessCondition */, null /* options */, null /* operationContext */);
        }

        /// <summary>
        /// Opens a stream for writing to the blob. If the blob already exists, then existing data in the blob may be overwritten.
        /// </summary>
        /// <param name="size">The size of the page blob, in bytes. The size must be a multiple of 512. If <c>null</c>, the page blob must already exist.</param>
        /// <param name="accessCondition">An <see cref="AccessCondition"/> object that represents the access conditions for the blob. If <c>null</c>, no condition is used.</param>
        /// <param name="options">A <see cref="BlobRequestOptions"/> object that specifies additional options for the request.</param>
        /// <param name="operationContext">An <see cref="OperationContext"/> object that represents the context for the current operation.</param>
        /// <returns>A stream to be used for writing to the blob.</returns>
        /// <remarks>
        /// To throw an exception if the blob exists, instead of overwriting, pass in an <see cref="AccessCondition"/>
        /// object generated using <see cref="AccessCondition.GenerateIfNotExistsCondition"/>.
        /// </remarks>
        [DoesServiceRequest]
        public virtual Task<CloudBlobStream> OpenWriteAsync(long? size, AccessCondition accessCondition, BlobRequestOptions options, OperationContext operationContext)
        {
            return this.OpenWriteAsync(size, accessCondition, options, operationContext, CancellationToken.None);
        }

        /// <summary>
        /// Opens a stream for writing to the blob.
        /// </summary>
        /// <param name="size">The size of the page blob, in bytes. The size must be a multiple of 512. If <c>null</c>, the page blob must already exist.</param>
        /// <param name="accessCondition">An <see cref="AccessCondition"/> object that represents the access conditions for the blob. If <c>null</c>, no condition is used.</param>
        /// <param name="options">A <see cref="BlobRequestOptions"/> object that specifies additional options for the request.</param>
        /// <param name="operationContext">An <see cref="OperationContext"/> object that represents the context for the current operation.</param>
        /// <param name="cancellationToken">A <see cref="CancellationToken"/> to observe while waiting for a task to complete.</param>
        /// <returns>A stream to be used for writing to the blob.</returns>
        /// <remarks>
        /// To throw an exception if the blob exists, instead of overwriting, pass in an <see cref="AccessCondition"/>
        /// object generated using <see cref="AccessCondition.GenerateIfNotExistsCondition"/>.
        /// </remarks>
        [DoesServiceRequest]
        public virtual Task<CloudBlobStream> OpenWriteAsync(long? size, AccessCondition accessCondition, BlobRequestOptions options, OperationContext operationContext, CancellationToken cancellationToken)
        {
            return this.OpenWriteAsync(size, null /* premiumBlobTier */, accessCondition, options, operationContext, cancellationToken);
        }

        /// <summary>
        /// Opens a stream for writing to the blob.
        /// </summary>
        /// <param name="size">The size of the page blob, in bytes. The size must be a multiple of 512. If <c>null</c>, the page blob must already exist.</param>
        /// <param name="premiumPageBlobTier">A <see cref="PremiumPageBlobTier"/> representing the tier to set.</param>
        /// <param name="accessCondition">An <see cref="AccessCondition"/> object that represents the access conditions for the blob. If <c>null</c>, no condition is used.</param>
        /// <param name="options">A <see cref="BlobRequestOptions"/> object that specifies additional options for the request.</param>
        /// <param name="operationContext">An <see cref="OperationContext"/> object that represents the context for the current operation.</param>
        /// <param name="cancellationToken">A <see cref="CancellationToken"/> to observe while waiting for a task to complete.</param>
        /// <returns>A stream to be used for writing to the blob.</returns>
        /// <remarks>
        /// To throw an exception if the blob exists, instead of overwriting, pass in an <see cref="AccessCondition"/>
        /// object generated using <see cref="AccessCondition.GenerateIfNotExistsCondition"/>.
        /// </remarks>
        [DoesServiceRequest]
        internal virtual async Task<CloudBlobStream> OpenWriteAsync(long? size, PremiumPageBlobTier? premiumPageBlobTier, AccessCondition accessCondition, BlobRequestOptions options, OperationContext operationContext, CancellationToken cancellationToken)
        {
            this.attributes.AssertNoSnapshot();
            bool createNew = size.HasValue;
            BlobRequestOptions modifiedOptions = BlobRequestOptions.ApplyDefaults(options, BlobType.PageBlob, this.ServiceClient, false);
            if (!createNew && modifiedOptions.StoreBlobContentMD5.Value)
            {
                throw new ArgumentException(SR.MD5NotPossible);
            }

            if (createNew)
            {
                await this.CreateAsync(size.Value, premiumPageBlobTier, accessCondition, options, operationContext, cancellationToken).ConfigureAwait(false);
            }
            else
            {
                await this.FetchAttributesAsync(accessCondition, options, operationContext, cancellationToken).ConfigureAwait(false);
                size = this.Properties.Length;
            }

            if (accessCondition != null)
            {
                accessCondition = AccessCondition.GenerateLeaseCondition(accessCondition.LeaseId);
            }

            CloudBlobStream stream = new BlobWriteStream(this, size.Value, createNew, accessCondition, modifiedOptions, operationContext);
            return stream;
        }

        /// <summary>
        /// Uploads a stream to a page blob. If the blob already exists, it will be overwritten.
        /// </summary>
        /// <param name="source">The stream providing the blob content.</param>
        /// <returns>A <see cref="Task"/> that represents an asynchronous action.</returns>
        [DoesServiceRequest]
        public virtual Task UploadFromStreamAsync(Stream source)
        {
            return this.UploadFromStreamAsyncHelper(source, null /* length */, null /* accessCondition */, null /* options */, null /* operationContext */);
        }

        /// <summary>
        /// Uploads a stream to a page blob. If the blob already exists, it will be overwritten.
        /// </summary>
        /// <param name="source">The stream providing the blob content.</param>
        /// <param name="length">The number of bytes to write from the source stream at its current position.</param>
        /// <returns>A <see cref="Task"/> that represents an asynchronous action.</returns>
        [DoesServiceRequest]
        public virtual Task UploadFromStreamAsync(Stream source, long length)
        {
            return this.UploadFromStreamAsyncHelper(source, length, null /* accessCondition */, null /* options */, null /* operationContext */);
        }

        /// <summary>
        /// Uploads a stream to a page blob. If the blob already exists, it will be overwritten.
        /// </summary>
        /// <param name="source">The stream providing the blob content.</param>
        /// <param name="accessCondition">An <see cref="AccessCondition"/> object that represents the access conditions for the blob. If <c>null</c>, no condition is used.</param>
        /// <param name="options">A <see cref="BlobRequestOptions"/> object that specifies additional options for the request.</param>
        /// <param name="operationContext">An <see cref="OperationContext"/> object that represents the context for the current operation.</param>
        /// <returns>A <see cref="Task"/> that represents an asynchronous action.</returns>
        [DoesServiceRequest]
        public virtual Task UploadFromStreamAsync(Stream source, AccessCondition accessCondition, BlobRequestOptions options, OperationContext operationContext)
        {
            return this.UploadFromStreamAsyncHelper(source, null /* length */, accessCondition, options, operationContext);
        }

        /// <summary>
        /// Uploads a stream to a page blob. If the blob already exists, it will be overwritten.
        /// </summary>
        /// <param name="source">The stream providing the blob content.</param>
        /// <param name="length">The number of bytes to write from the source stream at its current position.</param>
        /// <param name="accessCondition">An <see cref="AccessCondition"/> object that represents the access conditions for the blob. If <c>null</c>, no condition is used.</param>
        /// <param name="options">A <see cref="BlobRequestOptions"/> object that specifies additional options for the request.</param>
        /// <param name="operationContext">An <see cref="OperationContext"/> object that represents the context for the current operation.</param>
        /// <returns>A <see cref="Task"/> that represents an asynchronous action.</returns>
        [DoesServiceRequest]
        public virtual Task UploadFromStreamAsync(Stream source, long length, AccessCondition accessCondition, BlobRequestOptions options, OperationContext operationContext)
        {
            return this.UploadFromStreamAsyncHelper(source, length, accessCondition, options, operationContext);
        }

        /// <summary>
        /// Uploads a stream to a page blob. If the blob already exists, it will be overwritten.
        /// </summary>
        /// <param name="source">The stream providing the blob content.</param>
        /// <param name="accessCondition">An <see cref="AccessCondition"/> object that represents the access conditions for the blob. If <c>null</c>, no condition is used.</param>
        /// <param name="options">A <see cref="BlobRequestOptions"/> object that specifies additional options for the request.</param>
        /// <param name="operationContext">An <see cref="OperationContext"/> object that represents the context for the current operation.</param>
        /// <param name="cancellationToken">A <see cref="CancellationToken"/> to observe while waiting for a task to complete.</param>
        /// <returns>A <see cref="Task"/> that represents an asynchronous action.</returns>
        [DoesServiceRequest]
        public virtual Task UploadFromStreamAsync(Stream source, AccessCondition accessCondition, BlobRequestOptions options, OperationContext operationContext, CancellationToken cancellationToken)
        {
            return this.UploadFromStreamAsyncHelper(source, null /*length */, null /* premiumBlobTier */, accessCondition, options, operationContext, cancellationToken);
        }

#if NETCORE
        /// <summary>
        /// Uploads a stream to a page blob. If the blob already exists, it will be overwritten.
        /// </summary>
        /// <param name="source">The stream providing the blob content.</param>
        /// <param name="premiumBlobTier">A <see cref="PremiumPageBlobTier"/> representing the tier to set.</param>
        /// <param name="accessCondition">An <see cref="AccessCondition"/> object that represents the access conditions for the blob. If <c>null</c>, no condition is used.</param>
        /// <param name="options">A <see cref="BlobRequestOptions"/> object that specifies additional options for the request.</param>
        /// <param name="operationContext">An <see cref="OperationContext"/> object that represents the context for the current operation.</param>
        /// <param name="progressHandler"> A <see cref="System.IProgress{StorageProgress}"/> object to handle <see cref="StorageProgress"/> messages.</param>
        /// <param name="cancellationToken">A <see cref="CancellationToken"/> to observe while waiting for a task to complete.</param>
        /// <returns>A <see cref="Task"/> that represents an asynchronous action.</returns>
        [DoesServiceRequest]
        public virtual Task UploadFromStreamAsync(Stream source, PremiumPageBlobTier? premiumBlobTier, AccessCondition accessCondition, BlobRequestOptions options, OperationContext operationContext, IProgress<StorageProgress> progressHandler, CancellationToken cancellationToken)
        {
            return this.UploadFromStreamAsyncHelper(source, null /*length */, premiumBlobTier, accessCondition, options, operationContext, new AggregatingProgressIncrementer(progressHandler), cancellationToken);
        }
#endif

        /// <summary>
        /// Uploads a stream to a page blob. If the blob already exists, it will be overwritten.
        /// </summary>
        /// <param name="source">The stream providing the blob content.</param>
        /// <param name="premiumBlobTier">A <see cref="PremiumPageBlobTier"/> representing the tier to set.</param>
        /// <param name="accessCondition">An <see cref="AccessCondition"/> object that represents the access conditions for the blob. If <c>null</c>, no condition is used.</param>
        /// <param name="options">A <see cref="BlobRequestOptions"/> object that specifies additional options for the request.</param>
        /// <param name="operationContext">An <see cref="OperationContext"/> object that represents the context for the current operation.</param>
        /// <param name="cancellationToken">A <see cref="CancellationToken"/> to observe while waiting for a task to complete.</param>
        /// <returns>A <see cref="Task"/> that represents an asynchronous action.</returns>
        [DoesServiceRequest]
        public virtual Task UploadFromStreamAsync(Stream source, PremiumPageBlobTier? premiumBlobTier, AccessCondition accessCondition, BlobRequestOptions options, OperationContext operationContext, CancellationToken cancellationToken)
        {
            return this.UploadFromStreamAsyncHelper(source, null /*length */, premiumBlobTier, accessCondition, options, operationContext, cancellationToken);
        }

        /// <summary>
        /// Uploads a stream to a page blob. If the blob already exists, it will be overwritten.
        /// </summary>
        /// <param name="source">The stream providing the blob content.</param>
        /// <param name="length">The number of bytes to write from the source stream at its current position.</param>
        /// <param name="accessCondition">An <see cref="AccessCondition"/> object that represents the access conditions for the blob. If <c>null</c>, no condition is used.</param>
        /// <param name="options">A <see cref="BlobRequestOptions"/> object that specifies additional options for the request.</param>
        /// <param name="operationContext">An <see cref="OperationContext"/> object that represents the context for the current operation.</param>
        /// <param name="cancellationToken">A <see cref="CancellationToken"/> to observe while waiting for a task to complete.</param>
        /// <returns>A <see cref="Task"/> that represents an asynchronous action.</returns>
        [DoesServiceRequest]
        public virtual Task UploadFromStreamAsync(Stream source, long length, AccessCondition accessCondition, BlobRequestOptions options, OperationContext operationContext, CancellationToken cancellationToken)
        {
            return this.UploadFromStreamAsyncHelper(source, length, null /* premiumBlobTier */, accessCondition, options, operationContext, cancellationToken);
        }

#if NETCORE
        /// <summary>
        /// Uploads a stream to a page blob. If the blob already exists, it will be overwritten.
        /// </summary>
        /// <param name="source">The stream providing the blob content.</param>
        /// <param name="length">The number of bytes to write from the source stream at its current position.</param>
        /// <param name="premiumBlobTier">A <see cref="PremiumPageBlobTier"/> representing the tier to set.</param>
        /// <param name="accessCondition">An <see cref="AccessCondition"/> object that represents the access conditions for the blob. If <c>null</c>, no condition is used.</param>
        /// <param name="options">A <see cref="BlobRequestOptions"/> object that specifies additional options for the request.</param>
        /// <param name="operationContext">An <see cref="OperationContext"/> object that represents the context for the current operation.</param>
        /// <param name="progressHandler"> A <see cref="System.IProgress{StorageProgress}"/> object to handle <see cref="StorageProgress"/> messages.</param>
        /// <param name="cancellationToken">A <see cref="CancellationToken"/> to observe while waiting for a task to complete.</param>
        /// <returns>A <see cref="Task"/> that represents an asynchronous action.</returns>
        [DoesServiceRequest]
        public virtual Task UploadFromStreamAsync(Stream source, long length, PremiumPageBlobTier? premiumBlobTier, AccessCondition accessCondition, BlobRequestOptions options, OperationContext operationContext, IProgress<StorageProgress> progressHandler, CancellationToken cancellationToken)
        {
            return this.UploadFromStreamAsyncHelper(source, length, premiumBlobTier, accessCondition, options, operationContext, new AggregatingProgressIncrementer(progressHandler), cancellationToken);
        }
#endif

        /// <summary>
        /// Uploads a stream to a page blob. If the blob already exists, it will be overwritten.
        /// </summary>
        /// <param name="source">The stream providing the blob content.</param>
        /// <param name="premiumBlobTier">A <see cref="PremiumPageBlobTier"/> representing the tier to set.</param>
        /// <param name="length">The number of bytes to write from the source stream at its current position.</param>
        /// <param name="accessCondition">An <see cref="AccessCondition"/> object that represents the access conditions for the blob. If <c>null</c>, no condition is used.</param>
        /// <param name="options">A <see cref="BlobRequestOptions"/> object that specifies additional options for the request.</param>
        /// <param name="operationContext">An <see cref="OperationContext"/> object that represents the context for the current operation.</param>
        /// <param name="cancellationToken">A <see cref="CancellationToken"/> to observe while waiting for a task to complete.</param>
        /// <returns>A <see cref="Task"/> that represents an asynchronous action.</returns>
        [DoesServiceRequest]
        public virtual Task UploadFromStreamAsync(Stream source, long length, PremiumPageBlobTier? premiumBlobTier, AccessCondition accessCondition, BlobRequestOptions options, OperationContext operationContext, CancellationToken cancellationToken)
        {
            return this.UploadFromStreamAsyncHelper(source, length, premiumBlobTier, accessCondition, options, operationContext, cancellationToken);
        }

        /// <summary>
        /// Uploads a stream to a page blob. If the blob already exists, it will be overwritten.
        /// </summary>
        /// <param name="source">The stream providing the blob content.</param>
        /// <param name="length">The number of bytes to write from the source stream at its current position.</param>
        /// <param name="accessCondition">An <see cref="AccessCondition"/> object that represents the access conditions for the blob. If <c>null</c>, no condition is used.</param>
        /// <param name="options">A <see cref="BlobRequestOptions"/> object that specifies additional options for the request.</param>
        /// <param name="operationContext">An <see cref="OperationContext"/> object that represents the context for the current operation.</param>
        /// <returns>A <see cref="Task"/> that represents an asynchronous action.</returns>
        [DoesServiceRequest]
        internal Task UploadFromStreamAsyncHelper(Stream source, long? length, AccessCondition accessCondition, BlobRequestOptions options, OperationContext operationContext)
        {
            return UploadFromStreamAsyncHelper(source, length, null /* premiumBlobTier */, accessCondition, options, operationContext, CancellationToken.None);
        }

#if NETCORE
        /// <summary>
        /// Uploads a stream to a page blob. 
        /// </summary>
        /// <param name="source">The stream providing the blob content.</param>
        /// <param name="length">The number of bytes to write from the source stream at its current position.</param>
        /// <param name="premiumBlobTier">A <see cref="PremiumPageBlobTier"/> representing the tier to set.</param>
        /// <param name="accessCondition">An <see cref="AccessCondition"/> object that represents the access conditions for the blob. If <c>null</c>, no condition is used.</param>
        /// <param name="options">A <see cref="BlobRequestOptions"/> object that specifies additional options for the request.</param>
        /// <param name="operationContext">An <see cref="OperationContext"/> object that represents the context for the current operation.</param>
        /// <param name="cancellationToken">A <see cref="CancellationToken"/> to observe while waiting for a task to complete.</param>
        /// <returns>A <see cref="Task"/> that represents an asynchronous action.</returns>
        [DoesServiceRequest]
        internal Task UploadFromStreamAsyncHelper(Stream source, long? length, PremiumPageBlobTier? premiumPageBlobTier, AccessCondition accessCondition, BlobRequestOptions options, OperationContext operationContext, CancellationToken cancellationToken)
        {
            return this.UploadFromStreamAsyncHelper(source, length, premiumPageBlobTier, accessCondition, options, operationContext, AggregatingProgressIncrementer.None, cancellationToken);
        }
#endif

#if NETCORE
        /// <summary>
        /// Uploads a stream to a page blob. 
        /// </summary>
        /// <param name="source">The stream providing the blob content.</param>
        /// <param name="length">The number of bytes to write from the source stream at its current position.</param>
        /// <param name="premiumBlobTier">A <see cref="PremiumPageBlobTier"/> representing the tier to set.</param>
        /// <param name="accessCondition">An <see cref="AccessCondition"/> object that represents the access conditions for the blob. If <c>null</c>, no condition is used.</param>
        /// <param name="options">A <see cref="BlobRequestOptions"/> object that specifies additional options for the request.</param>
        /// <param name="operationContext">An <see cref="OperationContext"/> object that represents the context for the current operation.</param>
        /// <param name="progressIncrementer"> An <see cref="AggregatingProgressIncrementer"/> object to gather progress deltas.</param>
        /// <param name="cancellationToken">A <see cref="CancellationToken"/> to observe while waiting for a task to complete.</param>
        /// <returns>A <see cref="Task"/> that represents an asynchronous action.</returns>
        [DoesServiceRequest]
        private async Task UploadFromStreamAsyncHelper(Stream source, long? length, PremiumPageBlobTier? premiumPageBlobTier, AccessCondition accessCondition, BlobRequestOptions options, OperationContext operationContext, AggregatingProgressIncrementer progressIncrementer, CancellationToken cancellationToken)
#else
        /// <summary>
        /// Uploads a stream to a page blob. 
        /// </summary>
        /// <param name="source">The stream providing the blob content.</param>
        /// <param name="length">The number of bytes to write from the source stream at its current position.</param>
        /// <param name="premiumBlobTier">A <see cref="PremiumPageBlobTier"/> representing the tier to set.</param>
        /// <param name="accessCondition">An <see cref="AccessCondition"/> object that represents the access conditions for the blob. If <c>null</c>, no condition is used.</param>
        /// <param name="options">A <see cref="BlobRequestOptions"/> object that specifies additional options for the request.</param>
        /// <param name="operationContext">An <see cref="OperationContext"/> object that represents the context for the current operation.</param>
        /// <param name="cancellationToken">A <see cref="CancellationToken"/> to observe while waiting for a task to complete.</param>
        /// <returns>A <see cref="Task"/> that represents an asynchronous action.</returns>
        [DoesServiceRequest]
        internal async Task UploadFromStreamAsyncHelper(Stream source, long? length, PremiumPageBlobTier? premiumPageBlobTier, AccessCondition accessCondition, BlobRequestOptions options, OperationContext operationContext, CancellationToken cancellationToken)
#endif
        {
            CommonUtility.AssertNotNull("source", source);

            Stream sourceAsStream = source;
            if (!sourceAsStream.CanSeek)
            {
                throw new InvalidOperationException();
            }

            if (length.HasValue)
            {
                CommonUtility.AssertInBounds("length", length.Value, 1, sourceAsStream.Length - sourceAsStream.Position);
            }
            else
            {
                length = sourceAsStream.Length - sourceAsStream.Position;
            }

            this.attributes.AssertNoSnapshot();
            BlobRequestOptions modifiedOptions = BlobRequestOptions.ApplyDefaults(options, BlobType.PageBlob, this.ServiceClient);
            operationContext = operationContext ?? new OperationContext();
#if ALL_SERVICES
            ExecutionState<NullType> tempExecutionState = CommonUtility.CreateTemporaryExecutionState(modifiedOptions);
#else
            ExecutionState<NullType> tempExecutionState = BlobCommonUtility.CreateTemporaryExecutionState(modifiedOptions);
#endif

            if ((length % Constants.PageSize) != 0)
            {
                throw new ArgumentException(SR.InvalidPageSize, "source");
            }

            using (CloudBlobStream blobStream = await this.OpenWriteAsync(length, premiumPageBlobTier, accessCondition, options, operationContext, cancellationToken).ConfigureAwait(false))
            {
                // We should always call AsStreamForWrite with bufferSize=0 to prevent buffering. Our
                // stream copier only writes 64K buffers at a time anyway, so no buffering is needed.
#if NETCORE
                await sourceAsStream.WriteToAsync(progressIncrementer.CreateProgressIncrementingStream(blobStream), length, null /* maxLength */, false, tempExecutionState, null /* streamCopyState */, cancellationToken).ConfigureAwait(false);
#else
                await sourceAsStream.WriteToAsync(blobStream, length, null /* maxLength */, false, tempExecutionState, null /* streamCopyState */, cancellationToken).ConfigureAwait(false);
#endif
                await blobStream.CommitAsync().ConfigureAwait(false);
            }
        }

        /// <summary>
        /// Uploads a file to a page blob. If the blob already exists, it will be overwritten.
        /// </summary>
#if NETCORE
        /// <param name="path">A string containing the file path providing the blob content.</param>
        /// <returns>A <see cref="Task"/> that represents an asynchronous action.</returns>
        [DoesServiceRequest]
        public virtual Task UploadFromFileAsync(string path)
        {
            return this.UploadFromFileAsync(path, null /* accessCondition */, null /* options */, null /* operationContext */);
        }
#else
        /// <param name="source">The file providing the blob content.</param>
        /// <returns>An <see cref="Task"/> that represents an asynchronous action.</returns>
        [DoesServiceRequest]
        public virtual Task UploadFromFileAsync(StorageFile source)
        {
            return this.UploadFromFileAsync(source, null /* accessCondition */, null /* options */, null /* operationContext */);
        }
#endif

        /// <summary>
        /// Uploads a file to a page blob. If the blob already exists, it will be overwritten.
        /// </summary>
#if NETCORE
        /// <param name="path">A string containing the file path providing the blob content.</param>
        /// <param name="accessCondition">An <see cref="AccessCondition"/> object that represents the access conditions for the blob.</param>
        /// <param name="options">A <see cref="BlobRequestOptions"/> object that specifies additional options for the request.</param>
        /// <param name="operationContext">An <see cref="OperationContext"/> object that represents the context for the current operation.</param>
        /// <returns>A <see cref="Task"/> that represents an asynchronous action.</returns>
        [DoesServiceRequest]
        public virtual Task UploadFromFileAsync(string path, AccessCondition accessCondition, BlobRequestOptions options, OperationContext operationContext)
        {
            return this.UploadFromFileAsync(path, accessCondition, options, operationContext, CancellationToken.None);
        }
#else
        /// <param name="source">The file providing the blob content.</param>
        /// <param name="accessCondition">An <see cref="AccessCondition"/> object that represents the access conditions for the blob.</param>
        /// <param name="options">A <see cref="BlobRequestOptions"/> object that specifies additional options for the request.</param>
        /// <param name="operationContext">An <see cref="OperationContext"/> object that represents the context for the current operation.</param>
        /// <returns>An <see cref="Task"/> that represents an asynchronous action.</returns>
        [DoesServiceRequest]
        public virtual Task UploadFromFileAsync(StorageFile source, AccessCondition accessCondition, BlobRequestOptions options, OperationContext operationContext)
        {
            return this.UploadFromFileAsync(source, accessCondition, options, operationContext, CancellationToken.None);
        }

        /// <summary>
        /// Uploads a file to a page blob. If the blob already exists, it will be overwritten.
        /// </summary>
        /// <param name="source">The file providing the blob content.</param>
        /// <param name="accessCondition">An <see cref="AccessCondition"/> object that represents the access conditions for the blob.</param>
        /// <param name="options">A <see cref="BlobRequestOptions"/> object that specifies additional options for the request.</param>
        /// <param name="operationContext">An <see cref="OperationContext"/> object that represents the context for the current operation.</param>
        /// <param name="cancellationToken">A <see cref="CancellationToken"/> to observe while waiting for a task to complete.</param>
        /// <returns>A <see cref="Task"/> that represents an asynchronous action.</returns>
        [DoesServiceRequest]
        public virtual Task UploadFromFileAsync(StorageFile source, AccessCondition accessCondition, BlobRequestOptions options, OperationContext operationContext, CancellationToken cancellationToken)
        {
            return this.UploadFromFileAsync(source, null /* premiumBlobTier */, accessCondition, options, operationContext, cancellationToken);
        }

        /// <summary>
        /// Uploads a file to a page blob. If the blob already exists, it will be overwritten.
        /// </summary>
        /// <param name="source">The file providing the blob content.</param>
        /// <param name="premiumBlobTier">A <see cref="PremiumPageBlobTier"/> representing the tier to set.</param>
        /// <param name="accessCondition">An <see cref="AccessCondition"/> object that represents the access conditions for the blob.</param>
        /// <param name="options">A <see cref="BlobRequestOptions"/> object that specifies additional options for the request.</param>
        /// <param name="operationContext">An <see cref="OperationContext"/> object that represents the context for the current operation.</param>
        /// <param name="cancellationToken">A <see cref="CancellationToken"/> to observe while waiting for a task to complete.</param>
        /// <returns>A <see cref="Task"/> that represents an asynchronous action.</returns>
        [DoesServiceRequest]
        public virtual async Task UploadFromFileAsync(StorageFile source, PremiumPageBlobTier? premiumBlobTier, AccessCondition accessCondition, BlobRequestOptions options, OperationContext operationContext, CancellationToken cancellationToken)
        {
            CommonUtility.AssertNotNull("source", source);

            using (IRandomAccessStreamWithContentType stream = await source.OpenReadAsync().AsTask(cancellationToken).ConfigureAwait(false))
            {
                await this.UploadFromStreamAsync(stream.AsStream(), premiumBlobTier, accessCondition, options, operationContext, cancellationToken).ConfigureAwait(false);
            }
        }
#endif

#if NETCORE
        /// <summary>
        /// Uploads a file to a page blob. If the blob already exists, it will be overwritten.
        /// </summary>
        /// <param name="path">A string containing the file path providing the blob content.</param>
        /// <param name="accessCondition">An <see cref="AccessCondition"/> object that represents the access conditions for the blob.</param>
        /// <param name="options">A <see cref="BlobRequestOptions"/> object that specifies additional options for the request.</param>
        /// <param name="operationContext">An <see cref="OperationContext"/> object that represents the context for the current operation.</param>
        /// <param name="cancellationToken">A <see cref="CancellationToken"/> to observe while waiting for a task to complete.</param>
        /// <returns>A <see cref="Task"/> that represents an asynchronous action.</returns>
        [DoesServiceRequest]
        public virtual Task UploadFromFileAsync(string path, AccessCondition accessCondition, BlobRequestOptions options, OperationContext operationContext, CancellationToken cancellationToken)
        {
            return this.UploadFromFileAsync(path, null /* premiumBlobTier */, accessCondition, options, operationContext, default(IProgress<StorageProgress>), cancellationToken);
        }

        /// <summary>
        /// Uploads a file to a page blob. If the blob already exists, it will be overwritten.
        /// </summary>
        /// <param name="path">A string containing the file path providing the blob content.</param>
        /// <param name="premiumBlobTier">A <see cref="PremiumPageBlobTier"/> representing the tier to set.</param>
        /// <param name="accessCondition">An <see cref="AccessCondition"/> object that represents the access conditions for the blob.</param>
        /// <param name="options">A <see cref="BlobRequestOptions"/> object that specifies additional options for the request.</param>
        /// <param name="operationContext">An <see cref="OperationContext"/> object that represents the context for the current operation.</param>
        /// <param name="progressHandler"> A <see cref="System.IProgress{StorageProgress}"/> object to handle <see cref="StorageProgress"/> messages.</param>
        /// <param name="cancellationToken">A <see cref="CancellationToken"/> to observe while waiting for a task to complete.</param>
        /// <returns>A <see cref="Task"/> that represents an asynchronous action.</returns>
        [DoesServiceRequest]
        public virtual async Task UploadFromFileAsync(string path, PremiumPageBlobTier? premiumBlobTier, AccessCondition accessCondition, BlobRequestOptions options, OperationContext operationContext, IProgress<StorageProgress> progressHandler, CancellationToken cancellationToken)
        {
            CommonUtility.AssertNotNull("path", path);

            using (Stream stream = new FileStream(path, FileMode.Open, FileAccess.Read))
            {
                await this.UploadFromStreamAsync(stream, premiumBlobTier, accessCondition, options, operationContext, progressHandler, cancellationToken).ConfigureAwait(false);
            }
        }
#endif

        /// <summary>
        /// Uploads the contents of a byte array to a page blob. If the blob already exists, it will be overwritten.
        /// </summary>
        /// <param name="buffer">An array of bytes.</param>
        /// <param name="index">The zero-based byte offset in buffer at which to begin uploading bytes to the blob.</param>
        /// <param name="count">The number of bytes to be written to the blob.</param>
        /// <returns>A <see cref="Task"/> that represents an asynchronous action.</returns>
        [DoesServiceRequest]
        public virtual Task UploadFromByteArrayAsync(byte[] buffer, int index, int count)
        {
            return this.UploadFromByteArrayAsync(buffer, index, count, null /* accessCondition */, null /* options */, null /* operationContext */);
        }

        /// <summary>
        /// Uploads the contents of a byte array to a page blob. If the blob already exists, it will be overwritten.
        /// </summary>
        /// <param name="buffer">An array of bytes.</param>
        /// <param name="index">The zero-based byte offset in buffer at which to begin uploading bytes to the blob.</param>
        /// <param name="count">The number of bytes to be written to the blob.</param>
        /// <param name="accessCondition">An <see cref="AccessCondition"/> object that represents the access conditions for the blob.</param>
        /// <param name="options">A <see cref="BlobRequestOptions"/> object that specifies additional options for the request.</param>
        /// <param name="operationContext">An <see cref="OperationContext"/> object that represents the context for the current operation.</param>
        /// <returns>A <see cref="Task"/> that represents an asynchronous action.</returns>
        [DoesServiceRequest]
        public virtual Task UploadFromByteArrayAsync(byte[] buffer, int index, int count, AccessCondition accessCondition, BlobRequestOptions options, OperationContext operationContext)
        {
            return this.UploadFromByteArrayAsync(buffer, index, count, accessCondition, options, operationContext, CancellationToken.None);
        }

        /// <summary>
        /// Uploads the contents of a byte array to a page blob. If the blob already exists, it will be overwritten.
        /// </summary>
        /// <param name="buffer">An array of bytes.</param>
        /// <param name="index">The zero-based byte offset in buffer at which to begin uploading bytes to the blob.</param>
        /// <param name="count">The number of bytes to be written to the blob.</param>
        /// <param name="accessCondition">An <see cref="AccessCondition"/> object that represents the access conditions for the blob.</param>
        /// <param name="options">A <see cref="BlobRequestOptions"/> object that specifies additional options for the request.</param>
        /// <param name="operationContext">An <see cref="OperationContext"/> object that represents the context for the current operation.</param>
        /// <param name="cancellationToken">A <see cref="CancellationToken"/> to observe while waiting for a task to complete.</param>
        /// <returns>A <see cref="Task"/> that represents an asynchronous action.</returns>
        [DoesServiceRequest]
        public virtual Task UploadFromByteArrayAsync(byte[] buffer, int index, int count, AccessCondition accessCondition, BlobRequestOptions options, OperationContext operationContext, CancellationToken cancellationToken)
        {
            return this.UploadFromByteArrayAsync(buffer, index, count, null /* premiumBlobTier */, accessCondition, options, operationContext, cancellationToken);
        }

#if NETCORE
        /// <summary>
        /// Uploads the contents of a byte array to a page blob. If the blob already exists, it will be overwritten.
        /// </summary>
        /// <param name="buffer">An array of bytes.</param>
        /// <param name="index">The zero-based byte offset in buffer at which to begin uploading bytes to the blob.</param>
        /// <param name="count">The number of bytes to be written to the blob.</param>
        /// <param name="premiumBlobTier">A <see cref="PremiumPageBlobTier"/> representing the tier to set.</param>
        /// <param name="accessCondition">An <see cref="AccessCondition"/> object that represents the access conditions for the blob.</param>
        /// <param name="options">A <see cref="BlobRequestOptions"/> object that specifies additional options for the request.</param>
        /// <param name="operationContext">An <see cref="OperationContext"/> object that represents the context for the current operation.</param>
        /// <param name="cancellationToken">A <see cref="CancellationToken"/> to observe while waiting for a task to complete.</param>
        /// <returns>A <see cref="Task"/> that represents an asynchronous action.</returns>
        [DoesServiceRequest]
        public virtual Task UploadFromByteArrayAsync(byte[] buffer, int index, int count, PremiumPageBlobTier? premiumBlobTier, AccessCondition accessCondition, BlobRequestOptions options, OperationContext operationContext, CancellationToken cancellationToken)
        {
            return this.UploadFromByteArrayAsync(buffer, index, count, premiumBlobTier, accessCondition, options, operationContext, default(IProgress<StorageProgress>), cancellationToken);
        }
#endif

#if NETCORE
        /// <summary>
        /// Uploads the contents of a byte array to a page blob. If the blob already exists, it will be overwritten.
        /// </summary>
        /// <param name="buffer">An array of bytes.</param>
        /// <param name="index">The zero-based byte offset in buffer at which to begin uploading bytes to the blob.</param>
        /// <param name="premiumBlobTier">A <see cref="PremiumPageBlobTier"/> representing the tier to set.</param>
        /// <param name="count">The number of bytes to be written to the blob.</param>
        /// <param name="accessCondition">An <see cref="AccessCondition"/> object that represents the access conditions for the blob.</param>
        /// <param name="options">A <see cref="BlobRequestOptions"/> object that specifies additional options for the request.</param>
        /// <param name="operationContext">An <see cref="OperationContext"/> object that represents the context for the current operation.</param>
        /// <param name="progressHandler"> A <see cref="System.IProgress{StorageProgress}"/> object to handle <see cref="StorageProgress"/> messages.</param>
        /// <param name="cancellationToken">A <see cref="CancellationToken"/> to observe while waiting for a task to complete.</param>
        /// <returns>A <see cref="Task"/> that represents an asynchronous action.</returns>
        [DoesServiceRequest]
        public virtual Task UploadFromByteArrayAsync(byte[] buffer, int index, int count, PremiumPageBlobTier? premiumBlobTier, AccessCondition accessCondition, BlobRequestOptions options, OperationContext operationContext, IProgress<StorageProgress> progressHandler, CancellationToken cancellationToken)
#else
        /// <summary>
        /// Uploads the contents of a byte array to a page blob. If the blob already exists, it will be overwritten.
        /// </summary>
        /// <param name="buffer">An array of bytes.</param>
        /// <param name="index">The zero-based byte offset in buffer at which to begin uploading bytes to the blob.</param>
        /// <param name="count">The number of bytes to be written to the blob.</param>
        /// <param name="premiumBlobTier">A <see cref="PremiumPageBlobTier"/> representing the tier to set.</param>
        /// <param name="accessCondition">An <see cref="AccessCondition"/> object that represents the access conditions for the blob.</param>
        /// <param name="options">A <see cref="BlobRequestOptions"/> object that specifies additional options for the request.</param>
        /// <param name="operationContext">An <see cref="OperationContext"/> object that represents the context for the current operation.</param>
        /// <param name="cancellationToken">A <see cref="CancellationToken"/> to observe while waiting for a task to complete.</param>
        /// <returns>A <see cref="Task"/> that represents an asynchronous action.</returns>
        [DoesServiceRequest]
        public virtual Task UploadFromByteArrayAsync(byte[] buffer, int index, int count, PremiumPageBlobTier? premiumBlobTier, AccessCondition accessCondition, BlobRequestOptions options, OperationContext operationContext, CancellationToken cancellationToken)
#endif
        {
            CommonUtility.AssertNotNull("buffer", buffer);

            SyncMemoryStream stream = new SyncMemoryStream(buffer, index, count);
#if NETCORE
            return this.UploadFromStreamAsync(stream, premiumBlobTier, accessCondition, options, operationContext, progressHandler, cancellationToken);
#else
            return this.UploadFromStreamAsync(stream, premiumBlobTier, accessCondition, options, operationContext, cancellationToken);
#endif
        }

        /// <summary>
        /// Creates a page blob. If the blob already exists, this operation will overwrite it. To throw an exception if the blob exists, instead of overwriting,
        /// use <see cref="CreateAsync(long, AccessCondition, BlobRequestOptions, OperationContext)"/>.
        /// </summary>
        /// <param name="size">The maximum size of the page blob, in bytes.</param>
        /// <returns>A <see cref="Task"/> that represents an asynchronous action.</returns>
        [DoesServiceRequest]
        public virtual Task CreateAsync(long size)
        {
            return this.CreateAsync(size, null /* premiumBlobTier */, null /* accessCondition */, null /* options */, null /* operationContext */, CancellationToken.None);
        }

        /// <summary>
        /// Creates a page blob. If the blob already exists, this operation will overwrite it. To throw an exception if the blob exists, instead of overwriting, pass in an <see cref="AccessCondition"/>
        /// object generated using <see cref="AccessCondition.GenerateIfNotExistsCondition"/>.
        /// </summary>
        /// <param name="size">The maximum size of the page blob, in bytes.</param>
        /// <param name="accessCondition">An <see cref="AccessCondition"/> object that represents the access conditions for the blob. If null, no condition is used.</param>
        /// <param name="options">A <see cref="BlobRequestOptions"/> object that specifies additional options for the request.</param>
        /// <param name="operationContext">An <see cref="OperationContext"/> object that represents the context for the current operation.</param>
        /// <returns>A <see cref="Task"/> that represents an asynchronous action.</returns>
        [DoesServiceRequest]
        public virtual Task CreateAsync(long size, AccessCondition accessCondition, BlobRequestOptions options, OperationContext operationContext)
        {
            return this.CreateAsync(size, null /* premiumBlobTier */, accessCondition, options, operationContext, CancellationToken.None);
        }

        /// <summary>
        /// Creates a page blob. If the blob already exists, this operation will overwrite it. To throw an exception if the blob exists, instead of overwriting, pass in an <see cref="AccessCondition"/>
        /// object generated using <see cref="AccessCondition.GenerateIfNotExistsCondition"/>.
        /// </summary>
        /// <param name="size">The maximum size of the page blob, in bytes.</param>
        /// <param name="accessCondition">An <see cref="AccessCondition"/> object that represents the access conditions for the blob. If null, no condition is used.</param>
        /// <param name="options">A <see cref="BlobRequestOptions"/> object that specifies additional options for the request.</param>
        /// <param name="operationContext">An <see cref="OperationContext"/> object that represents the context for the current operation.</param>
        /// <param name="cancellationToken">A <see cref="CancellationToken"/> to observe while waiting for a task to complete.</param>
        /// <returns>A <see cref="Task"/> that represents an asynchronous action.</returns>
        [DoesServiceRequest]
        public virtual Task CreateAsync(long size, AccessCondition accessCondition, BlobRequestOptions options, OperationContext operationContext, CancellationToken cancellationToken)
        {
            return this.CreateAsync(size, null /* premiumBlobTier */, accessCondition, options, operationContext, cancellationToken);
        }

        /// <summary>
        /// Creates a page blob. If the blob already exists, this operation will overwrite it. To throw an exception if the blob exists, instead of overwriting, pass in an <see cref="AccessCondition"/>
        /// object generated using <see cref="AccessCondition.GenerateIfNotExistsCondition"/>.
        /// </summary>
        /// <param name="size">The maximum size of the page blob, in bytes.</param>
        /// <param name="premiumBlobTier">A <see cref="PremiumPageBlobTier"/> representing the tier to set.</param>
        /// <param name="accessCondition">An <see cref="AccessCondition"/> object that represents the access conditions for the blob. If null, no condition is used.</param>
        /// <param name="options">A <see cref="BlobRequestOptions"/> object that specifies additional options for the request.</param>
        /// <param name="operationContext">An <see cref="OperationContext"/> object that represents the context for the current operation.</param>
        /// <param name="cancellationToken">A <see cref="CancellationToken"/> to observe while waiting for a task to complete.</param>
        /// <returns>A <see cref="Task"/> that represents an asynchronous action.</returns>
        [DoesServiceRequest]
        public virtual Task CreateAsync(long size, PremiumPageBlobTier? premiumBlobTier, AccessCondition accessCondition, BlobRequestOptions options, OperationContext operationContext, CancellationToken cancellationToken)
        {
            BlobRequestOptions modifiedOptions = BlobRequestOptions.ApplyDefaults(options, BlobType.PageBlob, this.ServiceClient);
            return Executor.ExecuteAsyncNullReturn(
                this.CreateImpl(size, premiumBlobTier, accessCondition, modifiedOptions),
                modifiedOptions.RetryPolicy,
                operationContext,
                cancellationToken);
        }

        /// <summary>
        /// Resizes the page blob to the specified size.
        /// </summary>
        /// <param name="size">The maximum size of the page blob, in bytes.</param>
        /// <returns>A <see cref="Task"/> that represents an asynchronous action.</returns>
        [DoesServiceRequest]
        public virtual Task ResizeAsync(long size)
        {
            return this.ResizeAsync(size, null /* accessCondition */, null /* options */, null /* operationContext */);
        }

        /// <summary>
        /// Resizes the page blob to the specified size.
        /// </summary>
        /// <param name="size">The maximum size of the page blob, in bytes.</param>
        /// <param name="accessCondition">An <see cref="AccessCondition"/> object that represents the access conditions for the blob. If <c>null</c>, no condition is used.</param>
        /// <param name="options">A <see cref="BlobRequestOptions"/> object that specifies additional options for the request.</param>
        /// <param name="operationContext">An <see cref="OperationContext"/> object that represents the context for the current operation.</param>
        /// <returns>A <see cref="Task"/> that represents an asynchronous action.</returns>
        [DoesServiceRequest]
        public virtual Task ResizeAsync(long size, AccessCondition accessCondition, BlobRequestOptions options, OperationContext operationContext)
        {
            return this.ResizeAsync(size, accessCondition, options, operationContext, CancellationToken.None);
        }

        /// <summary>
        /// Resizes the page blob to the specified size.
        /// </summary>
        /// <param name="size">The maximum size of the page blob, in bytes.</param>
        /// <param name="accessCondition">An <see cref="AccessCondition"/> object that represents the access conditions for the blob. If <c>null</c>, no condition is used.</param>
        /// <param name="options">A <see cref="BlobRequestOptions"/> object that specifies additional options for the request.</param>
        /// <param name="operationContext">An <see cref="OperationContext"/> object that represents the context for the current operation.</param>
        /// <param name="cancellationToken">A <see cref="CancellationToken"/> to observe while waiting for a task to complete.</param>
        /// <returns>A <see cref="Task"/> that represents an asynchronous action.</returns>
        [DoesServiceRequest]
        public virtual Task ResizeAsync(long size, AccessCondition accessCondition, BlobRequestOptions options, OperationContext operationContext, CancellationToken cancellationToken)
        {
            BlobRequestOptions modifiedOptions = BlobRequestOptions.ApplyDefaults(options, BlobType.PageBlob, this.ServiceClient);
            return Executor.ExecuteAsyncNullReturn(
                this.ResizeImpl(size, accessCondition, modifiedOptions),
                modifiedOptions.RetryPolicy,
                operationContext,
                cancellationToken);
        }

        /// <summary>
        /// Sets the page blob's sequence number.
        /// </summary>
        /// <param name="sequenceNumberAction">A value of type <see cref="SequenceNumberAction"/>, indicating the operation to perform on the sequence number.</param>
        /// <param name="sequenceNumber">The sequence number. Set this parameter to <c>null</c> if <paramref name="sequenceNumberAction"/> is equal to <see cref="F:SequenceNumberAction.Increment"/>.</param>
        /// <returns>A <see cref="Task"/> that represents an asynchronous action.</returns>
        [DoesServiceRequest]
        public virtual Task SetSequenceNumberAsync(SequenceNumberAction sequenceNumberAction, long? sequenceNumber)
        {
            return this.SetSequenceNumberAsync(sequenceNumberAction, sequenceNumber, null /* accessCondition */, null /* options */, null /* operationContext */);
        }

        /// <summary>
        /// Sets the page blob's sequence number.
        /// </summary>
        /// <param name="sequenceNumberAction">A value of type <see cref="SequenceNumberAction"/>, indicating the operation to perform on the sequence number.</param>
        /// <param name="sequenceNumber">The sequence number. Set this parameter to <c>null</c> if <paramref name="sequenceNumberAction"/> is equal to <see cref="F:SequenceNumberAction.Increment"/>.</param>
        /// <param name="accessCondition">An <see cref="AccessCondition"/> object that represents the access conditions for the blob. If <c>null</c>, no condition is used.</param>
        /// <param name="options">A <see cref="BlobRequestOptions"/> object that specifies additional options for the request.</param>
        /// <param name="operationContext">An <see cref="OperationContext"/> object that represents the context for the current operation.</param>
        /// <returns>A <see cref="Task"/> that represents an asynchronous action.</returns>
        [DoesServiceRequest]
        public virtual Task SetSequenceNumberAsync(SequenceNumberAction sequenceNumberAction, long? sequenceNumber, AccessCondition accessCondition, BlobRequestOptions options, OperationContext operationContext)
        {
            return this.SetSequenceNumberAsync(sequenceNumberAction, sequenceNumber, accessCondition, options, operationContext, CancellationToken.None);
        }

        /// <summary>
        /// Sets the page blob's sequence number.
        /// </summary>
        /// <param name="sequenceNumberAction">A value of type <see cref="SequenceNumberAction"/>, indicating the operation to perform on the sequence number.</param>
        /// <param name="sequenceNumber">The sequence number. Set this parameter to <c>null</c> if <paramref name="sequenceNumberAction"/> is equal to <see cref="F:SequenceNumberAction.Increment"/>.</param>
        /// <param name="accessCondition">An <see cref="AccessCondition"/> object that represents the access conditions for the blob. If <c>null</c>, no condition is used.</param>
        /// <param name="options">A <see cref="BlobRequestOptions"/> object that specifies additional options for the request.</param>
        /// <param name="operationContext">An <see cref="OperationContext"/> object that represents the context for the current operation.</param>
        /// <param name="cancellationToken">A <see cref="CancellationToken"/> to observe while waiting for a task to complete.</param>
        /// <returns>A <see cref="Task"/> that represents an asynchronous action.</returns>
        [DoesServiceRequest]
        public virtual Task SetSequenceNumberAsync(SequenceNumberAction sequenceNumberAction, long? sequenceNumber, AccessCondition accessCondition, BlobRequestOptions options, OperationContext operationContext, CancellationToken cancellationToken)
        {
            BlobRequestOptions modifiedOptions = BlobRequestOptions.ApplyDefaults(options, BlobType.PageBlob, this.ServiceClient);
            return Executor.ExecuteAsyncNullReturn(
                this.SetSequenceNumberImpl(sequenceNumberAction, sequenceNumber, accessCondition, modifiedOptions),
                modifiedOptions.RetryPolicy,
                operationContext,
                cancellationToken);
        }

        /// <summary>
        /// Gets a collection of valid page ranges and their starting and ending bytes.
        /// </summary>
        /// <returns>An enumerable collection of page ranges.</returns>
        [DoesServiceRequest]
        public virtual Task<IEnumerable<PageRange>> GetPageRangesAsync()
        {
            return this.GetPageRangesAsync(null /* offset */, null /* length */, null /* accessCondition */, null /* options */, null /* operationContext */);
        }

        /// <summary>
        /// Gets a collection of valid page ranges and their starting and ending bytes.
        /// </summary>
        /// <param name="offset">The starting offset of the data range over which to list page ranges, in bytes. Must be a multiple of 512.</param>
        /// <param name="length">The length of the data range over which to list page ranges, in bytes. Must be a multiple of 512.</param>
        /// <param name="accessCondition">An <see cref="AccessCondition"/> object that represents the access conditions for the blob. If <c>null</c>, no condition is used.</param>
        /// <param name="options">A <see cref="BlobRequestOptions"/> object that specifies additional options for the request.</param>
        /// <param name="operationContext">An <see cref="OperationContext"/> object that represents the context for the current operation.</param>
        /// <returns>An enumerable collection of page ranges.</returns>
        [DoesServiceRequest]
        public virtual Task<IEnumerable<PageRange>> GetPageRangesAsync(long? offset, long? length, AccessCondition accessCondition, BlobRequestOptions options, OperationContext operationContext)
        {
            return this.GetPageRangesAsync(offset, length, accessCondition, options, operationContext, CancellationToken.None);
        }

        /// <summary>
        /// Gets a collection of valid page ranges and their starting and ending bytes.
        /// </summary>
        /// <param name="offset">The starting offset of the data range over which to list page ranges, in bytes. Must be a multiple of 512.</param>
        /// <param name="length">The length of the data range over which to list page ranges, in bytes. Must be a multiple of 512.</param>
        /// <param name="accessCondition">An <see cref="AccessCondition"/> object that represents the access conditions for the blob. If <c>null</c>, no condition is used.</param>
        /// <param name="options">A <see cref="BlobRequestOptions"/> object that specifies additional options for the request.</param>
        /// <param name="operationContext">An <see cref="OperationContext"/> object that represents the context for the current operation.</param>
        /// <param name="cancellationToken">A <see cref="CancellationToken"/> to observe while waiting for a task to complete.</param>
        /// <returns>An enumerable collection of page ranges.</returns>
        [DoesServiceRequest]
        public virtual Task<IEnumerable<PageRange>> GetPageRangesAsync(long? offset, long? length, AccessCondition accessCondition, BlobRequestOptions options, OperationContext operationContext, CancellationToken cancellationToken)
        {
            BlobRequestOptions modifiedOptions = BlobRequestOptions.ApplyDefaults(options, BlobType.PageBlob, this.ServiceClient);
            return Executor.ExecuteAsync(
                this.GetPageRangesImpl(offset, length, accessCondition, modifiedOptions),
                modifiedOptions.RetryPolicy,
                operationContext,
                cancellationToken);
        }

        /// <summary>
        /// Gets the collection of page ranges that differ between a specified snapshot and this object.
        /// </summary>
        /// <param name="previousSnapshotTime">A <see cref="DateTimeOffset"/> representing the snapshot timestamp to use as the starting point for the diff. If this CloudPageBlob represents a snapshot, the previousSnapshotTime parameter must be prior to the current snapshot timestamp.</param>
        /// <returns>An enumerable collection of page ranges.</returns>
        [DoesServiceRequest]
        public virtual Task<IEnumerable<PageDiffRange>> GetPageRangesDiffAsync(DateTimeOffset previousSnapshotTime)
        {
            return this.GetPageRangesDiffAsync(previousSnapshotTime, null /* offset */, null /* length */, null /* accessCondition */, null /* options */, null /* operationContext */);
        }

        /// <summary>
        /// Gets the collection of page ranges that differ between a specified snapshot and this object.
        /// </summary>
        /// <param name="previousSnapshotTime">A <see cref="DateTimeOffset"/> representing the snapshot timestamp to use as the starting point for the diff. If this CloudPageBlob represents a snapshot, the previousSnapshotTime parameter must be prior to the current snapshot timestamp.</param>
        /// <param name="offset">The starting offset of the data range over which to list page ranges, in bytes. Must be a multiple of 512.</param>
        /// <param name="length">The length of the data range over which to list page ranges, in bytes. Must be a multiple of 512.</param>
        /// <param name="accessCondition">An <see cref="AccessCondition"/> object that represents the access conditions for the blob. If <c>null</c>, no condition is used.</param>
        /// <param name="options">A <see cref="BlobRequestOptions"/> object that specifies additional options for the request.</param>
        /// <param name="operationContext">An <see cref="OperationContext"/> object that represents the context for the current operation.</param>
        /// <returns>An enumerable collection of page ranges.</returns>
        [DoesServiceRequest]
        public virtual Task<IEnumerable<PageDiffRange>> GetPageRangesDiffAsync(DateTimeOffset previousSnapshotTime, long? offset, long? length, AccessCondition accessCondition, BlobRequestOptions options, OperationContext operationContext)
        {
            return this.GetPageRangesDiffAsync(previousSnapshotTime, offset, length, accessCondition, options, operationContext, CancellationToken.None);
        }

        /// <summary>
        /// Gets the collection of page ranges that differ between a specified snapshot and this object.
        /// </summary>
        /// <param name="previousSnapshotTime">A <see cref="DateTimeOffset"/> representing the snapshot timestamp to use as the starting point for the diff. If this CloudPageBlob represents a snapshot, the previousSnapshotTime parameter must be prior to the current snapshot timestamp.</param>
        /// <param name="offset">The starting offset of the data range over which to list page ranges, in bytes. Must be a multiple of 512.</param>
        /// <param name="length">The length of the data range over which to list page ranges, in bytes. Must be a multiple of 512.</param>
        /// <param name="accessCondition">An <see cref="AccessCondition"/> object that represents the access conditions for the blob. If <c>null</c>, no condition is used.</param>
        /// <param name="options">A <see cref="BlobRequestOptions"/> object that specifies additional options for the request.</param>
        /// <param name="operationContext">An <see cref="OperationContext"/> object that represents the context for the current operation.</param>
        /// <param name="cancellationToken">A <see cref="CancellationToken"/> to observe while waiting for a task to complete.</param>
        /// <returns>An enumerable collection of page ranges.</returns>
        [DoesServiceRequest]
        public virtual Task<IEnumerable<PageDiffRange>> GetPageRangesDiffAsync(DateTimeOffset previousSnapshotTime, long? offset, long? length, AccessCondition accessCondition, BlobRequestOptions options, OperationContext operationContext, CancellationToken cancellationToken)
        {
            BlobRequestOptions modifiedOptions = BlobRequestOptions.ApplyDefaults(options, BlobType.PageBlob, this.ServiceClient);
            return Executor.ExecuteAsync(
                this.GetPageRangesDiffImpl(previousSnapshotTime, offset, length, accessCondition, modifiedOptions),
                modifiedOptions.RetryPolicy,
                operationContext,
                cancellationToken);
        }

        /// <summary>
        /// Creates a snapshot of the blob.
        /// </summary>
        /// <returns>A blob snapshot.</returns>
        [DoesServiceRequest]
        public virtual Task<CloudPageBlob> CreateSnapshotAsync()
        {
            return this.CreateSnapshotAsync(null /* metadata */, null /* accessCondition */, null /* options */, null /* operationContext */);
        }

        /// <summary>
        /// Creates a snapshot of the blob.
        /// </summary>
        /// <param name="metadata">A collection of name-value pairs defining the metadata of the snapshot.</param>
        /// <param name="accessCondition">An <see cref="AccessCondition"/> object that represents the access conditions for the blob. If <c>null</c>, no condition is used.</param>
        /// <param name="options">A <see cref="BlobRequestOptions"/> object that specifies additional options for the request, or <c>null</c>.</param>
        /// <param name="operationContext">An <see cref="OperationContext"/> object that represents the context for the current operation.</param>
        /// <returns>A blob snapshot.</returns>
        [DoesServiceRequest]
        public virtual Task<CloudPageBlob> CreateSnapshotAsync(IDictionary<string, string> metadata, AccessCondition accessCondition, BlobRequestOptions options, OperationContext operationContext)
        {
            return this.CreateSnapshotAsync(metadata, accessCondition, options, operationContext, CancellationToken.None);
        }

        /// <summary>
        /// Creates a snapshot of the blob.
        /// </summary>
        /// <param name="metadata">A collection of name-value pairs defining the metadata of the snapshot.</param>
        /// <param name="accessCondition">An <see cref="AccessCondition"/> object that represents the access conditions for the blob. If <c>null</c>, no condition is used.</param>
        /// <param name="options">A <see cref="BlobRequestOptions"/> object that specifies additional options for the request, or <c>null</c>.</param>
        /// <param name="operationContext">An <see cref="OperationContext"/> object that represents the context for the current operation.</param>
        /// <param name="cancellationToken">A <see cref="CancellationToken"/> to observe while waiting for a task to complete.</param>
        /// <returns>A blob snapshot.</returns>
        [DoesServiceRequest]
        public virtual Task<CloudPageBlob> CreateSnapshotAsync(IDictionary<string, string> metadata, AccessCondition accessCondition, BlobRequestOptions options, OperationContext operationContext, CancellationToken cancellationToken)
        {
            this.attributes.AssertNoSnapshot();
            BlobRequestOptions modifiedOptions = BlobRequestOptions.ApplyDefaults(options, BlobType.PageBlob, this.ServiceClient);
            return Executor.ExecuteAsync(
                this.CreateSnapshotImpl(metadata, accessCondition, modifiedOptions),
                modifiedOptions.RetryPolicy,
                operationContext,
                cancellationToken);
        }

        /// <summary>
        /// Writes pages to a page blob.
        /// </summary>
        /// <param name="pageData">A stream providing the page data.</param>
        /// <param name="startOffset">The offset at which to begin writing, in bytes. The offset must be a multiple of 512.</param>
        /// <param name="contentMD5">An optional hash value that will be used to set the <see cref="BlobProperties.ContentMD5"/> property
        /// on the blob. May be <c>null</c> or an empty string.</param>
        /// <returns>A <see cref="Task"/> that represents an asynchronous action.</returns>
        [DoesServiceRequest]
        public virtual Task WritePagesAsync(Stream pageData, long startOffset, string contentMD5)
        {
            return this.WritePagesAsync(pageData, startOffset, contentMD5, null /* accessCondition */, null /* options */, null /* operationContext */);
        }

        /// <summary>
        /// Writes pages to a page blob.
        /// </summary>
        /// <param name="pageData">A stream providing the page data.</param>
        /// <param name="startOffset">The offset at which to begin writing, in bytes. The offset must be a multiple of 512.</param>
        /// <param name="contentMD5">An optional hash value that will be used to set the <see cref="BlobProperties.ContentMD5"/> property
        /// on the blob. May be <c>null</c> or an empty string.</param>
        /// <param name="accessCondition">An <see cref="AccessCondition"/> object that represents the access conditions for the blob. If null, no condition is used.</param>
        /// <param name="options">A <see cref="BlobRequestOptions"/> object that specifies additional options for the request.</param>
        /// <param name="operationContext">An <see cref="OperationContext"/> object that represents the context for the current operation.</param>
        /// <returns>A <see cref="Task"/> that represents an asynchronous action.</returns>
        [DoesServiceRequest]
        public virtual Task WritePagesAsync(Stream pageData, long startOffset, string contentMD5, AccessCondition accessCondition, BlobRequestOptions options, OperationContext operationContext)
        {
            return this.WritePagesAsync(pageData, startOffset, contentMD5, accessCondition, options, operationContext, CancellationToken.None);
        }

#if NETCORE
        /// <summary>
        /// Writes pages to a page blob.
        /// </summary>
        /// <param name="pageData">A stream providing the page data.</param>
        /// <param name="startOffset">The offset at which to begin writing, in bytes. The offset must be a multiple of 512.</param>
        /// <param name="contentMD5">An optional hash value that will be used to set the <see cref="BlobProperties.ContentMD5"/> property
        /// on the blob. May be <c>null</c> or an empty string.</param>
        /// <param name="accessCondition">An <see cref="AccessCondition"/> object that represents the access conditions for the blob. If null, no condition is used.</param>
        /// <param name="options">A <see cref="BlobRequestOptions"/> object that specifies additional options for the request.</param>
        /// <param name="operationContext">An <see cref="OperationContext"/> object that represents the context for the current operation.</param>
        /// <param name="cancellationToken">A <see cref="CancellationToken"/> to observe while waiting for a task to complete.</param>
        /// <returns>A <see cref="Task"/> that represents an asynchronous action.</returns>
        [DoesServiceRequest]
        public virtual async Task WritePagesAsync(Stream pageData, long startOffset, string contentMD5, AccessCondition accessCondition, BlobRequestOptions options, OperationContext operationContext, CancellationToken cancellationToken)
        {
            await this.WritePagesAsync(pageData, startOffset, contentMD5, accessCondition, options, operationContext, default(IProgress<StorageProgress>), cancellationToken).ConfigureAwait(false);
        }
#endif

#if NETCORE
        /// <summary>
        /// Writes pages to a page blob.
        /// </summary>
        /// <param name="pageData">A stream providing the page data.</param>
        /// <param name="startOffset">The offset at which to begin writing, in bytes. The offset must be a multiple of 512.</param>
        /// <param name="contentMD5">An optional hash value that will be used to set the <see cref="BlobProperties.ContentMD5"/> property
        /// on the blob. May be <c>null</c> or an empty string.</param>
        /// <param name="accessCondition">An <see cref="AccessCondition"/> object that represents the access conditions for the blob. If null, no condition is used.</param>
        /// <param name="options">A <see cref="BlobRequestOptions"/> object that specifies additional options for the request.</param>
        /// <param name="operationContext">An <see cref="OperationContext"/> object that represents the context for the current operation.</param>
        /// <param name="progressHandler"> A <see cref="System.IProgress{StorageProgress}"/> object to handle <see cref="StorageProgress"/> messages.</param>
        /// <param name="cancellationToken">A <see cref="CancellationToken"/> to observe while waiting for a task to complete.</param>
        /// <returns>A <see cref="Task"/> that represents an asynchronous action.</returns>
        [DoesServiceRequest]
        public virtual async Task WritePagesAsync(Stream pageData, long startOffset, string contentMD5, AccessCondition accessCondition, BlobRequestOptions options, OperationContext operationContext, IProgress<StorageProgress> progressHandler, CancellationToken cancellationToken)
#else
        /// <summary>
        /// Writes pages to a page blob.
        /// </summary>
        /// <param name="pageData">A stream providing the page data.</param>
        /// <param name="startOffset">The offset at which to begin writing, in bytes. The offset must be a multiple of 512.</param>
        /// <param name="contentMD5">An optional hash value that will be used to set the <see cref="BlobProperties.ContentMD5"/> property
        /// on the blob. May be <c>null</c> or an empty string.</param>
        /// <param name="accessCondition">An <see cref="AccessCondition"/> object that represents the access conditions for the blob. If null, no condition is used.</param>
        /// <param name="options">A <see cref="BlobRequestOptions"/> object that specifies additional options for the request.</param>
        /// <param name="operationContext">An <see cref="OperationContext"/> object that represents the context for the current operation.</param>
        /// <param name="cancellationToken">A <see cref="CancellationToken"/> to observe while waiting for a task to complete.</param>
        /// <returns>A <see cref="Task"/> that represents an asynchronous action.</returns>
        [DoesServiceRequest]
        public virtual async Task WritePagesAsync(Stream pageData, long startOffset, string contentMD5, AccessCondition accessCondition, BlobRequestOptions options, OperationContext operationContext, CancellationToken cancellationToken)
#endif
        {
            BlobRequestOptions modifiedOptions = BlobRequestOptions.ApplyDefaults(options, BlobType.PageBlob, this.ServiceClient);
            bool requiresContentMD5 = (contentMD5 == null) && modifiedOptions.UseTransactionalMD5.Value;
            operationContext = operationContext ?? new OperationContext();
#if ALL_SERVICES
            ExecutionState<NullType> tempExecutionState = CommonUtility.CreateTemporaryExecutionState(modifiedOptions);
<<<<<<< HEAD
#else
            ExecutionState<NullType> tempExecutionState = BlobCommonUtility.CreateTemporaryExecutionState(modifiedOptions);
#endif
            return Task.Run(async () =>
            {
                Stream pageDataAsStream = pageData;
                Stream seekableStream = pageDataAsStream;
                bool seekableStreamCreated = false;
=======
            Stream pageDataAsStream = pageData;
            Stream seekableStream = pageDataAsStream;
            bool seekableStreamCreated = false;
>>>>>>> 78c7f2ca

            try
            {
                if (!pageDataAsStream.CanSeek || requiresContentMD5)
                {
                    Stream writeToStream;
                    if (pageDataAsStream.CanSeek)
                    {
                        writeToStream = Stream.Null;
                    }
                    else
                    {
                        seekableStream = new MultiBufferMemoryStream(this.ServiceClient.BufferManager);
                        seekableStreamCreated = true;
                        writeToStream = seekableStream;
                    }

                    StreamDescriptor streamCopyState = new StreamDescriptor();
                    long startPosition = seekableStream.Position;
                    await pageDataAsStream.WriteToAsync(writeToStream, null /* copyLength */, Constants.MaxBlockSize, requiresContentMD5, tempExecutionState, streamCopyState, cancellationToken).ConfigureAwait(false);
                    seekableStream.Position = startPosition;

                    if (requiresContentMD5)
                    {
                        contentMD5 = streamCopyState.Md5;
                    }
                }

                await Executor.ExecuteAsyncNullReturn(
#if NETCORE
                    this.PutPageImpl(new AggregatingProgressIncrementer(progressHandler).CreateProgressIncrementingStream(seekableStream), startOffset, contentMD5, accessCondition, modifiedOptions),
#else
                    this.PutPageImpl(seekableStream, startOffset, contentMD5, accessCondition, modifiedOptions),
#endif
                    modifiedOptions.RetryPolicy,
                    operationContext,
                    cancellationToken).ConfigureAwait(false);
            }
            finally
            {
                if (seekableStreamCreated)
                {
                    seekableStream.Dispose();
                }
            }
        }

        /// <summary>
        /// Clears pages from a page blob.
        /// </summary>
        /// <param name="startOffset">The offset at which to begin clearing pages, in bytes. The offset must be a multiple of 512.</param>
        /// <param name="length">The length of the data range to be cleared, in bytes. The length must be a multiple of 512.</param>
        /// <returns>A <see cref="Task"/> that represents an asynchronous action.</returns>
        [DoesServiceRequest]
        public virtual Task ClearPagesAsync(long startOffset, long length)
        {
            return this.ClearPagesAsync(startOffset, length, null /* accessCondition */, null /* options */, null /* operationContext */);
        }

        /// <summary>
        /// Clears pages from a page blob.
        /// </summary>
        /// <param name="startOffset">The offset at which to begin clearing pages, in bytes. The offset must be a multiple of 512.</param>
        /// <param name="length">The length of the data range to be cleared, in bytes. The length must be a multiple of 512.</param>
        /// <param name="accessCondition">An <see cref="AccessCondition"/> object that represents the access conditions for the blob. If <c>null</c>, no condition is used.</param>
        /// <param name="options">A <see cref="BlobRequestOptions"/> object that specifies additional options for the request.</param>
        /// <param name="operationContext">An <see cref="OperationContext"/> object that represents the context for the current operation.</param>
        /// <returns>A <see cref="Task"/> that represents an asynchronous action.</returns>
        [DoesServiceRequest]
        public virtual Task ClearPagesAsync(long startOffset, long length, AccessCondition accessCondition, BlobRequestOptions options, OperationContext operationContext)
        {
            return this.ClearPagesAsync(startOffset, length, accessCondition, options, operationContext, CancellationToken.None);
        }

        /// <summary>
        /// Clears pages from a page blob.
        /// </summary>
        /// <param name="startOffset">The offset at which to begin clearing pages, in bytes. The offset must be a multiple of 512.</param>
        /// <param name="length">The length of the data range to be cleared, in bytes. The length must be a multiple of 512.</param>
        /// <param name="accessCondition">An <see cref="AccessCondition"/> object that represents the access conditions for the blob. If <c>null</c>, no condition is used.</param>
        /// <param name="options">A <see cref="BlobRequestOptions"/> object that specifies additional options for the request.</param>
        /// <param name="operationContext">An <see cref="OperationContext"/> object that represents the context for the current operation.</param>
        /// <param name="cancellationToken">A <see cref="CancellationToken"/> to observe while waiting for a task to complete.</param>
        /// <returns>A <see cref="Task"/> that represents an asynchronous action.</returns>
        [DoesServiceRequest]
        public virtual Task ClearPagesAsync(long startOffset, long length, AccessCondition accessCondition, BlobRequestOptions options, OperationContext operationContext, CancellationToken cancellationToken)
        {
            BlobRequestOptions modifiedOptions = BlobRequestOptions.ApplyDefaults(options, BlobType.PageBlob, this.ServiceClient);
            return Executor.ExecuteAsyncNullReturn(
                this.ClearPageImpl(startOffset, length, accessCondition, modifiedOptions),
                modifiedOptions.RetryPolicy,
                operationContext,
                cancellationToken);
        }

        /// <summary>
        /// Begins an operation to start copying an existing blob's contents, properties, and metadata to a new blob.
        /// </summary>
        /// <param name="source">The source blob.</param>
        /// <returns>The copy ID associated with the copy operation.</returns>
        /// <remarks>
        /// This method fetches the blob's ETag, last modified time, and part of the copy state.
        /// The copy ID and copy status fields are fetched, and the rest of the copy state is cleared.
        /// </remarks>
        [DoesServiceRequest]
        public virtual Task<string> StartCopyAsync(CloudPageBlob source)
        {
            return this.StartCopyAsync(CloudBlob.SourceBlobToUri(source));
        }

        /// <summary>
        /// Begins an operation to start an incremental copy of an existing blob's contents, properties, and metadata to a new blob.
        /// </summary>
        /// <param name="sourceSnapshot">The source blob which must be a snapshot.</param>
        /// <returns>The copy ID associated with the copy operation.</returns>
        /// <remarks>
        /// This method fetches the blob's ETag, last modified time, and part of the copy state.
        /// The copy ID and copy status fields are fetched, and the rest of the copy state is cleared.
        /// </remarks>
        [DoesServiceRequest]
        public virtual Task<string> StartIncrementalCopyAsync(CloudPageBlob sourceSnapshot)
        {
            return this.StartIncrementalCopyAsync(CloudBlob.SourceBlobToUri(sourceSnapshot));
        }

        /// <summary>
        /// Begins an operation to start an incremental copy of an existing blob's contents, properties, and metadata to a new blob.
        /// </summary>
        /// <param name="sourceSnapshot">The URI of a source blob which must be a snapshot.</param>
        /// <returns>The copy ID associated with the copy operation.</returns>
        /// <remarks>
        /// This method fetches the blob's ETag, last modified time, and part of the copy state.
        /// The copy ID and copy status fields are fetched, and the rest of the copy state is cleared.
        /// </remarks>
        [DoesServiceRequest]
        public virtual Task<string> StartIncrementalCopyAsync(Uri sourceSnapshot)
        {
            return this.StartIncrementalCopyAsync(sourceSnapshot, null /* destAccessCondition */, null /* options */, null /* operationContext */, CancellationToken.None);
        }

        /// <summary>
        /// Begins an operation to start copying a blob's contents, properties, and metadata to a new blob.
        /// </summary>
        /// <param name="source">The source blob.</param>
        /// <param name="sourceAccessCondition">An object that represents the access conditions for the source blob. If <c>null</c>, no condition is used.</param>
        /// <param name="destAccessCondition">An object that represents the access conditions for the destination blob. If <c>null</c>, no condition is used.</param>
        /// <param name="options">A <see cref="BlobRequestOptions"/> object that specifies additional options for the request.</param>
        /// <param name="operationContext">An <see cref="OperationContext"/> object that represents the context for the current operation.</param>
        /// <returns>The copy ID associated with the copy operation.</returns>
        /// <remarks>
        /// This method fetches the blob's ETag, last modified time, and part of the copy state.
        /// The copy ID and copy status fields are fetched, and the rest of the copy state is cleared.
        /// </remarks>
        [DoesServiceRequest]
        public virtual Task<string> StartCopyAsync(CloudPageBlob source, AccessCondition sourceAccessCondition, AccessCondition destAccessCondition, BlobRequestOptions options, OperationContext operationContext)
        {
            return this.StartCopyAsync(source, sourceAccessCondition, destAccessCondition, options, operationContext, CancellationToken.None);
        }

        /// <summary>
        /// Begins an operation to start copying another page blob's contents, properties, and metadata to a new blob.
        /// </summary>
        /// <param name="source">The source blob.</param>
        /// <param name="sourceAccessCondition">An object that represents the access conditions for the source blob. If <c>null</c>, no condition is used.</param>
        /// <param name="destAccessCondition">An object that represents the access conditions for the destination blob. If <c>null</c>, no condition is used.</param>
        /// <param name="options">A <see cref="BlobRequestOptions"/> object that specifies additional options for the request.</param>
        /// <param name="operationContext">An <see cref="OperationContext"/> object that represents the context for the current operation.</param>
        /// <param name="cancellationToken">A <see cref="CancellationToken"/> to observe while waiting for a task to complete.</param>
        /// <returns>The copy ID associated with the copy operation.</returns>
        /// <remarks>
        /// This method fetches the blob's ETag, last modified time, and part of the copy state.
        /// The copy ID and copy status fields are fetched, and the rest of the copy state is cleared.
        /// </remarks>
        [DoesServiceRequest]
        public virtual Task<string> StartCopyAsync(CloudPageBlob source, AccessCondition sourceAccessCondition, AccessCondition destAccessCondition, BlobRequestOptions options, OperationContext operationContext, CancellationToken cancellationToken)
        {
            return this.StartCopyAsync(source, null /* premiumBlobTier */, sourceAccessCondition, destAccessCondition, options, operationContext, cancellationToken);
        }

        /// <summary>
        /// Begins an operation to start copying another page blob's contents, properties, and metadata to a new blob.
        /// </summary>
        /// <param name="source">The source blob.</param>
        /// <param name="premiumBlobTier">A <see cref="PremiumPageBlobTier"/> representing the tier to set.</param>
        /// <param name="sourceAccessCondition">An object that represents the access conditions for the source blob. If <c>null</c>, no condition is used.</param>
        /// <param name="destAccessCondition">An object that represents the access conditions for the destination blob. If <c>null</c>, no condition is used.</param>
        /// <param name="options">A <see cref="BlobRequestOptions"/> object that specifies additional options for the request.</param>
        /// <param name="operationContext">An <see cref="OperationContext"/> object that represents the context for the current operation.</param>
        /// <param name="cancellationToken">A <see cref="CancellationToken"/> to observe while waiting for a task to complete.</param>
        /// <returns>The copy ID associated with the copy operation.</returns>
        /// <remarks>
        /// This method fetches the blob's ETag, last modified time, and part of the copy state.
        /// The copy ID and copy status fields are fetched, and the rest of the copy state is cleared.
        /// </remarks>
        [DoesServiceRequest]
        public virtual Task<string> StartCopyAsync(CloudPageBlob source, PremiumPageBlobTier? premiumBlobTier, AccessCondition sourceAccessCondition, AccessCondition destAccessCondition, BlobRequestOptions options, OperationContext operationContext, CancellationToken cancellationToken)
        {
            return this.StartCopyAsync(CloudBlob.SourceBlobToUri(source), premiumBlobTier, sourceAccessCondition, destAccessCondition, options, operationContext, cancellationToken);
        }

        /// <summary>
        /// Begins an operation to start an incremental copy of another page blob's contents, properties, and metadata to a new blob.
        /// </summary>
        /// <param name="sourceSnapshot">The source blob which must be a snapshot.</param>
        /// <param name="destAccessCondition">An object that represents the access conditions for the destination blob. If <c>null</c>, no condition is used.</param>
        /// <param name="options">A <see cref="BlobRequestOptions"/> object that specifies additional options for the request.</param>
        /// <param name="operationContext">An <see cref="OperationContext"/> object that represents the context for the current operation.</param>
        /// <param name="cancellationToken">A <see cref="CancellationToken"/> to observe while waiting for a task to complete.</param>
        /// <returns>The copy ID associated with the copy operation.</returns>
        /// <remarks>
        /// This method fetches the blob's ETag, last modified time, and part of the copy state.
        /// The copy ID and copy status fields are fetched, and the rest of the copy state is cleared.
        /// </remarks>
        [DoesServiceRequest]
        public virtual Task<string> StartIncrementalCopyAsync(CloudPageBlob sourceSnapshot, AccessCondition destAccessCondition, BlobRequestOptions options, OperationContext operationContext, CancellationToken cancellationToken)
        {
            return this.StartIncrementalCopyAsync(CloudBlob.SourceBlobToUri(sourceSnapshot), destAccessCondition, options, operationContext, cancellationToken);
        }

        /// <summary>
        /// Begins an operation to start an incremental copy of a blob's contents, properties, and metadata to a new blob.
        /// </summary>
        /// <param name="sourceSnapshot">The URI of a source blob which must be a snapshot.</param>
        /// <param name="destAccessCondition">An object that represents the access conditions for the destination blob. If <c>null</c>, no condition is used.</param>
        /// <param name="options">A <see cref="BlobRequestOptions"/> object that specifies additional options for the request.</param>
        /// <param name="operationContext">An <see cref="OperationContext"/> object that represents the context for the current operation.</param>
        /// <param name="cancellationToken">A <see cref="CancellationToken"/> to observe while waiting for a task to complete.</param>
        /// <returns>The copy ID associated with the copy operation.</returns>
        /// <remarks>
        /// This method fetches the blob's ETag, last modified time, and part of the copy state.
        /// The copy ID and copy status fields are fetched, and the rest of the copy state is cleared.
        /// </remarks>
        [DoesServiceRequest]
        public virtual Task<string> StartIncrementalCopyAsync(Uri sourceSnapshot, AccessCondition destAccessCondition, BlobRequestOptions options, OperationContext operationContext, CancellationToken cancellationToken)
        {
            CommonUtility.AssertNotNull("sourceSnapshot", sourceSnapshot);
            BlobRequestOptions modifiedOptions = BlobRequestOptions.ApplyDefaults(options, BlobType.Unspecified, this.ServiceClient);
            return Executor.ExecuteAsync(
                this.StartCopyImpl(this.attributes, sourceSnapshot, true /*incrementalCopy */, null /* pageBlobTier */, null /* sourceAccessCondition */, destAccessCondition, modifiedOptions),
                modifiedOptions.RetryPolicy,
                operationContext,
                cancellationToken);
        }

        /// <summary>
        /// Sets the tier for a blob.
        /// </summary>
        /// <param name="premiumBlobTier">A <see cref="PremiumPageBlobTier"/> representing the tier to set.</param>
        /// <returns>A <see cref="Task"/> that represents an asynchronous action.</returns>
        [DoesServiceRequest]
        public virtual Task SetPremiumBlobTierAsync(PremiumPageBlobTier premiumBlobTier)
        {
            return this.SetPremiumBlobTierAsync(premiumBlobTier, null /* options */, null /* operationContext */);
        }

        /// <summary>
        /// Sets the tier for a blob.
        /// </summary>
        /// <param name="premiumBlobTier">A <see cref="PremiumPageBlobTier"/> representing the tier to set.</param>
        /// <param name="options">A <see cref="BlobRequestOptions"/> object that specifies additional options for the request, or <c>null</c>.</param>
        /// <param name="operationContext">An <see cref="OperationContext"/> object that represents the context for the current operation.</param>
        /// <returns>A <see cref="Task"/> that represents an asynchronous action.</returns>
        [DoesServiceRequest]
        public virtual Task SetPremiumBlobTierAsync(PremiumPageBlobTier premiumBlobTier, BlobRequestOptions options, OperationContext operationContext)
        {
            return this.SetPremiumBlobTierAsync(premiumBlobTier, options, operationContext, CancellationToken.None);
        }

        /// <summary>
        /// Sets the tier for a premium blob.
        /// </summary>
        /// <param name="premiumBlobTier">A <see cref="PremiumPageBlobTier"/> representing the tier to set.</param>
        /// <param name="options">A <see cref="BlobRequestOptions"/> object that specifies additional options for the request, or <c>null</c>.</param>
        /// <param name="operationContext">An <see cref="OperationContext"/> object that represents the context for the current operation.</param>
        /// <param name="cancellationToken">A <see cref="CancellationToken"/> to observe while waiting for a task to complete.</param>
        /// <returns>A <see cref="Task"/> that represents an asynchronous action.</returns>
        [DoesServiceRequest]
        public virtual Task SetPremiumBlobTierAsync(PremiumPageBlobTier premiumBlobTier, BlobRequestOptions options, OperationContext operationContext, CancellationToken cancellationToken)
        {
            this.attributes.AssertNoSnapshot();
            BlobRequestOptions modifiedOptions = BlobRequestOptions.ApplyDefaults(options, BlobType.PageBlob, this.ServiceClient);
            return Executor.ExecuteAsync(
                this.SetBlobTierImpl(premiumBlobTier, modifiedOptions),
                modifiedOptions.RetryPolicy,
                operationContext,
                cancellationToken);
        }

        /// <summary>
        /// Implements the Create method.
        /// </summary>
        /// <param name="sizeInBytes">The size in bytes.</param>
        /// <param name="premiumBlobTier">A <see cref="PremiumPageBlobTier"/> representing the tier to set.</param>
        /// <param name="accessCondition">An <see cref="AccessCondition"/> object that represents the access conditions for the blob. If null, no condition is used.</param>
        /// <param name="options">A <see cref="BlobRequestOptions"/> object that specifies additional options for the request.</param>
        /// <returns>A <see cref="TaskSequence"/> that creates the blob.</returns>
        private RESTCommand<NullType> CreateImpl(long sizeInBytes, PremiumPageBlobTier? premiumBlobTier, AccessCondition accessCondition, BlobRequestOptions options)
        {
            RESTCommand<NullType> putCmd = new RESTCommand<NullType>(this.ServiceClient.Credentials, this.attributes.StorageUri);

            options.ApplyToStorageCommand(putCmd);
            putCmd.BuildRequest = (cmd, uri, builder, cnt, serverTimeout, ctx) =>
            {
                StorageRequestMessage msg = BlobHttpRequestMessageFactory.Put(uri, serverTimeout, this.Properties, BlobType.PageBlob, sizeInBytes, premiumBlobTier, accessCondition, cnt, ctx, this.ServiceClient.GetCanonicalizer(), this.ServiceClient.Credentials);
                BlobHttpRequestMessageFactory.AddMetadata(msg, this.Metadata);
                return msg;
            };
            putCmd.PreProcessResponse = (cmd, resp, ex, ctx) =>
            {
                HttpResponseParsers.ProcessExpectedStatusCodeNoException(HttpStatusCode.Created, resp, NullType.Value, cmd, ex);
                CloudBlob.UpdateETagLMTLengthAndSequenceNumber(this.attributes, resp, false);
                cmd.CurrentResult.IsRequestServerEncrypted = HttpResponseParsers.ParseServerRequestEncrypted(resp);
                this.Properties.Length = sizeInBytes;
                this.attributes.Properties.PremiumPageBlobTier = premiumBlobTier;
                if (premiumBlobTier.HasValue)
                {
                    this.attributes.Properties.BlobTierInferred = false;
                }

                return NullType.Value;
            };

            return putCmd;
        }

        /// <summary>
        /// Implementation for the Resize method.
        /// </summary>
        /// <param name="sizeInBytes">The size in bytes.</param>
        /// <param name="accessCondition">An <see cref="AccessCondition"/> object that represents the access conditions for the blob. If <c>null</c>, no condition is used.</param>
        /// <param name="options">A <see cref="BlobRequestOptions"/> object that specifies additional options for the request.</param>
        /// <returns>A <see cref="RESTCommand"/> that sets the metadata.</returns>
        private RESTCommand<NullType> ResizeImpl(long sizeInBytes, AccessCondition accessCondition, BlobRequestOptions options)
        {
            RESTCommand<NullType> putCmd = new RESTCommand<NullType>(this.ServiceClient.Credentials, this.attributes.StorageUri);

            options.ApplyToStorageCommand(putCmd);
            putCmd.BuildRequest = (cmd, uri, builder, cnt, serverTimeout, ctx) => BlobHttpRequestMessageFactory.Resize(uri, serverTimeout, sizeInBytes, accessCondition, cnt, ctx, this.ServiceClient.GetCanonicalizer(), this.ServiceClient.Credentials);
            putCmd.PreProcessResponse = (cmd, resp, ex, ctx) =>
            {
                HttpResponseParsers.ProcessExpectedStatusCodeNoException(HttpStatusCode.OK, resp, NullType.Value, cmd, ex);
                CloudBlob.UpdateETagLMTLengthAndSequenceNumber(attributes, resp, false);
                this.Properties.Length = sizeInBytes;
                return NullType.Value;
            };

            return putCmd;
        }

        /// <summary>
        /// Implementation for the SetSequenceNumber method.
        /// </summary>
        /// <param name="sequenceNumberAction">A value of type <see cref="SequenceNumberAction"/>, indicating the operation to perform on the sequence number.</param>
        /// <param name="sequenceNumber">The sequence number. Set this parameter to <c>null</c> if this operation is an increment action.</param>
        /// <param name="accessCondition">An <see cref="AccessCondition"/> object that represents the access conditions for the blob. If <c>null</c>, no condition is used.</param>
        /// <param name="options">A <see cref="BlobRequestOptions"/> object that specifies additional options for the request.</param>
        /// <returns>A <see cref="RESTCommand"/> that sets the metadata.</returns>
        private RESTCommand<NullType> SetSequenceNumberImpl(SequenceNumberAction sequenceNumberAction, long? sequenceNumber, AccessCondition accessCondition, BlobRequestOptions options)
        {
            RESTCommand<NullType> putCmd = new RESTCommand<NullType>(this.ServiceClient.Credentials, this.attributes.StorageUri);

            options.ApplyToStorageCommand(putCmd);
            putCmd.BuildRequest = (cmd, uri, builder, cnt, serverTimeout, ctx) => BlobHttpRequestMessageFactory.SetSequenceNumber(uri, serverTimeout, sequenceNumberAction, sequenceNumber, accessCondition, cnt, ctx, this.ServiceClient.GetCanonicalizer(), this.ServiceClient.Credentials);
            putCmd.PreProcessResponse = (cmd, resp, ex, ctx) =>
            {
                HttpResponseParsers.ProcessExpectedStatusCodeNoException(HttpStatusCode.OK, resp, NullType.Value, cmd, ex);
                CloudBlob.UpdateETagLMTLengthAndSequenceNumber(attributes, resp, false);
                return NullType.Value;
            };

            return putCmd;
        }

        /// <summary>
        /// Implementation for the CreateSnapshot method.
        /// </summary>
        /// <param name="metadata">A collection of name-value pairs defining the metadata of the snapshot, or <c>null</c>.</param>
        /// <param name="accessCondition">An <see cref="AccessCondition"/> object that represents the access conditions for the blob. If <c>null</c>, no condition is used.</param>
        /// <param name="options">A <see cref="BlobRequestOptions"/> object that specifies additional options for the request.</param>
        /// <returns>A <see cref="RESTCommand"/> that creates the snapshot.</returns>
        /// <remarks>If the <c>metadata</c> parameter is <c>null</c> then no metadata is associated with the request.</remarks>
        private RESTCommand<CloudPageBlob> CreateSnapshotImpl(IDictionary<string, string> metadata, AccessCondition accessCondition, BlobRequestOptions options)
        {
            RESTCommand<CloudPageBlob> putCmd = new RESTCommand<CloudPageBlob>(this.ServiceClient.Credentials, this.attributes.StorageUri);

            options.ApplyToStorageCommand(putCmd);
            putCmd.BuildRequest = (cmd, uri, builder, cnt, serverTimeout, ctx) =>
            {
                StorageRequestMessage msg = BlobHttpRequestMessageFactory.Snapshot(uri, serverTimeout, accessCondition, cnt, ctx, this.ServiceClient.GetCanonicalizer(), this.ServiceClient.Credentials);
                if (metadata != null)
                {
                    BlobHttpRequestMessageFactory.AddMetadata(msg, metadata);
                }

                return msg;
            };

            putCmd.PreProcessResponse = (cmd, resp, ex, ctx) =>
            {
                HttpResponseParsers.ProcessExpectedStatusCodeNoException(HttpStatusCode.Created, resp, null /* retVal */, cmd, ex);
                DateTimeOffset snapshotTime = NavigationHelper.ParseSnapshotTime(BlobHttpResponseParsers.GetSnapshotTime(resp));
                CloudPageBlob snapshot = new CloudPageBlob(this.Name, snapshotTime, this.Container);
                snapshot.attributes.Metadata = new Dictionary<string, string>(metadata ?? this.Metadata);
                snapshot.attributes.Properties = new BlobProperties(this.Properties);
                CloudBlob.UpdateETagLMTLengthAndSequenceNumber(snapshot.attributes, resp, false);
                return snapshot;
            };

            return putCmd;
        }

        /// <summary>
        /// Implementation for get page ranges.
        /// </summary>
        /// <param name="offset">The starting offset of the data range over which to list page ranges, in bytes. Must be a multiple of 512.</param>
        /// <param name="length">The length of the data range over which to list page ranges, in bytes. Must be a multiple of 512.</param>
        /// <param name="accessCondition">An <see cref="AccessCondition"/> object that represents the access conditions for the blob. If <c>null</c>, no condition is used.</param>
        /// <param name="options">A <see cref="BlobRequestOptions"/> object that specifies additional options for the request.</param>
        /// <returns>A <see cref="RESTCommand"/> for getting the page ranges.</returns>
        private RESTCommand<IEnumerable<PageRange>> GetPageRangesImpl(long? offset, long? length, AccessCondition accessCondition, BlobRequestOptions options)
        {
            RESTCommand<IEnumerable<PageRange>> getCmd = new RESTCommand<IEnumerable<PageRange>>(this.ServiceClient.Credentials, this.attributes.StorageUri);

            options.ApplyToStorageCommand(getCmd);
            getCmd.CommandLocationMode = CommandLocationMode.PrimaryOrSecondary;
            getCmd.RetrieveResponseStream = true;
            getCmd.BuildRequest = (cmd, uri, builder, cnt, serverTimeout, ctx) =>
            {
                StorageRequestMessage msg = BlobHttpRequestMessageFactory.GetPageRanges(uri, serverTimeout, this.SnapshotTime, offset, length, accessCondition, cnt, ctx, this.ServiceClient.GetCanonicalizer(), this.ServiceClient.Credentials);
                return msg;
            };

            getCmd.PreProcessResponse = (cmd, resp, ex, ctx) => HttpResponseParsers.ProcessExpectedStatusCodeNoException(HttpStatusCode.OK, resp, null /* retVal */, cmd, ex);
            getCmd.PostProcessResponse = (cmd, resp, ctx) =>
            {
                CloudBlob.UpdateETagLMTLengthAndSequenceNumber(this.attributes, resp, true);
                GetPageRangesResponse getPageRangesResponse = new GetPageRangesResponse(cmd.ResponseStream);
                IEnumerable<PageRange> pageRanges = new List<PageRange>(getPageRangesResponse.PageRanges);
                return Task.FromResult(pageRanges);
            };

            return getCmd;
        }

        /// <summary>
        /// Implementation for the GetPageRangesDiff method.
        /// </summary>
        /// <param name="previousSnapshotTime">A <see cref="DateTimeOffset"/> representing the snapshot timestamp to use as the starting point for the diff. If this CloudPageBlob represents a snapshot, the previousSnapshotTime parameter must be prior to the current snapshot timestamp.</param>
        /// <param name="offset">The starting offset of the data range over which to list page ranges, in bytes. Must be a multiple of 512.</param>
        /// <param name="length">The length of the data range over which to list page ranges, in bytes. Must be a multiple of 512.</param>
        /// <param name="accessCondition">An <see cref="AccessCondition"/> object that represents the access conditions for the blob. If <c>null</c>, no condition is used.</param>
        /// <param name="options">A <see cref="BlobRequestOptions"/> object that specifies additional options for the request.</param>
        /// <returns>A <see cref="RESTCommand"/> for getting the page ranges.</returns>
        private RESTCommand<IEnumerable<PageDiffRange>> GetPageRangesDiffImpl(DateTimeOffset previousSnapshotTime, long? offset, long? length, AccessCondition accessCondition, BlobRequestOptions options)
        {
            RESTCommand<IEnumerable<PageDiffRange>> getCmd = new RESTCommand<IEnumerable<PageDiffRange>>(this.ServiceClient.Credentials, this.attributes.StorageUri);

            options.ApplyToStorageCommand(getCmd);
            getCmd.CommandLocationMode = CommandLocationMode.PrimaryOrSecondary;
            getCmd.RetrieveResponseStream = true;
            getCmd.BuildRequest = (cmd, uri, builder, cnt, serverTimeout, ctx) =>
            {
                StorageRequestMessage msg = BlobHttpRequestMessageFactory.GetPageRangesDiff(uri, serverTimeout, this.SnapshotTime, previousSnapshotTime, offset, length, accessCondition, cnt, ctx, this.ServiceClient.GetCanonicalizer(), this.ServiceClient.Credentials);
                return msg;
            };

            getCmd.PreProcessResponse = (cmd, resp, ex, ctx) => HttpResponseParsers.ProcessExpectedStatusCodeNoException(HttpStatusCode.OK, resp, null /* retVal */, cmd, ex);
            getCmd.PostProcessResponse = (cmd, resp, ctx) =>
            {
                CloudBlob.UpdateETagLMTLengthAndSequenceNumber(this.attributes, resp, true);
                GetPageDiffRangesResponse getPageDiffRangesResponse = new GetPageDiffRangesResponse(cmd.ResponseStream);
                IEnumerable<PageDiffRange> pageDiffRanges = new List<PageDiffRange>(getPageDiffRangesResponse.PageDiffRanges);
                return Task.FromResult(pageDiffRanges);
            };

            return getCmd;
        }

        /// <summary>
        /// Implementation method for the WritePage methods.
        /// </summary>
        /// <param name="pageData">The page data.</param>
        /// <param name="startOffset">The start offset.</param> 
        /// <param name="contentMD5">An optional hash value that will be used to set the <see cref="BlobProperties.ContentMD5"/> property
        /// on the blob. May be <c>null</c> or an empty string.</param>
        /// <param name="accessCondition">An <see cref="AccessCondition"/> object that represents the access conditions for the blob. If <c>null</c>, no condition is used.</param>
        /// <param name="options">A <see cref="BlobRequestOptions"/> object that specifies additional options for the request.</param>
        /// <returns>A <see cref="RESTCommand"/> that writes the pages.</returns>
        private RESTCommand<NullType> PutPageImpl(Stream pageData, long startOffset, string contentMD5, AccessCondition accessCondition, BlobRequestOptions options)
        {
            if (startOffset % Constants.PageSize != 0)
            {
                CommonUtility.ArgumentOutOfRange("startOffset", startOffset);
            }

            long offset = pageData.Position;
            long length = pageData.Length - offset;

            PageRange pageRange = new PageRange(startOffset, startOffset + length - 1);
            PageWrite pageWrite = PageWrite.Update;

            if ((1 + pageRange.EndOffset - pageRange.StartOffset) % Constants.PageSize != 0 ||
                (1 + pageRange.EndOffset - pageRange.StartOffset) == 0)
            {
                CommonUtility.ArgumentOutOfRange("pageData", pageData);
            }

            RESTCommand<NullType> putCmd = new RESTCommand<NullType>(this.ServiceClient.Credentials, this.attributes.StorageUri);

            options.ApplyToStorageCommand(putCmd);
            putCmd.BuildContent = (cmd, ctx) => HttpContentFactory.BuildContentFromStream(pageData, offset, length, contentMD5, cmd, ctx);
            putCmd.BuildRequest = (cmd, uri, builder, cnt, serverTimeout, ctx) => BlobHttpRequestMessageFactory.PutPage(uri, serverTimeout, pageRange, pageWrite, accessCondition, cnt, ctx, this.ServiceClient.GetCanonicalizer(), this.ServiceClient.Credentials);
            putCmd.PreProcessResponse = (cmd, resp, ex, ctx) =>
            {
                HttpResponseParsers.ProcessExpectedStatusCodeNoException(HttpStatusCode.Created, resp, NullType.Value, cmd, ex);
                CloudBlob.UpdateETagLMTLengthAndSequenceNumber(this.attributes, resp, false);
                cmd.CurrentResult.IsRequestServerEncrypted = HttpResponseParsers.ParseServerRequestEncrypted(resp);
                return NullType.Value;
            };

            return putCmd;
        }

        /// <summary>
        /// Implementation method for the ClearPage methods.
        /// </summary>
        /// <param name="startOffset">The start offset. Must be multiples of 512.</param>
        /// <param name="length">Length of the data range to be cleared. Must be multiples of 512.</param>
        /// <param name="accessCondition">An object that represents the access conditions for the blob. If <c>null</c>, no condition is used.</param>
        /// <param name="options">A <see cref="BlobRequestOptions"/> object that specifies additional options for the request.</param>
        /// <returns>A <see cref="RESTCommand"/> that writes the pages.</returns>
        private RESTCommand<NullType> ClearPageImpl(long startOffset, long length, AccessCondition accessCondition, BlobRequestOptions options)
        {
            CommonUtility.AssertNotNull("options", options);

            if (startOffset < 0 || startOffset % Constants.PageSize != 0)
            {
                CommonUtility.ArgumentOutOfRange("startOffset", startOffset);
            }

            if (length <= 0 || length % Constants.PageSize != 0)
            {
                CommonUtility.ArgumentOutOfRange("length", length);
            }

            PageRange pageRange = new PageRange(startOffset, startOffset + length - 1);
            PageWrite pageWrite = PageWrite.Clear;

            RESTCommand<NullType> putCmd = new RESTCommand<NullType>(this.ServiceClient.Credentials, this.attributes.StorageUri);

            options.ApplyToStorageCommand(putCmd);
            putCmd.BuildRequest = (cmd, uri, builder, cnt, serverTimeout, ctx) => BlobHttpRequestMessageFactory.PutPage(uri, serverTimeout, pageRange, pageWrite, accessCondition, cnt, ctx, this.ServiceClient.GetCanonicalizer(), this.ServiceClient.Credentials);
            putCmd.PreProcessResponse = (cmd, resp, ex, ctx) =>
            {
                HttpResponseParsers.ProcessExpectedStatusCodeNoException(HttpStatusCode.Created, resp, NullType.Value, cmd, ex);
                CloudBlob.UpdateETagLMTLengthAndSequenceNumber(this.attributes, resp, false);
                return NullType.Value;
            };

            return putCmd;
        }

        /// <summary>
        /// Implementation method for the SetBlobTier methods.
        /// </summary>
        /// <param name="premiumBlobTier">A <see cref="PremiumPageBlobTier"/> representing the tier to set.</param>
        /// <param name="options">A <see cref="BlobRequestOptions"/> object that specifies additional options for the request.</param>
        /// <returns>A <see cref="RESTCommand"/> that sets the blob tier.</returns>
        private RESTCommand<NullType> SetBlobTierImpl(PremiumPageBlobTier premiumBlobTier, BlobRequestOptions options)
        {
            RESTCommand<NullType> putCmd = new RESTCommand<NullType>(this.ServiceClient.Credentials, this.attributes.StorageUri);

            options.ApplyToStorageCommand(putCmd);
            putCmd.BuildRequest = (cmd, uri, builder, cnt, serverTimeout, ctx) => BlobHttpRequestMessageFactory.SetBlobTier(uri, serverTimeout, premiumBlobTier.ToString(), cnt, ctx, this.ServiceClient.GetCanonicalizer(), this.ServiceClient.Credentials);
            putCmd.PreProcessResponse = (cmd, resp, ex, ctx) =>
            {
                HttpResponseParsers.ProcessExpectedStatusCodeNoException(HttpStatusCode.OK, resp, NullType.Value, cmd, ex);
                CloudBlob.UpdateETagLMTLengthAndSequenceNumber(this.attributes, resp, false);

                this.attributes.Properties.PremiumPageBlobTier = premiumBlobTier;
                this.attributes.Properties.BlobTierInferred = false;

                return NullType.Value;
            };

            return putCmd;
        }
    }
}<|MERGE_RESOLUTION|>--- conflicted
+++ resolved
@@ -1019,20 +1019,12 @@
             operationContext = operationContext ?? new OperationContext();
 #if ALL_SERVICES
             ExecutionState<NullType> tempExecutionState = CommonUtility.CreateTemporaryExecutionState(modifiedOptions);
-<<<<<<< HEAD
 #else
             ExecutionState<NullType> tempExecutionState = BlobCommonUtility.CreateTemporaryExecutionState(modifiedOptions);
 #endif
-            return Task.Run(async () =>
-            {
-                Stream pageDataAsStream = pageData;
-                Stream seekableStream = pageDataAsStream;
-                bool seekableStreamCreated = false;
-=======
             Stream pageDataAsStream = pageData;
             Stream seekableStream = pageDataAsStream;
             bool seekableStreamCreated = false;
->>>>>>> 78c7f2ca
 
             try
             {

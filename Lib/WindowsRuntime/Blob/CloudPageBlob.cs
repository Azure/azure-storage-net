﻿// -----------------------------------------------------------------------------------------
// <copyright file="CloudPageBlob.cs" company="Microsoft">
//    Copyright 2013 Microsoft Corporation
// 
//    Licensed under the Apache License, Version 2.0 (the "License");
//    you may not use this file except in compliance with the License.
//    You may obtain a copy of the License at
//      http://www.apache.org/licenses/LICENSE-2.0
// 
//    Unless required by applicable law or agreed to in writing, software
//    distributed under the License is distributed on an "AS IS" BASIS,
//    WITHOUT WARRANTIES OR CONDITIONS OF ANY KIND, either express or implied.
//    See the License for the specific language governing permissions and
//    limitations under the License.
// </copyright>
// -----------------------------------------------------------------------------------------

namespace Microsoft.Azure.Storage.Blob
{
    using Microsoft.Azure.Storage.Blob.Protocol;
    using Microsoft.Azure.Storage.Core;
    using Microsoft.Azure.Storage.Core.Executor;
    using Microsoft.Azure.Storage.Core.Util;
    using Microsoft.Azure.Storage.Shared.Protocol;
    using System;
    using System.Collections.Generic;
    using System.IO;
    using System.Net;
    using System.Threading;
    using System.Threading.Tasks;

#if NETCORE
#else
    using System.Runtime.InteropServices.WindowsRuntime;
    using Windows.Foundation;
    using Windows.Foundation.Metadata;
    using Windows.Storage;
    using Windows.Storage.Streams;
#endif

    public partial class CloudPageBlob : CloudBlob, ICloudBlob
    {
        /// <summary>
        /// Opens a stream for writing to the blob. If the blob already exists, then existing data in the blob may be overwritten.
        /// </summary>
        /// <param name="size">The size of the page blob, in bytes. The size must be a multiple of 512. If <c>null</c>, the page blob must already exist.</param>
        /// <returns>A stream to be used for writing to the blob.</returns>
        /// <remarks>
        /// To avoid overwriting and instead throw an error, see <see cref="OpenWriteAsync(long?, AccessCondition, BlobRequestOptions, OperationContext)"/>.
        /// </remarks>
        [DoesServiceRequest]
        public virtual Task<CloudBlobStream> OpenWriteAsync(long? size)
        {
            return this.OpenWriteAsync(size, null /* accessCondition */, null /* options */, null /* operationContext */);
        }

        /// <summary>
        /// Opens a stream for writing to the blob. If the blob already exists, then existing data in the blob may be overwritten.
        /// </summary>
        /// <param name="size">The size of the page blob, in bytes. The size must be a multiple of 512. If <c>null</c>, the page blob must already exist.</param>
        /// <param name="accessCondition">An <see cref="AccessCondition"/> object that represents the access conditions for the blob. If <c>null</c>, no condition is used.</param>
        /// <param name="options">A <see cref="BlobRequestOptions"/> object that specifies additional options for the request.</param>
        /// <param name="operationContext">An <see cref="OperationContext"/> object that represents the context for the current operation.</param>
        /// <returns>A stream to be used for writing to the blob.</returns>
        /// <remarks>
        /// To throw an exception if the blob exists, instead of overwriting, pass in an <see cref="AccessCondition"/>
        /// object generated using <see cref="AccessCondition.GenerateIfNotExistsCondition"/>.
        /// </remarks>
        [DoesServiceRequest]
        public virtual Task<CloudBlobStream> OpenWriteAsync(long? size, AccessCondition accessCondition, BlobRequestOptions options, OperationContext operationContext)
        {
            return this.OpenWriteAsync(size, accessCondition, options, operationContext, CancellationToken.None);
        }

        /// <summary>
        /// Opens a stream for writing to the blob.
        /// </summary>
        /// <param name="size">The size of the page blob, in bytes. The size must be a multiple of 512. If <c>null</c>, the page blob must already exist.</param>
        /// <param name="accessCondition">An <see cref="AccessCondition"/> object that represents the access conditions for the blob. If <c>null</c>, no condition is used.</param>
        /// <param name="options">A <see cref="BlobRequestOptions"/> object that specifies additional options for the request.</param>
        /// <param name="operationContext">An <see cref="OperationContext"/> object that represents the context for the current operation.</param>
        /// <param name="cancellationToken">A <see cref="CancellationToken"/> to observe while waiting for a task to complete.</param>
        /// <returns>A stream to be used for writing to the blob.</returns>
        /// <remarks>
        /// To throw an exception if the blob exists, instead of overwriting, pass in an <see cref="AccessCondition"/>
        /// object generated using <see cref="AccessCondition.GenerateIfNotExistsCondition"/>.
        /// </remarks>
        [DoesServiceRequest]
        public virtual Task<CloudBlobStream> OpenWriteAsync(long? size, AccessCondition accessCondition, BlobRequestOptions options, OperationContext operationContext, CancellationToken cancellationToken)
        {
            return this.OpenWriteAsync(size, null /* premiumBlobTier */, accessCondition, options, operationContext, cancellationToken);
        }

        /// <summary>
        /// Opens a stream for writing to the blob.
        /// </summary>
        /// <param name="size">The size of the page blob, in bytes. The size must be a multiple of 512. If <c>null</c>, the page blob must already exist.</param>
        /// <param name="premiumPageBlobTier">A <see cref="PremiumPageBlobTier"/> representing the tier to set.</param>
        /// <param name="accessCondition">An <see cref="AccessCondition"/> object that represents the access conditions for the blob. If <c>null</c>, no condition is used.</param>
        /// <param name="options">A <see cref="BlobRequestOptions"/> object that specifies additional options for the request.</param>
        /// <param name="operationContext">An <see cref="OperationContext"/> object that represents the context for the current operation.</param>
        /// <param name="cancellationToken">A <see cref="CancellationToken"/> to observe while waiting for a task to complete.</param>
        /// <returns>A stream to be used for writing to the blob.</returns>
        /// <remarks>
        /// To throw an exception if the blob exists, instead of overwriting, pass in an <see cref="AccessCondition"/>
        /// object generated using <see cref="AccessCondition.GenerateIfNotExistsCondition"/>.
        /// </remarks>
        [DoesServiceRequest]
        internal virtual async Task<CloudBlobStream> OpenWriteAsync(long? size, PremiumPageBlobTier? premiumPageBlobTier, AccessCondition accessCondition, BlobRequestOptions options, OperationContext operationContext, CancellationToken cancellationToken)
        {
            this.attributes.AssertNoSnapshot();
            bool createNew = size.HasValue;
            BlobRequestOptions modifiedOptions = BlobRequestOptions.ApplyDefaults(options, BlobType.PageBlob, this.ServiceClient, false);
            if (!createNew && modifiedOptions.StoreBlobContentMD5.Value)
            {
                throw new ArgumentException(SR.MD5NotPossible);
            }

            if (createNew)
            {
                await this.CreateAsync(size.Value, premiumPageBlobTier, accessCondition, options, operationContext, cancellationToken).ConfigureAwait(false);
            }
            else
            {
                await this.FetchAttributesAsync(accessCondition, options, operationContext, cancellationToken).ConfigureAwait(false);
                size = this.Properties.Length;
            }

            if (accessCondition != null)
            {
                accessCondition = AccessCondition.GenerateLeaseCondition(accessCondition.LeaseId);
            }

            CloudBlobStream stream = new BlobWriteStream(this, size.Value, createNew, accessCondition, modifiedOptions, operationContext);
            return stream;
        }

        /// <summary>
        /// Uploads a stream to a page blob. If the blob already exists, it will be overwritten.
        /// </summary>
        /// <param name="source">The stream providing the blob content.</param>
        /// <returns>A <see cref="Task"/> that represents an asynchronous action.</returns>
        [DoesServiceRequest]
        public virtual Task UploadFromStreamAsync(Stream source)
        {
            return this.UploadFromStreamAsyncHelper(source, null /* length */, null /* accessCondition */, null /* options */, null /* operationContext */);
        }

        /// <summary>
        /// Uploads a stream to a page blob. If the blob already exists, it will be overwritten.
        /// </summary>
        /// <param name="source">The stream providing the blob content.</param>
        /// <param name="length">The number of bytes to write from the source stream at its current position.</param>
        /// <returns>A <see cref="Task"/> that represents an asynchronous action.</returns>
        [DoesServiceRequest]
        public virtual Task UploadFromStreamAsync(Stream source, long length)
        {
            return this.UploadFromStreamAsyncHelper(source, length, null /* accessCondition */, null /* options */, null /* operationContext */);
        }

        /// <summary>
        /// Uploads a stream to a page blob. If the blob already exists, it will be overwritten.
        /// </summary>
        /// <param name="source">The stream providing the blob content.</param>
        /// <param name="accessCondition">An <see cref="AccessCondition"/> object that represents the access conditions for the blob. If <c>null</c>, no condition is used.</param>
        /// <param name="options">A <see cref="BlobRequestOptions"/> object that specifies additional options for the request.</param>
        /// <param name="operationContext">An <see cref="OperationContext"/> object that represents the context for the current operation.</param>
        /// <returns>A <see cref="Task"/> that represents an asynchronous action.</returns>
        [DoesServiceRequest]
        public virtual Task UploadFromStreamAsync(Stream source, AccessCondition accessCondition, BlobRequestOptions options, OperationContext operationContext)
        {
            return this.UploadFromStreamAsyncHelper(source, null /* length */, accessCondition, options, operationContext);
        }

        /// <summary>
        /// Uploads a stream to a page blob. If the blob already exists, it will be overwritten.
        /// </summary>
        /// <param name="source">The stream providing the blob content.</param>
        /// <param name="length">The number of bytes to write from the source stream at its current position.</param>
        /// <param name="accessCondition">An <see cref="AccessCondition"/> object that represents the access conditions for the blob. If <c>null</c>, no condition is used.</param>
        /// <param name="options">A <see cref="BlobRequestOptions"/> object that specifies additional options for the request.</param>
        /// <param name="operationContext">An <see cref="OperationContext"/> object that represents the context for the current operation.</param>
        /// <returns>A <see cref="Task"/> that represents an asynchronous action.</returns>
        [DoesServiceRequest]
        public virtual Task UploadFromStreamAsync(Stream source, long length, AccessCondition accessCondition, BlobRequestOptions options, OperationContext operationContext)
        {
            return this.UploadFromStreamAsyncHelper(source, length, accessCondition, options, operationContext);
        }

        /// <summary>
        /// Uploads a stream to a page blob. If the blob already exists, it will be overwritten.
        /// </summary>
        /// <param name="source">The stream providing the blob content.</param>
        /// <param name="accessCondition">An <see cref="AccessCondition"/> object that represents the access conditions for the blob. If <c>null</c>, no condition is used.</param>
        /// <param name="options">A <see cref="BlobRequestOptions"/> object that specifies additional options for the request.</param>
        /// <param name="operationContext">An <see cref="OperationContext"/> object that represents the context for the current operation.</param>
        /// <param name="cancellationToken">A <see cref="CancellationToken"/> to observe while waiting for a task to complete.</param>
        /// <returns>A <see cref="Task"/> that represents an asynchronous action.</returns>
        [DoesServiceRequest]
        public virtual Task UploadFromStreamAsync(Stream source, AccessCondition accessCondition, BlobRequestOptions options, OperationContext operationContext, CancellationToken cancellationToken)
        {
            return this.UploadFromStreamAsyncHelper(source, null /*length */, null /* premiumBlobTier */, accessCondition, options, operationContext, cancellationToken);
        }

#if NETCORE
        /// <summary>
        /// Uploads a stream to a page blob. If the blob already exists, it will be overwritten.
        /// </summary>
        /// <param name="source">The stream providing the blob content.</param>
        /// <param name="premiumBlobTier">A <see cref="PremiumPageBlobTier"/> representing the tier to set.</param>
        /// <param name="accessCondition">An <see cref="AccessCondition"/> object that represents the access conditions for the blob. If <c>null</c>, no condition is used.</param>
        /// <param name="options">A <see cref="BlobRequestOptions"/> object that specifies additional options for the request.</param>
        /// <param name="operationContext">An <see cref="OperationContext"/> object that represents the context for the current operation.</param>
        /// <param name="progressHandler"> A <see cref="System.IProgress{StorageProgress}"/> object to handle <see cref="StorageProgress"/> messages.</param>
        /// <param name="cancellationToken">A <see cref="CancellationToken"/> to observe while waiting for a task to complete.</param>
        /// <returns>A <see cref="Task"/> that represents an asynchronous action.</returns>
        [DoesServiceRequest]
        public virtual Task UploadFromStreamAsync(Stream source, PremiumPageBlobTier? premiumBlobTier, AccessCondition accessCondition, BlobRequestOptions options, OperationContext operationContext, IProgress<StorageProgress> progressHandler, CancellationToken cancellationToken)
        {
            return this.UploadFromStreamAsyncHelper(source, null /*length */, premiumBlobTier, accessCondition, options, operationContext, new AggregatingProgressIncrementer(progressHandler), cancellationToken);
        }
#endif

        /// <summary>
        /// Uploads a stream to a page blob. If the blob already exists, it will be overwritten.
        /// </summary>
        /// <param name="source">The stream providing the blob content.</param>
        /// <param name="premiumBlobTier">A <see cref="PremiumPageBlobTier"/> representing the tier to set.</param>
        /// <param name="accessCondition">An <see cref="AccessCondition"/> object that represents the access conditions for the blob. If <c>null</c>, no condition is used.</param>
        /// <param name="options">A <see cref="BlobRequestOptions"/> object that specifies additional options for the request.</param>
        /// <param name="operationContext">An <see cref="OperationContext"/> object that represents the context for the current operation.</param>
        /// <param name="cancellationToken">A <see cref="CancellationToken"/> to observe while waiting for a task to complete.</param>
        /// <returns>A <see cref="Task"/> that represents an asynchronous action.</returns>
        [DoesServiceRequest]
        public virtual Task UploadFromStreamAsync(Stream source, PremiumPageBlobTier? premiumBlobTier, AccessCondition accessCondition, BlobRequestOptions options, OperationContext operationContext, CancellationToken cancellationToken)
        {
            return this.UploadFromStreamAsyncHelper(source, null /*length */, premiumBlobTier, accessCondition, options, operationContext, cancellationToken);
        }

        /// <summary>
        /// Uploads a stream to a page blob. If the blob already exists, it will be overwritten.
        /// </summary>
        /// <param name="source">The stream providing the blob content.</param>
        /// <param name="length">The number of bytes to write from the source stream at its current position.</param>
        /// <param name="accessCondition">An <see cref="AccessCondition"/> object that represents the access conditions for the blob. If <c>null</c>, no condition is used.</param>
        /// <param name="options">A <see cref="BlobRequestOptions"/> object that specifies additional options for the request.</param>
        /// <param name="operationContext">An <see cref="OperationContext"/> object that represents the context for the current operation.</param>
        /// <param name="cancellationToken">A <see cref="CancellationToken"/> to observe while waiting for a task to complete.</param>
        /// <returns>A <see cref="Task"/> that represents an asynchronous action.</returns>
        [DoesServiceRequest]
        public virtual Task UploadFromStreamAsync(Stream source, long length, AccessCondition accessCondition, BlobRequestOptions options, OperationContext operationContext, CancellationToken cancellationToken)
        {
            return this.UploadFromStreamAsyncHelper(source, length, null /* premiumBlobTier */, accessCondition, options, operationContext, cancellationToken);
        }

#if NETCORE
        /// <summary>
        /// Uploads a stream to a page blob. If the blob already exists, it will be overwritten.
        /// </summary>
        /// <param name="source">The stream providing the blob content.</param>
        /// <param name="length">The number of bytes to write from the source stream at its current position.</param>
        /// <param name="premiumBlobTier">A <see cref="PremiumPageBlobTier"/> representing the tier to set.</param>
        /// <param name="accessCondition">An <see cref="AccessCondition"/> object that represents the access conditions for the blob. If <c>null</c>, no condition is used.</param>
        /// <param name="options">A <see cref="BlobRequestOptions"/> object that specifies additional options for the request.</param>
        /// <param name="operationContext">An <see cref="OperationContext"/> object that represents the context for the current operation.</param>
        /// <param name="progressHandler"> A <see cref="System.IProgress{StorageProgress}"/> object to handle <see cref="StorageProgress"/> messages.</param>
        /// <param name="cancellationToken">A <see cref="CancellationToken"/> to observe while waiting for a task to complete.</param>
        /// <returns>A <see cref="Task"/> that represents an asynchronous action.</returns>
        [DoesServiceRequest]
        public virtual Task UploadFromStreamAsync(Stream source, long length, PremiumPageBlobTier? premiumBlobTier, AccessCondition accessCondition, BlobRequestOptions options, OperationContext operationContext, IProgress<StorageProgress> progressHandler, CancellationToken cancellationToken)
        {
            return this.UploadFromStreamAsyncHelper(source, length, premiumBlobTier, accessCondition, options, operationContext, new AggregatingProgressIncrementer(progressHandler), cancellationToken);
        }
#endif

        /// <summary>
        /// Uploads a stream to a page blob. If the blob already exists, it will be overwritten.
        /// </summary>
        /// <param name="source">The stream providing the blob content.</param>
        /// <param name="premiumBlobTier">A <see cref="PremiumPageBlobTier"/> representing the tier to set.</param>
        /// <param name="length">The number of bytes to write from the source stream at its current position.</param>
        /// <param name="accessCondition">An <see cref="AccessCondition"/> object that represents the access conditions for the blob. If <c>null</c>, no condition is used.</param>
        /// <param name="options">A <see cref="BlobRequestOptions"/> object that specifies additional options for the request.</param>
        /// <param name="operationContext">An <see cref="OperationContext"/> object that represents the context for the current operation.</param>
        /// <param name="cancellationToken">A <see cref="CancellationToken"/> to observe while waiting for a task to complete.</param>
        /// <returns>A <see cref="Task"/> that represents an asynchronous action.</returns>
        [DoesServiceRequest]
        public virtual Task UploadFromStreamAsync(Stream source, long length, PremiumPageBlobTier? premiumBlobTier, AccessCondition accessCondition, BlobRequestOptions options, OperationContext operationContext, CancellationToken cancellationToken)
        {
            return this.UploadFromStreamAsyncHelper(source, length, premiumBlobTier, accessCondition, options, operationContext, cancellationToken);
        }

        /// <summary>
        /// Uploads a stream to a page blob. If the blob already exists, it will be overwritten.
        /// </summary>
        /// <param name="source">The stream providing the blob content.</param>
        /// <param name="length">The number of bytes to write from the source stream at its current position.</param>
        /// <param name="accessCondition">An <see cref="AccessCondition"/> object that represents the access conditions for the blob. If <c>null</c>, no condition is used.</param>
        /// <param name="options">A <see cref="BlobRequestOptions"/> object that specifies additional options for the request.</param>
        /// <param name="operationContext">An <see cref="OperationContext"/> object that represents the context for the current operation.</param>
        /// <returns>A <see cref="Task"/> that represents an asynchronous action.</returns>
        [DoesServiceRequest]
        internal Task UploadFromStreamAsyncHelper(Stream source, long? length, AccessCondition accessCondition, BlobRequestOptions options, OperationContext operationContext)
        {
            return UploadFromStreamAsyncHelper(source, length, null /* premiumBlobTier */, accessCondition, options, operationContext, CancellationToken.None);
        }

#if NETCORE
        /// <summary>
        /// Uploads a stream to a page blob. 
        /// </summary>
        /// <param name="source">The stream providing the blob content.</param>
        /// <param name="length">The number of bytes to write from the source stream at its current position.</param>
        /// <param name="premiumBlobTier">A <see cref="PremiumPageBlobTier"/> representing the tier to set.</param>
        /// <param name="accessCondition">An <see cref="AccessCondition"/> object that represents the access conditions for the blob. If <c>null</c>, no condition is used.</param>
        /// <param name="options">A <see cref="BlobRequestOptions"/> object that specifies additional options for the request.</param>
        /// <param name="operationContext">An <see cref="OperationContext"/> object that represents the context for the current operation.</param>
        /// <param name="cancellationToken">A <see cref="CancellationToken"/> to observe while waiting for a task to complete.</param>
        /// <returns>A <see cref="Task"/> that represents an asynchronous action.</returns>
        [DoesServiceRequest]
        internal Task UploadFromStreamAsyncHelper(Stream source, long? length, PremiumPageBlobTier? premiumPageBlobTier, AccessCondition accessCondition, BlobRequestOptions options, OperationContext operationContext, CancellationToken cancellationToken)
        {
            return this.UploadFromStreamAsyncHelper(source, length, premiumPageBlobTier, accessCondition, options, operationContext, default(AggregatingProgressIncrementer), cancellationToken);
        }
#endif

#if NETCORE
        /// <summary>
        /// Uploads a stream to a page blob. 
        /// </summary>
        /// <param name="source">The stream providing the blob content.</param>
        /// <param name="length">The number of bytes to write from the source stream at its current position.</param>
        /// <param name="premiumBlobTier">A <see cref="PremiumPageBlobTier"/> representing the tier to set.</param>
        /// <param name="accessCondition">An <see cref="AccessCondition"/> object that represents the access conditions for the blob. If <c>null</c>, no condition is used.</param>
        /// <param name="options">A <see cref="BlobRequestOptions"/> object that specifies additional options for the request.</param>
        /// <param name="operationContext">An <see cref="OperationContext"/> object that represents the context for the current operation.</param>
        /// <param name="progressIncrementer"> An <see cref="AggregatingProgressIncrementer"/> object to gather progress deltas.</param>
        /// <param name="cancellationToken">A <see cref="CancellationToken"/> to observe while waiting for a task to complete.</param>
        /// <returns>A <see cref="Task"/> that represents an asynchronous action.</returns>
        [DoesServiceRequest]
        private async Task UploadFromStreamAsyncHelper(Stream source, long? length, PremiumPageBlobTier? premiumPageBlobTier, AccessCondition accessCondition, BlobRequestOptions options, OperationContext operationContext, AggregatingProgressIncrementer progressIncrementer, CancellationToken cancellationToken)
#else
        /// <summary>
        /// Uploads a stream to a page blob. 
        /// </summary>
        /// <param name="source">The stream providing the blob content.</param>
        /// <param name="length">The number of bytes to write from the source stream at its current position.</param>
        /// <param name="premiumBlobTier">A <see cref="PremiumPageBlobTier"/> representing the tier to set.</param>
        /// <param name="accessCondition">An <see cref="AccessCondition"/> object that represents the access conditions for the blob. If <c>null</c>, no condition is used.</param>
        /// <param name="options">A <see cref="BlobRequestOptions"/> object that specifies additional options for the request.</param>
        /// <param name="operationContext">An <see cref="OperationContext"/> object that represents the context for the current operation.</param>
        /// <param name="cancellationToken">A <see cref="CancellationToken"/> to observe while waiting for a task to complete.</param>
        /// <returns>A <see cref="Task"/> that represents an asynchronous action.</returns>
        [DoesServiceRequest]
        internal async Task UploadFromStreamAsyncHelper(Stream source, long? length, PremiumPageBlobTier? premiumPageBlobTier, AccessCondition accessCondition, BlobRequestOptions options, OperationContext operationContext, CancellationToken cancellationToken)
#endif
        {
            CommonUtility.AssertNotNull("source", source);

            progressIncrementer = progressIncrementer ?? AggregatingProgressIncrementer.None;

            Stream sourceAsStream = source;
            if (!sourceAsStream.CanSeek)
            {
                throw new InvalidOperationException();
            }

            if (length.HasValue)
            {
                CommonUtility.AssertInBounds("length", length.Value, 1, sourceAsStream.Length - sourceAsStream.Position);
            }
            else
            {
                length = sourceAsStream.Length - sourceAsStream.Position;
            }

            this.attributes.AssertNoSnapshot();
            BlobRequestOptions modifiedOptions = BlobRequestOptions.ApplyDefaults(options, BlobType.PageBlob, this.ServiceClient);
            operationContext = operationContext ?? new OperationContext();

            ExecutionState<NullType> tempExecutionState = BlobCommonUtility.CreateTemporaryExecutionState(modifiedOptions);

            if ((length % Constants.PageSize) != 0)
            {
                throw new ArgumentException(SR.InvalidPageSize, "source");
            }

            using (CloudBlobStream blobStream = await this.OpenWriteAsync(length, premiumPageBlobTier, accessCondition, options, operationContext, cancellationToken).ConfigureAwait(false))
            {
                // We should always call AsStreamForWrite with bufferSize=0 to prevent buffering. Our
                // stream copier only writes 64K buffers at a time anyway, so no buffering is needed.
#if NETCORE
                await sourceAsStream.WriteToAsync(progressIncrementer.CreateProgressIncrementingStream(blobStream), this.ServiceClient.BufferManager, length, null /* maxLength */, false, tempExecutionState, null /* streamCopyState */, cancellationToken).ConfigureAwait(false);
#else
                await sourceAsStream.WriteToAsync(blobStream, this.ServiceClient.BufferManager, length, null /* maxLength */, false, tempExecutionState, null /* streamCopyState */, cancellationToken).ConfigureAwait(false);
#endif
                await blobStream.CommitAsync().ConfigureAwait(false);
            }
        }

        /// <summary>
        /// Uploads a file to a page blob. If the blob already exists, it will be overwritten.
        /// </summary>
#if NETCORE
        /// <param name="path">A string containing the file path providing the blob content.</param>
        /// <returns>A <see cref="Task"/> that represents an asynchronous action.</returns>
        [DoesServiceRequest]
        public virtual Task UploadFromFileAsync(string path)
        {
            return this.UploadFromFileAsync(path, null /* accessCondition */, null /* options */, null /* operationContext */);
        }
#else
        /// <param name="source">The file providing the blob content.</param>
        /// <returns>An <see cref="Task"/> that represents an asynchronous action.</returns>
        [DoesServiceRequest]
        public virtual Task UploadFromFileAsync(StorageFile source)
        {
            return this.UploadFromFileAsync(source, null /* accessCondition */, null /* options */, null /* operationContext */);
        }
#endif

        /// <summary>
        /// Uploads a file to a page blob. If the blob already exists, it will be overwritten.
        /// </summary>
#if NETCORE
        /// <param name="path">A string containing the file path providing the blob content.</param>
        /// <param name="accessCondition">An <see cref="AccessCondition"/> object that represents the access conditions for the blob.</param>
        /// <param name="options">A <see cref="BlobRequestOptions"/> object that specifies additional options for the request.</param>
        /// <param name="operationContext">An <see cref="OperationContext"/> object that represents the context for the current operation.</param>
        /// <returns>A <see cref="Task"/> that represents an asynchronous action.</returns>
        [DoesServiceRequest]
        public virtual Task UploadFromFileAsync(string path, AccessCondition accessCondition, BlobRequestOptions options, OperationContext operationContext)
        {
            return this.UploadFromFileAsync(path, accessCondition, options, operationContext, CancellationToken.None);
        }
#else
        /// <param name="source">The file providing the blob content.</param>
        /// <param name="accessCondition">An <see cref="AccessCondition"/> object that represents the access conditions for the blob.</param>
        /// <param name="options">A <see cref="BlobRequestOptions"/> object that specifies additional options for the request.</param>
        /// <param name="operationContext">An <see cref="OperationContext"/> object that represents the context for the current operation.</param>
        /// <returns>An <see cref="Task"/> that represents an asynchronous action.</returns>
        [DoesServiceRequest]
        public virtual Task UploadFromFileAsync(StorageFile source, AccessCondition accessCondition, BlobRequestOptions options, OperationContext operationContext)
        {
            return this.UploadFromFileAsync(source, accessCondition, options, operationContext, CancellationToken.None);
        }

        /// <summary>
        /// Uploads a file to a page blob. If the blob already exists, it will be overwritten.
        /// </summary>
        /// <param name="source">The file providing the blob content.</param>
        /// <param name="accessCondition">An <see cref="AccessCondition"/> object that represents the access conditions for the blob.</param>
        /// <param name="options">A <see cref="BlobRequestOptions"/> object that specifies additional options for the request.</param>
        /// <param name="operationContext">An <see cref="OperationContext"/> object that represents the context for the current operation.</param>
        /// <param name="cancellationToken">A <see cref="CancellationToken"/> to observe while waiting for a task to complete.</param>
        /// <returns>A <see cref="Task"/> that represents an asynchronous action.</returns>
        [DoesServiceRequest]
        public virtual Task UploadFromFileAsync(StorageFile source, AccessCondition accessCondition, BlobRequestOptions options, OperationContext operationContext, CancellationToken cancellationToken)
        {
            return this.UploadFromFileAsync(source, null /* premiumBlobTier */, accessCondition, options, operationContext, cancellationToken);
        }

        /// <summary>
        /// Uploads a file to a page blob. If the blob already exists, it will be overwritten.
        /// </summary>
        /// <param name="source">The file providing the blob content.</param>
        /// <param name="premiumBlobTier">A <see cref="PremiumPageBlobTier"/> representing the tier to set.</param>
        /// <param name="accessCondition">An <see cref="AccessCondition"/> object that represents the access conditions for the blob.</param>
        /// <param name="options">A <see cref="BlobRequestOptions"/> object that specifies additional options for the request.</param>
        /// <param name="operationContext">An <see cref="OperationContext"/> object that represents the context for the current operation.</param>
        /// <param name="cancellationToken">A <see cref="CancellationToken"/> to observe while waiting for a task to complete.</param>
        /// <returns>A <see cref="Task"/> that represents an asynchronous action.</returns>
        [DoesServiceRequest]
        public virtual async Task UploadFromFileAsync(StorageFile source, PremiumPageBlobTier? premiumBlobTier, AccessCondition accessCondition, BlobRequestOptions options, OperationContext operationContext, CancellationToken cancellationToken)
        {
            CommonUtility.AssertNotNull("source", source);

            using (IRandomAccessStreamWithContentType stream = await source.OpenReadAsync().AsTask(cancellationToken).ConfigureAwait(false))
            {
                await this.UploadFromStreamAsync(stream.AsStream(), premiumBlobTier, accessCondition, options, operationContext, cancellationToken).ConfigureAwait(false);
            }
        }
#endif

#if NETCORE
        /// <summary>
        /// Uploads a file to a page blob. If the blob already exists, it will be overwritten.
        /// </summary>
        /// <param name="path">A string containing the file path providing the blob content.</param>
        /// <param name="accessCondition">An <see cref="AccessCondition"/> object that represents the access conditions for the blob.</param>
        /// <param name="options">A <see cref="BlobRequestOptions"/> object that specifies additional options for the request.</param>
        /// <param name="operationContext">An <see cref="OperationContext"/> object that represents the context for the current operation.</param>
        /// <param name="cancellationToken">A <see cref="CancellationToken"/> to observe while waiting for a task to complete.</param>
        /// <returns>A <see cref="Task"/> that represents an asynchronous action.</returns>
        [DoesServiceRequest]
        public virtual Task UploadFromFileAsync(string path, AccessCondition accessCondition, BlobRequestOptions options, OperationContext operationContext, CancellationToken cancellationToken)
        {
            return this.UploadFromFileAsync(path, null /* premiumBlobTier */, accessCondition, options, operationContext, default(IProgress<StorageProgress>), cancellationToken);
        }

        /// <summary>
        /// Uploads a file to a page blob. If the blob already exists, it will be overwritten.
        /// </summary>
        /// <param name="path">A string containing the file path providing the blob content.</param>
        /// <param name="premiumBlobTier">A <see cref="PremiumPageBlobTier"/> representing the tier to set.</param>
        /// <param name="accessCondition">An <see cref="AccessCondition"/> object that represents the access conditions for the blob.</param>
        /// <param name="options">A <see cref="BlobRequestOptions"/> object that specifies additional options for the request.</param>
        /// <param name="operationContext">An <see cref="OperationContext"/> object that represents the context for the current operation.</param>
        /// <param name="progressHandler"> A <see cref="System.IProgress{StorageProgress}"/> object to handle <see cref="StorageProgress"/> messages.</param>
        /// <param name="cancellationToken">A <see cref="CancellationToken"/> to observe while waiting for a task to complete.</param>
        /// <returns>A <see cref="Task"/> that represents an asynchronous action.</returns>
        [DoesServiceRequest]
        public virtual async Task UploadFromFileAsync(string path, PremiumPageBlobTier? premiumBlobTier, AccessCondition accessCondition, BlobRequestOptions options, OperationContext operationContext, IProgress<StorageProgress> progressHandler, CancellationToken cancellationToken)
        {
            CommonUtility.AssertNotNull("path", path);

            using (Stream stream = new FileStream(path, FileMode.Open, FileAccess.Read))
            {
                await this.UploadFromStreamAsync(stream, premiumBlobTier, accessCondition, options, operationContext, progressHandler, cancellationToken).ConfigureAwait(false);
            }
        }
#endif

        /// <summary>
        /// Uploads the contents of a byte array to a page blob. If the blob already exists, it will be overwritten.
        /// </summary>
        /// <param name="buffer">An array of bytes.</param>
        /// <param name="index">The zero-based byte offset in buffer at which to begin uploading bytes to the blob.</param>
        /// <param name="count">The number of bytes to be written to the blob.</param>
        /// <returns>A <see cref="Task"/> that represents an asynchronous action.</returns>
        [DoesServiceRequest]
        public virtual Task UploadFromByteArrayAsync(byte[] buffer, int index, int count)
        {
            return this.UploadFromByteArrayAsync(buffer, index, count, null /* accessCondition */, null /* options */, null /* operationContext */);
        }

        /// <summary>
        /// Uploads the contents of a byte array to a page blob. If the blob already exists, it will be overwritten.
        /// </summary>
        /// <param name="buffer">An array of bytes.</param>
        /// <param name="index">The zero-based byte offset in buffer at which to begin uploading bytes to the blob.</param>
        /// <param name="count">The number of bytes to be written to the blob.</param>
        /// <param name="accessCondition">An <see cref="AccessCondition"/> object that represents the access conditions for the blob.</param>
        /// <param name="options">A <see cref="BlobRequestOptions"/> object that specifies additional options for the request.</param>
        /// <param name="operationContext">An <see cref="OperationContext"/> object that represents the context for the current operation.</param>
        /// <returns>A <see cref="Task"/> that represents an asynchronous action.</returns>
        [DoesServiceRequest]
        public virtual Task UploadFromByteArrayAsync(byte[] buffer, int index, int count, AccessCondition accessCondition, BlobRequestOptions options, OperationContext operationContext)
        {
            return this.UploadFromByteArrayAsync(buffer, index, count, accessCondition, options, operationContext, CancellationToken.None);
        }

        /// <summary>
        /// Uploads the contents of a byte array to a page blob. If the blob already exists, it will be overwritten.
        /// </summary>
        /// <param name="buffer">An array of bytes.</param>
        /// <param name="index">The zero-based byte offset in buffer at which to begin uploading bytes to the blob.</param>
        /// <param name="count">The number of bytes to be written to the blob.</param>
        /// <param name="accessCondition">An <see cref="AccessCondition"/> object that represents the access conditions for the blob.</param>
        /// <param name="options">A <see cref="BlobRequestOptions"/> object that specifies additional options for the request.</param>
        /// <param name="operationContext">An <see cref="OperationContext"/> object that represents the context for the current operation.</param>
        /// <param name="cancellationToken">A <see cref="CancellationToken"/> to observe while waiting for a task to complete.</param>
        /// <returns>A <see cref="Task"/> that represents an asynchronous action.</returns>
        [DoesServiceRequest]
        public virtual Task UploadFromByteArrayAsync(byte[] buffer, int index, int count, AccessCondition accessCondition, BlobRequestOptions options, OperationContext operationContext, CancellationToken cancellationToken)
        {
            return this.UploadFromByteArrayAsync(buffer, index, count, null /* premiumBlobTier */, accessCondition, options, operationContext, cancellationToken);
        }

#if NETCORE
        /// <summary>
        /// Uploads the contents of a byte array to a page blob. If the blob already exists, it will be overwritten.
        /// </summary>
        /// <param name="buffer">An array of bytes.</param>
        /// <param name="index">The zero-based byte offset in buffer at which to begin uploading bytes to the blob.</param>
        /// <param name="count">The number of bytes to be written to the blob.</param>
        /// <param name="premiumBlobTier">A <see cref="PremiumPageBlobTier"/> representing the tier to set.</param>
        /// <param name="accessCondition">An <see cref="AccessCondition"/> object that represents the access conditions for the blob.</param>
        /// <param name="options">A <see cref="BlobRequestOptions"/> object that specifies additional options for the request.</param>
        /// <param name="operationContext">An <see cref="OperationContext"/> object that represents the context for the current operation.</param>
        /// <param name="cancellationToken">A <see cref="CancellationToken"/> to observe while waiting for a task to complete.</param>
        /// <returns>A <see cref="Task"/> that represents an asynchronous action.</returns>
        [DoesServiceRequest]
        public virtual Task UploadFromByteArrayAsync(byte[] buffer, int index, int count, PremiumPageBlobTier? premiumBlobTier, AccessCondition accessCondition, BlobRequestOptions options, OperationContext operationContext, CancellationToken cancellationToken)
        {
            return this.UploadFromByteArrayAsync(buffer, index, count, premiumBlobTier, accessCondition, options, operationContext, default(IProgress<StorageProgress>), cancellationToken);
        }
#endif

#if NETCORE
        /// <summary>
        /// Uploads the contents of a byte array to a page blob. If the blob already exists, it will be overwritten.
        /// </summary>
        /// <param name="buffer">An array of bytes.</param>
        /// <param name="index">The zero-based byte offset in buffer at which to begin uploading bytes to the blob.</param>
        /// <param name="premiumBlobTier">A <see cref="PremiumPageBlobTier"/> representing the tier to set.</param>
        /// <param name="count">The number of bytes to be written to the blob.</param>
        /// <param name="accessCondition">An <see cref="AccessCondition"/> object that represents the access conditions for the blob.</param>
        /// <param name="options">A <see cref="BlobRequestOptions"/> object that specifies additional options for the request.</param>
        /// <param name="operationContext">An <see cref="OperationContext"/> object that represents the context for the current operation.</param>
        /// <param name="progressHandler"> A <see cref="System.IProgress{StorageProgress}"/> object to handle <see cref="StorageProgress"/> messages.</param>
        /// <param name="cancellationToken">A <see cref="CancellationToken"/> to observe while waiting for a task to complete.</param>
        /// <returns>A <see cref="Task"/> that represents an asynchronous action.</returns>
        [DoesServiceRequest]
        public virtual Task UploadFromByteArrayAsync(byte[] buffer, int index, int count, PremiumPageBlobTier? premiumBlobTier, AccessCondition accessCondition, BlobRequestOptions options, OperationContext operationContext, IProgress<StorageProgress> progressHandler, CancellationToken cancellationToken)
#else
        /// <summary>
        /// Uploads the contents of a byte array to a page blob. If the blob already exists, it will be overwritten.
        /// </summary>
        /// <param name="buffer">An array of bytes.</param>
        /// <param name="index">The zero-based byte offset in buffer at which to begin uploading bytes to the blob.</param>
        /// <param name="count">The number of bytes to be written to the blob.</param>
        /// <param name="premiumBlobTier">A <see cref="PremiumPageBlobTier"/> representing the tier to set.</param>
        /// <param name="accessCondition">An <see cref="AccessCondition"/> object that represents the access conditions for the blob.</param>
        /// <param name="options">A <see cref="BlobRequestOptions"/> object that specifies additional options for the request.</param>
        /// <param name="operationContext">An <see cref="OperationContext"/> object that represents the context for the current operation.</param>
        /// <param name="cancellationToken">A <see cref="CancellationToken"/> to observe while waiting for a task to complete.</param>
        /// <returns>A <see cref="Task"/> that represents an asynchronous action.</returns>
        [DoesServiceRequest]
        public virtual Task UploadFromByteArrayAsync(byte[] buffer, int index, int count, PremiumPageBlobTier? premiumBlobTier, AccessCondition accessCondition, BlobRequestOptions options, OperationContext operationContext, CancellationToken cancellationToken)
#endif
        {
            CommonUtility.AssertNotNull("buffer", buffer);

            SyncMemoryStream stream = new SyncMemoryStream(buffer, index, count);
#if NETCORE
            return this.UploadFromStreamAsync(stream, premiumBlobTier, accessCondition, options, operationContext, progressHandler, cancellationToken);
#else
            return this.UploadFromStreamAsync(stream, premiumBlobTier, accessCondition, options, operationContext, cancellationToken);
#endif
        }

        /// <summary>
        /// Creates a page blob. If the blob already exists, this operation will overwrite it. To throw an exception if the blob exists, instead of overwriting,
        /// use <see cref="CreateAsync(long, AccessCondition, BlobRequestOptions, OperationContext)"/>.
        /// </summary>
        /// <param name="size">The maximum size of the page blob, in bytes.</param>
        /// <returns>A <see cref="Task"/> that represents an asynchronous action.</returns>
        [DoesServiceRequest]
        public virtual Task CreateAsync(long size)
        {
            return this.CreateAsync(size, null /* premiumBlobTier */, null /* accessCondition */, null /* options */, null /* operationContext */, CancellationToken.None);
        }

        /// <summary>
        /// Creates a page blob. If the blob already exists, this operation will overwrite it. To throw an exception if the blob exists, instead of overwriting, pass in an <see cref="AccessCondition"/>
        /// object generated using <see cref="AccessCondition.GenerateIfNotExistsCondition"/>.
        /// </summary>
        /// <param name="size">The maximum size of the page blob, in bytes.</param>
        /// <param name="accessCondition">An <see cref="AccessCondition"/> object that represents the access conditions for the blob. If null, no condition is used.</param>
        /// <param name="options">A <see cref="BlobRequestOptions"/> object that specifies additional options for the request.</param>
        /// <param name="operationContext">An <see cref="OperationContext"/> object that represents the context for the current operation.</param>
        /// <returns>A <see cref="Task"/> that represents an asynchronous action.</returns>
        [DoesServiceRequest]
        public virtual Task CreateAsync(long size, AccessCondition accessCondition, BlobRequestOptions options, OperationContext operationContext)
        {
            return this.CreateAsync(size, null /* premiumBlobTier */, accessCondition, options, operationContext, CancellationToken.None);
        }

        /// <summary>
        /// Creates a page blob. If the blob already exists, this operation will overwrite it. To throw an exception if the blob exists, instead of overwriting, pass in an <see cref="AccessCondition"/>
        /// object generated using <see cref="AccessCondition.GenerateIfNotExistsCondition"/>.
        /// </summary>
        /// <param name="size">The maximum size of the page blob, in bytes.</param>
        /// <param name="accessCondition">An <see cref="AccessCondition"/> object that represents the access conditions for the blob. If null, no condition is used.</param>
        /// <param name="options">A <see cref="BlobRequestOptions"/> object that specifies additional options for the request.</param>
        /// <param name="operationContext">An <see cref="OperationContext"/> object that represents the context for the current operation.</param>
        /// <param name="cancellationToken">A <see cref="CancellationToken"/> to observe while waiting for a task to complete.</param>
        /// <returns>A <see cref="Task"/> that represents an asynchronous action.</returns>
        [DoesServiceRequest]
        public virtual Task CreateAsync(long size, AccessCondition accessCondition, BlobRequestOptions options, OperationContext operationContext, CancellationToken cancellationToken)
        {
            return this.CreateAsync(size, null /* premiumBlobTier */, accessCondition, options, operationContext, cancellationToken);
        }

        /// <summary>
        /// Creates a page blob. If the blob already exists, this operation will overwrite it. To throw an exception if the blob exists, instead of overwriting, pass in an <see cref="AccessCondition"/>
        /// object generated using <see cref="AccessCondition.GenerateIfNotExistsCondition"/>.
        /// </summary>
        /// <param name="size">The maximum size of the page blob, in bytes.</param>
        /// <param name="premiumBlobTier">A <see cref="PremiumPageBlobTier"/> representing the tier to set.</param>
        /// <param name="accessCondition">An <see cref="AccessCondition"/> object that represents the access conditions for the blob. If null, no condition is used.</param>
        /// <param name="options">A <see cref="BlobRequestOptions"/> object that specifies additional options for the request.</param>
        /// <param name="operationContext">An <see cref="OperationContext"/> object that represents the context for the current operation.</param>
        /// <param name="cancellationToken">A <see cref="CancellationToken"/> to observe while waiting for a task to complete.</param>
        /// <returns>A <see cref="Task"/> that represents an asynchronous action.</returns>
        [DoesServiceRequest]
        public virtual Task CreateAsync(long size, PremiumPageBlobTier? premiumBlobTier, AccessCondition accessCondition, BlobRequestOptions options, OperationContext operationContext, CancellationToken cancellationToken)
        {
            BlobRequestOptions modifiedOptions = BlobRequestOptions.ApplyDefaults(options, BlobType.PageBlob, this.ServiceClient);
            return Executor.ExecuteAsyncNullReturn(
                this.CreateImpl(size, premiumBlobTier, accessCondition, modifiedOptions),
                modifiedOptions.RetryPolicy,
                operationContext,
                cancellationToken);
        }

        /// <summary>
        /// Resizes the page blob to the specified size.
        /// </summary>
        /// <param name="size">The maximum size of the page blob, in bytes.</param>
        /// <returns>A <see cref="Task"/> that represents an asynchronous action.</returns>
        [DoesServiceRequest]
        public virtual Task ResizeAsync(long size)
        {
            return this.ResizeAsync(size, null /* accessCondition */, null /* options */, null /* operationContext */);
        }

        /// <summary>
        /// Resizes the page blob to the specified size.
        /// </summary>
        /// <param name="size">The maximum size of the page blob, in bytes.</param>
        /// <param name="accessCondition">An <see cref="AccessCondition"/> object that represents the access conditions for the blob. If <c>null</c>, no condition is used.</param>
        /// <param name="options">A <see cref="BlobRequestOptions"/> object that specifies additional options for the request.</param>
        /// <param name="operationContext">An <see cref="OperationContext"/> object that represents the context for the current operation.</param>
        /// <returns>A <see cref="Task"/> that represents an asynchronous action.</returns>
        [DoesServiceRequest]
        public virtual Task ResizeAsync(long size, AccessCondition accessCondition, BlobRequestOptions options, OperationContext operationContext)
        {
            return this.ResizeAsync(size, accessCondition, options, operationContext, CancellationToken.None);
        }

        /// <summary>
        /// Resizes the page blob to the specified size.
        /// </summary>
        /// <param name="size">The maximum size of the page blob, in bytes.</param>
        /// <param name="accessCondition">An <see cref="AccessCondition"/> object that represents the access conditions for the blob. If <c>null</c>, no condition is used.</param>
        /// <param name="options">A <see cref="BlobRequestOptions"/> object that specifies additional options for the request.</param>
        /// <param name="operationContext">An <see cref="OperationContext"/> object that represents the context for the current operation.</param>
        /// <param name="cancellationToken">A <see cref="CancellationToken"/> to observe while waiting for a task to complete.</param>
        /// <returns>A <see cref="Task"/> that represents an asynchronous action.</returns>
        [DoesServiceRequest]
        public virtual Task ResizeAsync(long size, AccessCondition accessCondition, BlobRequestOptions options, OperationContext operationContext, CancellationToken cancellationToken)
        {
            BlobRequestOptions modifiedOptions = BlobRequestOptions.ApplyDefaults(options, BlobType.PageBlob, this.ServiceClient);
            return Executor.ExecuteAsyncNullReturn(
                this.ResizeImpl(size, accessCondition, modifiedOptions),
                modifiedOptions.RetryPolicy,
                operationContext,
                cancellationToken);
        }

        /// <summary>
        /// Sets the page blob's sequence number.
        /// </summary>
        /// <param name="sequenceNumberAction">A value of type <see cref="SequenceNumberAction"/>, indicating the operation to perform on the sequence number.</param>
        /// <param name="sequenceNumber">The sequence number. Set this parameter to <c>null</c> if <paramref name="sequenceNumberAction"/> is equal to <see cref="F:SequenceNumberAction.Increment"/>.</param>
        /// <returns>A <see cref="Task"/> that represents an asynchronous action.</returns>
        [DoesServiceRequest]
        public virtual Task SetSequenceNumberAsync(SequenceNumberAction sequenceNumberAction, long? sequenceNumber)
        {
            return this.SetSequenceNumberAsync(sequenceNumberAction, sequenceNumber, null /* accessCondition */, null /* options */, null /* operationContext */);
        }

        /// <summary>
        /// Sets the page blob's sequence number.
        /// </summary>
        /// <param name="sequenceNumberAction">A value of type <see cref="SequenceNumberAction"/>, indicating the operation to perform on the sequence number.</param>
        /// <param name="sequenceNumber">The sequence number. Set this parameter to <c>null</c> if <paramref name="sequenceNumberAction"/> is equal to <see cref="F:SequenceNumberAction.Increment"/>.</param>
        /// <param name="accessCondition">An <see cref="AccessCondition"/> object that represents the access conditions for the blob. If <c>null</c>, no condition is used.</param>
        /// <param name="options">A <see cref="BlobRequestOptions"/> object that specifies additional options for the request.</param>
        /// <param name="operationContext">An <see cref="OperationContext"/> object that represents the context for the current operation.</param>
        /// <returns>A <see cref="Task"/> that represents an asynchronous action.</returns>
        [DoesServiceRequest]
        public virtual Task SetSequenceNumberAsync(SequenceNumberAction sequenceNumberAction, long? sequenceNumber, AccessCondition accessCondition, BlobRequestOptions options, OperationContext operationContext)
        {
            return this.SetSequenceNumberAsync(sequenceNumberAction, sequenceNumber, accessCondition, options, operationContext, CancellationToken.None);
        }

        /// <summary>
        /// Sets the page blob's sequence number.
        /// </summary>
        /// <param name="sequenceNumberAction">A value of type <see cref="SequenceNumberAction"/>, indicating the operation to perform on the sequence number.</param>
        /// <param name="sequenceNumber">The sequence number. Set this parameter to <c>null</c> if <paramref name="sequenceNumberAction"/> is equal to <see cref="F:SequenceNumberAction.Increment"/>.</param>
        /// <param name="accessCondition">An <see cref="AccessCondition"/> object that represents the access conditions for the blob. If <c>null</c>, no condition is used.</param>
        /// <param name="options">A <see cref="BlobRequestOptions"/> object that specifies additional options for the request.</param>
        /// <param name="operationContext">An <see cref="OperationContext"/> object that represents the context for the current operation.</param>
        /// <param name="cancellationToken">A <see cref="CancellationToken"/> to observe while waiting for a task to complete.</param>
        /// <returns>A <see cref="Task"/> that represents an asynchronous action.</returns>
        [DoesServiceRequest]
        public virtual Task SetSequenceNumberAsync(SequenceNumberAction sequenceNumberAction, long? sequenceNumber, AccessCondition accessCondition, BlobRequestOptions options, OperationContext operationContext, CancellationToken cancellationToken)
        {
            BlobRequestOptions modifiedOptions = BlobRequestOptions.ApplyDefaults(options, BlobType.PageBlob, this.ServiceClient);
            return Executor.ExecuteAsyncNullReturn(
                this.SetSequenceNumberImpl(sequenceNumberAction, sequenceNumber, accessCondition, modifiedOptions),
                modifiedOptions.RetryPolicy,
                operationContext,
                cancellationToken);
        }

        /// <summary>
        /// Gets a collection of valid page ranges and their starting and ending bytes.
        /// </summary>
        /// <returns>An enumerable collection of page ranges.</returns>
        [DoesServiceRequest]
        public virtual Task<IEnumerable<PageRange>> GetPageRangesAsync()
        {
            return this.GetPageRangesAsync(null /* offset */, null /* length */, null /* accessCondition */, null /* options */, null /* operationContext */);
        }

        /// <summary>
        /// Gets a collection of valid page ranges and their starting and ending bytes.
        /// </summary>
        /// <param name="offset">The starting offset of the data range over which to list page ranges, in bytes. Must be a multiple of 512.</param>
        /// <param name="length">The length of the data range over which to list page ranges, in bytes. Must be a multiple of 512.</param>
        /// <param name="accessCondition">An <see cref="AccessCondition"/> object that represents the access conditions for the blob. If <c>null</c>, no condition is used.</param>
        /// <param name="options">A <see cref="BlobRequestOptions"/> object that specifies additional options for the request.</param>
        /// <param name="operationContext">An <see cref="OperationContext"/> object that represents the context for the current operation.</param>
        /// <returns>An enumerable collection of page ranges.</returns>
        [DoesServiceRequest]
        public virtual Task<IEnumerable<PageRange>> GetPageRangesAsync(long? offset, long? length, AccessCondition accessCondition, BlobRequestOptions options, OperationContext operationContext)
        {
            return this.GetPageRangesAsync(offset, length, accessCondition, options, operationContext, CancellationToken.None);
        }

        /// <summary>
        /// Gets a collection of valid page ranges and their starting and ending bytes.
        /// </summary>
        /// <param name="offset">The starting offset of the data range over which to list page ranges, in bytes. Must be a multiple of 512.</param>
        /// <param name="length">The length of the data range over which to list page ranges, in bytes. Must be a multiple of 512.</param>
        /// <param name="accessCondition">An <see cref="AccessCondition"/> object that represents the access conditions for the blob. If <c>null</c>, no condition is used.</param>
        /// <param name="options">A <see cref="BlobRequestOptions"/> object that specifies additional options for the request.</param>
        /// <param name="operationContext">An <see cref="OperationContext"/> object that represents the context for the current operation.</param>
        /// <param name="cancellationToken">A <see cref="CancellationToken"/> to observe while waiting for a task to complete.</param>
        /// <returns>An enumerable collection of page ranges.</returns>
        [DoesServiceRequest]
        public virtual Task<IEnumerable<PageRange>> GetPageRangesAsync(long? offset, long? length, AccessCondition accessCondition, BlobRequestOptions options, OperationContext operationContext, CancellationToken cancellationToken)
        {
            BlobRequestOptions modifiedOptions = BlobRequestOptions.ApplyDefaults(options, BlobType.PageBlob, this.ServiceClient);
            return Executor.ExecuteAsync(
                this.GetPageRangesImpl(offset, length, accessCondition, modifiedOptions),
                modifiedOptions.RetryPolicy,
                operationContext,
                cancellationToken);
        }

        /// <summary>
        /// Gets the collection of page ranges that differ between a specified snapshot and this object.
        /// </summary>
        /// <param name="previousSnapshotTime">A <see cref="DateTimeOffset"/> representing the snapshot timestamp to use as the starting point for the diff. If this CloudPageBlob represents a snapshot, the previousSnapshotTime parameter must be prior to the current snapshot timestamp.</param>
        /// <returns>An enumerable collection of page ranges.</returns>
        [DoesServiceRequest]
        public virtual Task<IEnumerable<PageDiffRange>> GetPageRangesDiffAsync(DateTimeOffset previousSnapshotTime)
        {
            return this.GetPageRangesDiffAsync(previousSnapshotTime, null /* offset */, null /* length */, null /* accessCondition */, null /* options */, null /* operationContext */);
        }

        /// <summary>
        /// Gets the collection of page ranges that differ between a specified snapshot and this object.
        /// </summary>
        /// <param name="previousSnapshotTime">A <see cref="DateTimeOffset"/> representing the snapshot timestamp to use as the starting point for the diff. If this CloudPageBlob represents a snapshot, the previousSnapshotTime parameter must be prior to the current snapshot timestamp.</param>
        /// <param name="offset">The starting offset of the data range over which to list page ranges, in bytes. Must be a multiple of 512.</param>
        /// <param name="length">The length of the data range over which to list page ranges, in bytes. Must be a multiple of 512.</param>
        /// <param name="accessCondition">An <see cref="AccessCondition"/> object that represents the access conditions for the blob. If <c>null</c>, no condition is used.</param>
        /// <param name="options">A <see cref="BlobRequestOptions"/> object that specifies additional options for the request.</param>
        /// <param name="operationContext">An <see cref="OperationContext"/> object that represents the context for the current operation.</param>
        /// <returns>An enumerable collection of page ranges.</returns>
        [DoesServiceRequest]
        public virtual Task<IEnumerable<PageDiffRange>> GetPageRangesDiffAsync(DateTimeOffset previousSnapshotTime, long? offset, long? length, AccessCondition accessCondition, BlobRequestOptions options, OperationContext operationContext)
        {
            return this.GetPageRangesDiffAsync(previousSnapshotTime, offset, length, accessCondition, options, operationContext, CancellationToken.None);
        }

        /// <summary>
        /// Gets the collection of page ranges that differ between a specified snapshot and this object.
        /// </summary>
        /// <param name="previousSnapshotTime">A <see cref="DateTimeOffset"/> representing the snapshot timestamp to use as the starting point for the diff. If this CloudPageBlob represents a snapshot, the previousSnapshotTime parameter must be prior to the current snapshot timestamp.</param>
        /// <param name="offset">The starting offset of the data range over which to list page ranges, in bytes. Must be a multiple of 512.</param>
        /// <param name="length">The length of the data range over which to list page ranges, in bytes. Must be a multiple of 512.</param>
        /// <param name="accessCondition">An <see cref="AccessCondition"/> object that represents the access conditions for the blob. If <c>null</c>, no condition is used.</param>
        /// <param name="options">A <see cref="BlobRequestOptions"/> object that specifies additional options for the request.</param>
        /// <param name="operationContext">An <see cref="OperationContext"/> object that represents the context for the current operation.</param>
        /// <param name="cancellationToken">A <see cref="CancellationToken"/> to observe while waiting for a task to complete.</param>
        /// <returns>An enumerable collection of page ranges.</returns>
        [DoesServiceRequest]
        public virtual Task<IEnumerable<PageDiffRange>> GetPageRangesDiffAsync(DateTimeOffset previousSnapshotTime, long? offset, long? length, AccessCondition accessCondition, BlobRequestOptions options, OperationContext operationContext, CancellationToken cancellationToken)
        {
            BlobRequestOptions modifiedOptions = BlobRequestOptions.ApplyDefaults(options, BlobType.PageBlob, this.ServiceClient);
            return Executor.ExecuteAsync(
                this.GetPageRangesDiffImpl(previousSnapshotTime, offset, length, accessCondition, modifiedOptions),
                modifiedOptions.RetryPolicy,
                operationContext,
                cancellationToken);
        }

        /// <summary>
        /// Creates a snapshot of the blob.
        /// </summary>
        /// <returns>A blob snapshot.</returns>
        [DoesServiceRequest]
        public virtual Task<CloudPageBlob> CreateSnapshotAsync()
        {
            return this.CreateSnapshotAsync(null /* metadata */, null /* accessCondition */, null /* options */, null /* operationContext */);
        }

        /// <summary>
        /// Creates a snapshot of the blob.
        /// </summary>
        /// <param name="metadata">A collection of name-value pairs defining the metadata of the snapshot.</param>
        /// <param name="accessCondition">An <see cref="AccessCondition"/> object that represents the access conditions for the blob. If <c>null</c>, no condition is used.</param>
        /// <param name="options">A <see cref="BlobRequestOptions"/> object that specifies additional options for the request, or <c>null</c>.</param>
        /// <param name="operationContext">An <see cref="OperationContext"/> object that represents the context for the current operation.</param>
        /// <returns>A blob snapshot.</returns>
        [DoesServiceRequest]
        public virtual Task<CloudPageBlob> CreateSnapshotAsync(IDictionary<string, string> metadata, AccessCondition accessCondition, BlobRequestOptions options, OperationContext operationContext)
        {
            return this.CreateSnapshotAsync(metadata, accessCondition, options, operationContext, CancellationToken.None);
        }

        /// <summary>
        /// Creates a snapshot of the blob.
        /// </summary>
        /// <param name="metadata">A collection of name-value pairs defining the metadata of the snapshot.</param>
        /// <param name="accessCondition">An <see cref="AccessCondition"/> object that represents the access conditions for the blob. If <c>null</c>, no condition is used.</param>
        /// <param name="options">A <see cref="BlobRequestOptions"/> object that specifies additional options for the request, or <c>null</c>.</param>
        /// <param name="operationContext">An <see cref="OperationContext"/> object that represents the context for the current operation.</param>
        /// <param name="cancellationToken">A <see cref="CancellationToken"/> to observe while waiting for a task to complete.</param>
        /// <returns>A blob snapshot.</returns>
        [DoesServiceRequest]
        public virtual Task<CloudPageBlob> CreateSnapshotAsync(IDictionary<string, string> metadata, AccessCondition accessCondition, BlobRequestOptions options, OperationContext operationContext, CancellationToken cancellationToken)
        {
            this.attributes.AssertNoSnapshot();
            BlobRequestOptions modifiedOptions = BlobRequestOptions.ApplyDefaults(options, BlobType.PageBlob, this.ServiceClient);
            return Executor.ExecuteAsync(
                this.CreateSnapshotImpl(metadata, accessCondition, modifiedOptions),
                modifiedOptions.RetryPolicy,
                operationContext,
                cancellationToken);
        }

        /// <summary>
        /// Writes pages to a page blob.
        /// </summary>
        /// <param name="pageData">A stream providing the page data.</param>
        /// <param name="startOffset">The offset at which to begin writing, in bytes. The offset must be a multiple of 512.</param>
        /// <param name="contentMD5">An optional hash value that will be used to set the <see cref="BlobProperties.ContentMD5"/> property
        /// on the blob. May be <c>null</c> or an empty string.</param>
        /// <returns>A <see cref="Task"/> that represents an asynchronous action.</returns>
        [DoesServiceRequest]
        public virtual Task WritePagesAsync(Stream pageData, long startOffset, string contentMD5)
        {
            return this.WritePagesAsync(pageData, startOffset, contentMD5, null /* accessCondition */, null /* options */, null /* operationContext */);
        }

        /// <summary>
        /// Writes pages to a page blob.
        /// </summary>
        /// <param name="pageData">A stream providing the page data.</param>
        /// <param name="startOffset">The offset at which to begin writing, in bytes. The offset must be a multiple of 512.</param>
        /// <param name="contentMD5">An optional hash value that will be used to set the <see cref="BlobProperties.ContentMD5"/> property
        /// on the blob. May be <c>null</c> or an empty string.</param>
        /// <param name="accessCondition">An <see cref="AccessCondition"/> object that represents the access conditions for the blob. If null, no condition is used.</param>
        /// <param name="options">A <see cref="BlobRequestOptions"/> object that specifies additional options for the request.</param>
        /// <param name="operationContext">An <see cref="OperationContext"/> object that represents the context for the current operation.</param>
        /// <returns>A <see cref="Task"/> that represents an asynchronous action.</returns>
        [DoesServiceRequest]
        public virtual Task WritePagesAsync(Stream pageData, long startOffset, string contentMD5, AccessCondition accessCondition, BlobRequestOptions options, OperationContext operationContext)
        {
            return this.WritePagesAsync(pageData, startOffset, contentMD5, accessCondition, options, operationContext, CancellationToken.None);
        }

#if NETCORE
        /// <summary>
        /// Writes pages to a page blob.
        /// </summary>
        /// <param name="pageData">A stream providing the page data.</param>
        /// <param name="startOffset">The offset at which to begin writing, in bytes. The offset must be a multiple of 512.</param>
        /// <param name="contentMD5">An optional hash value that will be used to set the <see cref="BlobProperties.ContentMD5"/> property
        /// on the blob. May be <c>null</c> or an empty string.</param>
        /// <param name="accessCondition">An <see cref="AccessCondition"/> object that represents the access conditions for the blob. If null, no condition is used.</param>
        /// <param name="options">A <see cref="BlobRequestOptions"/> object that specifies additional options for the request.</param>
        /// <param name="operationContext">An <see cref="OperationContext"/> object that represents the context for the current operation.</param>
        /// <param name="cancellationToken">A <see cref="CancellationToken"/> to observe while waiting for a task to complete.</param>
        /// <returns>A <see cref="Task"/> that represents an asynchronous action.</returns>
        [DoesServiceRequest]
        public virtual async Task WritePagesAsync(Stream pageData, long startOffset, string contentMD5, AccessCondition accessCondition, BlobRequestOptions options, OperationContext operationContext, CancellationToken cancellationToken)
        {
            await this.WritePagesAsync(pageData, startOffset, contentMD5, accessCondition, options, operationContext, default(IProgress<StorageProgress>), cancellationToken).ConfigureAwait(false);
        }
#endif

#if NETCORE
        /// <summary>
        /// Writes pages to a page blob.
        /// </summary>
        /// <param name="pageData">A stream providing the page data.</param>
        /// <param name="startOffset">The offset at which to begin writing, in bytes. The offset must be a multiple of 512.</param>
        /// <param name="contentMD5">An optional hash value that will be used to set the <see cref="BlobProperties.ContentMD5"/> property
        /// on the blob. May be <c>null</c> or an empty string.</param>
        /// <param name="accessCondition">An <see cref="AccessCondition"/> object that represents the access conditions for the blob. If null, no condition is used.</param>
        /// <param name="options">A <see cref="BlobRequestOptions"/> object that specifies additional options for the request.</param>
        /// <param name="operationContext">An <see cref="OperationContext"/> object that represents the context for the current operation.</param>
        /// <param name="progressHandler"> A <see cref="System.IProgress{StorageProgress}"/> object to handle <see cref="StorageProgress"/> messages.</param>
        /// <param name="cancellationToken">A <see cref="CancellationToken"/> to observe while waiting for a task to complete.</param>
        /// <returns>A <see cref="Task"/> that represents an asynchronous action.</returns>
        [DoesServiceRequest]
        public virtual async Task WritePagesAsync(Stream pageData, long startOffset, string contentMD5, AccessCondition accessCondition, BlobRequestOptions options, OperationContext operationContext, IProgress<StorageProgress> progressHandler, CancellationToken cancellationToken)
#else
        /// <summary>
        /// Writes pages to a page blob.
        /// </summary>
        /// <param name="pageData">A stream providing the page data.</param>
        /// <param name="startOffset">The offset at which to begin writing, in bytes. The offset must be a multiple of 512.</param>
        /// <param name="contentMD5">An optional hash value that will be used to set the <see cref="BlobProperties.ContentMD5"/> property
        /// on the blob. May be <c>null</c> or an empty string.</param>
        /// <param name="accessCondition">An <see cref="AccessCondition"/> object that represents the access conditions for the blob. If null, no condition is used.</param>
        /// <param name="options">A <see cref="BlobRequestOptions"/> object that specifies additional options for the request.</param>
        /// <param name="operationContext">An <see cref="OperationContext"/> object that represents the context for the current operation.</param>
        /// <param name="cancellationToken">A <see cref="CancellationToken"/> to observe while waiting for a task to complete.</param>
        /// <returns>A <see cref="Task"/> that represents an asynchronous action.</returns>
        [DoesServiceRequest]
        public virtual async Task WritePagesAsync(Stream pageData, long startOffset, string contentMD5, AccessCondition accessCondition, BlobRequestOptions options, OperationContext operationContext, CancellationToken cancellationToken)
#endif
        {
            BlobRequestOptions modifiedOptions = BlobRequestOptions.ApplyDefaults(options, BlobType.PageBlob, this.ServiceClient);
            bool requiresContentMD5 = (contentMD5 == null) && modifiedOptions.UseTransactionalMD5.Value;
            operationContext = operationContext ?? new OperationContext();

            ExecutionState<NullType> tempExecutionState = BlobCommonUtility.CreateTemporaryExecutionState(modifiedOptions);

            Stream pageDataAsStream = pageData;
            Stream seekableStream = pageDataAsStream;
            bool seekableStreamCreated = false;

            try
            {
                if (!pageDataAsStream.CanSeek || requiresContentMD5)
                {
                    Stream writeToStream;
                    if (pageDataAsStream.CanSeek)
                    {
                        writeToStream = Stream.Null;
                    }
                    else
                    {
                        seekableStream = new MultiBufferMemoryStream(this.ServiceClient.BufferManager);
                        seekableStreamCreated = true;
                        writeToStream = seekableStream;
                    }

                    StreamDescriptor streamCopyState = new StreamDescriptor();
                    long startPosition = seekableStream.Position;
                    await pageDataAsStream.WriteToAsync(writeToStream, this.ServiceClient.BufferManager, null /* copyLength */, Constants.MaxBlockSize, requiresContentMD5, tempExecutionState, streamCopyState, cancellationToken).ConfigureAwait(false);
                    seekableStream.Position = startPosition;

                    if (requiresContentMD5)
                    {
                        contentMD5 = streamCopyState.Md5;
                    }
                }

                await Executor.ExecuteAsyncNullReturn(
#if NETCORE
                    this.PutPageImpl(new AggregatingProgressIncrementer(progressHandler).CreateProgressIncrementingStream(seekableStream), startOffset, contentMD5, accessCondition, modifiedOptions),
#else
                    this.PutPageImpl(seekableStream, startOffset, contentMD5, accessCondition, modifiedOptions),
#endif
                    modifiedOptions.RetryPolicy,
                    operationContext,
                    cancellationToken).ConfigureAwait(false);
            }
            finally
            {
                if (seekableStreamCreated)
                {
                    seekableStream.Dispose();
                }
            }
        }

        /// <summary>
        /// Initiates an asynchronous operation to write pages to a page blob.
        /// </summary>
        /// <param name="sourceUri">A <see cref="System.Uri"/> specifying the absolute URI to the source blob.</param>
        /// <param name="offset">The byte offset in the source at which to begin retrieving content.</param>
        /// <param name="count">The number of bytes from the source to return, or <c>null</c> to return all bytes through the end of the blob.</param>
        /// <param name="startOffset">The offset at which to begin writing, in bytes. The offset must be a multiple of 512.</param>
        /// <param name="sourceContentMd5">An optional hash value used to ensure transactional integrity for the page. May be <c>null</c> or an empty string.</param>
        /// <param name="sourceAccessCondition">An <see cref="AccessCondition"/> object that represents the access conditions for the source blob. If <c>null</c>, no condition is used.</param>
        /// <param name="destAccessCondition">An <see cref="AccessCondition"/> object that represents the access conditions for the destination blob. If <c>null</c>, no condition is used.</param>
        /// <param name="options">A <see cref="BlobRequestOptions"/> object that specifies additional options for the request.</param>
        /// <param name="operationContext">An <see cref="OperationContext"/> object that represents the context for the current operation.</param>
        /// <param name="cancellationToken">A <see cref="CancellationToken"/> to observe while waiting for a task to complete.</param>
        /// <returns>A <see cref="Task"/> object that represents the asynchronous operation.</returns>
        [DoesServiceRequest]
        public virtual Task WritePagesAsync(Uri sourceUri, long offset, long count, long startOffset, string sourceContentMd5, AccessCondition sourceAccessCondition, AccessCondition destAccessCondition, BlobRequestOptions options, OperationContext operationContext, CancellationToken cancellationToken)
        {
            CommonUtility.AssertNotNull("sourceUri", sourceUri);

            BlobRequestOptions modifiedOptions = BlobRequestOptions.ApplyDefaults(options, BlobType.PageBlob, this.ServiceClient);
            operationContext = operationContext ?? new OperationContext();

            return Executor.ExecuteAsync(
                this.PutPageImpl(sourceUri, offset, count, startOffset, sourceContentMd5, sourceAccessCondition, destAccessCondition, modifiedOptions),
                modifiedOptions.RetryPolicy,
                operationContext,
                cancellationToken);
        }

        /// <summary>
        /// Clears pages from a page blob.
        /// </summary>
        /// <param name="startOffset">The offset at which to begin clearing pages, in bytes. The offset must be a multiple of 512.</param>
        /// <param name="length">The length of the data range to be cleared, in bytes. The length must be a multiple of 512.</param>
        /// <returns>A <see cref="Task"/> that represents an asynchronous action.</returns>
        [DoesServiceRequest]
        public virtual Task ClearPagesAsync(long startOffset, long length)
        {
            return this.ClearPagesAsync(startOffset, length, null /* accessCondition */, null /* options */, null /* operationContext */);
        }

        /// <summary>
        /// Clears pages from a page blob.
        /// </summary>
        /// <param name="startOffset">The offset at which to begin clearing pages, in bytes. The offset must be a multiple of 512.</param>
        /// <param name="length">The length of the data range to be cleared, in bytes. The length must be a multiple of 512.</param>
        /// <param name="accessCondition">An <see cref="AccessCondition"/> object that represents the access conditions for the blob. If <c>null</c>, no condition is used.</param>
        /// <param name="options">A <see cref="BlobRequestOptions"/> object that specifies additional options for the request.</param>
        /// <param name="operationContext">An <see cref="OperationContext"/> object that represents the context for the current operation.</param>
        /// <returns>A <see cref="Task"/> that represents an asynchronous action.</returns>
        [DoesServiceRequest]
        public virtual Task ClearPagesAsync(long startOffset, long length, AccessCondition accessCondition, BlobRequestOptions options, OperationContext operationContext)
        {
            return this.ClearPagesAsync(startOffset, length, accessCondition, options, operationContext, CancellationToken.None);
        }

        /// <summary>
        /// Clears pages from a page blob.
        /// </summary>
        /// <param name="startOffset">The offset at which to begin clearing pages, in bytes. The offset must be a multiple of 512.</param>
        /// <param name="length">The length of the data range to be cleared, in bytes. The length must be a multiple of 512.</param>
        /// <param name="accessCondition">An <see cref="AccessCondition"/> object that represents the access conditions for the blob. If <c>null</c>, no condition is used.</param>
        /// <param name="options">A <see cref="BlobRequestOptions"/> object that specifies additional options for the request.</param>
        /// <param name="operationContext">An <see cref="OperationContext"/> object that represents the context for the current operation.</param>
        /// <param name="cancellationToken">A <see cref="CancellationToken"/> to observe while waiting for a task to complete.</param>
        /// <returns>A <see cref="Task"/> that represents an asynchronous action.</returns>
        [DoesServiceRequest]
        public virtual Task ClearPagesAsync(long startOffset, long length, AccessCondition accessCondition, BlobRequestOptions options, OperationContext operationContext, CancellationToken cancellationToken)
        {
            BlobRequestOptions modifiedOptions = BlobRequestOptions.ApplyDefaults(options, BlobType.PageBlob, this.ServiceClient);
            return Executor.ExecuteAsyncNullReturn(
                this.ClearPageImpl(startOffset, length, accessCondition, modifiedOptions),
                modifiedOptions.RetryPolicy,
                operationContext,
                cancellationToken);
        }

        /// <summary>
        /// Begins an operation to start copying an existing blob's contents, properties, and metadata to a new blob.
        /// </summary>
        /// <param name="source">The source blob.</param>
        /// <returns>The copy ID associated with the copy operation.</returns>
        /// <remarks>
        /// This method fetches the blob's ETag, last modified time, and part of the copy state.
        /// The copy ID and copy status fields are fetched, and the rest of the copy state is cleared.
        /// </remarks>
        [DoesServiceRequest]
        public virtual Task<string> StartCopyAsync(CloudPageBlob source)
        {
            return this.StartCopyAsync(CloudBlob.SourceBlobToUri(source));
        }

        /// <summary>
        /// Begins an operation to start copying a blob's contents, properties, and metadata to a new blob.
        /// </summary>
        /// <param name="source">The source blob.</param>
        /// <param name="sourceAccessCondition">An object that represents the access conditions for the source blob. If <c>null</c>, no condition is used.</param>
        /// <param name="destAccessCondition">An object that represents the access conditions for the destination blob. If <c>null</c>, no condition is used.</param>
        /// <param name="options">A <see cref="BlobRequestOptions"/> object that specifies additional options for the request.</param>
        /// <param name="operationContext">An <see cref="OperationContext"/> object that represents the context for the current operation.</param>
        /// <returns>The copy ID associated with the copy operation.</returns>
        /// <remarks>
        /// This method fetches the blob's ETag, last modified time, and part of the copy state.
        /// The copy ID and copy status fields are fetched, and the rest of the copy state is cleared.
        /// </remarks>
        [DoesServiceRequest]
        public virtual Task<string> StartCopyAsync(CloudPageBlob source, AccessCondition sourceAccessCondition, AccessCondition destAccessCondition, BlobRequestOptions options, OperationContext operationContext)
        {
            return this.StartCopyAsync(source, sourceAccessCondition, destAccessCondition, options, operationContext, CancellationToken.None);
        }

        /// <summary>
        /// Begins an operation to start copying another page blob's contents, properties, and metadata to a new blob.
        /// </summary>
        /// <param name="source">The source blob.</param>
        /// <param name="sourceAccessCondition">An object that represents the access conditions for the source blob. If <c>null</c>, no condition is used.</param>
        /// <param name="destAccessCondition">An object that represents the access conditions for the destination blob. If <c>null</c>, no condition is used.</param>
        /// <param name="options">A <see cref="BlobRequestOptions"/> object that specifies additional options for the request.</param>
        /// <param name="operationContext">An <see cref="OperationContext"/> object that represents the context for the current operation.</param>
        /// <param name="cancellationToken">A <see cref="CancellationToken"/> to observe while waiting for a task to complete.</param>
        /// <returns>The copy ID associated with the copy operation.</returns>
        /// <remarks>
        /// This method fetches the blob's ETag, last modified time, and part of the copy state.
        /// The copy ID and copy status fields are fetched, and the rest of the copy state is cleared.
        /// </remarks>
        [DoesServiceRequest]
        public virtual Task<string> StartCopyAsync(CloudPageBlob source, AccessCondition sourceAccessCondition, AccessCondition destAccessCondition, BlobRequestOptions options, OperationContext operationContext, CancellationToken cancellationToken)
        {
            return this.StartCopyAsync(source, null /* premiumBlobTier */, sourceAccessCondition, destAccessCondition, options, operationContext, cancellationToken);
        }

        /// <summary>
        /// Begins an operation to start copying another page blob's contents, properties, and metadata to a new blob.
        /// </summary>
        /// <param name="source">The source blob.</param>
        /// <param name="premiumBlobTier">A <see cref="PremiumPageBlobTier"/> representing the tier to set.</param>
        /// <param name="sourceAccessCondition">An object that represents the access conditions for the source blob. If <c>null</c>, no condition is used.</param>
        /// <param name="destAccessCondition">An object that represents the access conditions for the destination blob. If <c>null</c>, no condition is used.</param>
        /// <param name="options">A <see cref="BlobRequestOptions"/> object that specifies additional options for the request.</param>
        /// <param name="operationContext">An <see cref="OperationContext"/> object that represents the context for the current operation.</param>
        /// <param name="cancellationToken">A <see cref="CancellationToken"/> to observe while waiting for a task to complete.</param>
        /// <returns>The copy ID associated with the copy operation.</returns>
        /// <remarks>
        /// This method fetches the blob's ETag, last modified time, and part of the copy state.
        /// The copy ID and copy status fields are fetched, and the rest of the copy state is cleared.
        /// </remarks>
        [DoesServiceRequest]
        public virtual Task<string> StartCopyAsync(CloudPageBlob source, PremiumPageBlobTier? premiumBlobTier, AccessCondition sourceAccessCondition, AccessCondition destAccessCondition, BlobRequestOptions options, OperationContext operationContext, CancellationToken cancellationToken)
        {
            return this.StartCopyAsync(CloudBlob.SourceBlobToUri(source), premiumBlobTier, default(StandardBlobTier?) /* standardBlockBlobTier */, sourceAccessCondition, destAccessCondition, options, operationContext, cancellationToken);
        }

        /// <summary>
        /// Begins an operation to start an incremental copy of an existing blob's contents, properties, and metadata to a new blob.
        /// </summary>
        /// <param name="sourceSnapshot">The source blob which must be a snapshot.</param>
        /// <returns>The copy ID associated with the copy operation.</returns>
        /// <remarks>
        /// This method fetches the blob's ETag, last modified time, and part of the copy state.
        /// The copy ID and copy status fields are fetched, and the rest of the copy state is cleared.
        /// </remarks>
        [DoesServiceRequest]
        public virtual Task<string> StartIncrementalCopyAsync(CloudPageBlob sourceSnapshot)
        {
            return this.StartIncrementalCopyAsync(CloudBlob.SourceBlobToUri(sourceSnapshot));
        }

        /// <summary>
        /// Begins an operation to start an incremental copy of an existing blob's contents, properties, and metadata to a new blob.
        /// </summary>
        /// <param name="sourceSnapshot">The URI of a source blob which must be a snapshot.</param>
        /// <returns>The copy ID associated with the copy operation.</returns>
        /// <remarks>
        /// This method fetches the blob's ETag, last modified time, and part of the copy state.
        /// The copy ID and copy status fields are fetched, and the rest of the copy state is cleared.
        /// </remarks>
        [DoesServiceRequest]
        public virtual Task<string> StartIncrementalCopyAsync(Uri sourceSnapshot)
        {
            return this.StartIncrementalCopyAsync(sourceSnapshot, null /* destAccessCondition */, null /* options */, null /* operationContext */, CancellationToken.None);
        }

        /// <summary>
        /// Begins an operation to start an incremental copy of another page blob's contents, properties, and metadata to a new blob.
        /// </summary>
        /// <param name="sourceSnapshot">The source blob which must be a snapshot.</param>
        /// <param name="destAccessCondition">An object that represents the access conditions for the destination blob. If <c>null</c>, no condition is used.</param>
        /// <param name="options">A <see cref="BlobRequestOptions"/> object that specifies additional options for the request.</param>
        /// <param name="operationContext">An <see cref="OperationContext"/> object that represents the context for the current operation.</param>
        /// <param name="cancellationToken">A <see cref="CancellationToken"/> to observe while waiting for a task to complete.</param>
        /// <returns>The copy ID associated with the copy operation.</returns>
        /// <remarks>
        /// This method fetches the blob's ETag, last modified time, and part of the copy state.
        /// The copy ID and copy status fields are fetched, and the rest of the copy state is cleared.
        /// </remarks>
        [DoesServiceRequest]
        public virtual Task<string> StartIncrementalCopyAsync(CloudPageBlob sourceSnapshot, AccessCondition destAccessCondition, BlobRequestOptions options, OperationContext operationContext, CancellationToken cancellationToken)
        {
            return this.StartIncrementalCopyAsync(CloudBlob.SourceBlobToUri(sourceSnapshot), destAccessCondition, options, operationContext, cancellationToken);
        }

        /// <summary>
        /// Begins an operation to start an incremental copy of a blob's contents, properties, and metadata to a new blob.
        /// </summary>
        /// <param name="sourceSnapshot">The URI of a source blob which must be a snapshot.</param>
        /// <param name="destAccessCondition">An object that represents the access conditions for the destination blob. If <c>null</c>, no condition is used.</param>
        /// <param name="options">A <see cref="BlobRequestOptions"/> object that specifies additional options for the request.</param>
        /// <param name="operationContext">An <see cref="OperationContext"/> object that represents the context for the current operation.</param>
        /// <param name="cancellationToken">A <see cref="CancellationToken"/> to observe while waiting for a task to complete.</param>
        /// <returns>The copy ID associated with the copy operation.</returns>
        /// <remarks>
        /// This method fetches the blob's ETag, last modified time, and part of the copy state.
        /// The copy ID and copy status fields are fetched, and the rest of the copy state is cleared.
        /// </remarks>
        [DoesServiceRequest]
        public virtual Task<string> StartIncrementalCopyAsync(Uri sourceSnapshot, AccessCondition destAccessCondition, BlobRequestOptions options, OperationContext operationContext, CancellationToken cancellationToken)
        {
            CommonUtility.AssertNotNull("sourceSnapshot", sourceSnapshot);
            BlobRequestOptions modifiedOptions = BlobRequestOptions.ApplyDefaults(options, BlobType.Unspecified, this.ServiceClient);
            return Executor.ExecuteAsync(
<<<<<<< HEAD
                this.StartCopyImpl(this.attributes, sourceSnapshot, default(string) /* contentMD5 */, true /*incrementalCopy */, false /* syncCopy */, default(PremiumPageBlobTier?) /* premiumPageBlobTier */, default(StandardBlobTier?) /* standardBlockBlobTier */, null /* sourceAccessCondition */, destAccessCondition, modifiedOptions),
=======
                this.StartCopyImpl(this.attributes, sourceSnapshot, default(string) /* contentMD5 */, true /*incrementalCopy */, false /* syncCopy */, null /* pageBlobTier */, default(RehydratePriority?) /* rehydratePriority */, null /* sourceAccessCondition */, destAccessCondition, modifiedOptions),
>>>>>>> 9922329d
                modifiedOptions.RetryPolicy,
                operationContext,
                cancellationToken);
        }

        /// <summary>
        /// Sets the tier for a blob.
        /// </summary>
        /// <param name="premiumBlobTier">A <see cref="PremiumPageBlobTier"/> representing the tier to set.</param>
        /// <returns>A <see cref="Task"/> that represents an asynchronous action.</returns>
        [DoesServiceRequest]
        public virtual Task SetPremiumBlobTierAsync(PremiumPageBlobTier premiumBlobTier)
        {
            return this.SetPremiumBlobTierAsync(premiumBlobTier, null /* options */, null /* operationContext */);
        }

        /// <summary>
        /// Sets the tier for a blob.
        /// </summary>
        /// <param name="premiumBlobTier">A <see cref="PremiumPageBlobTier"/> representing the tier to set.</param>
        /// <param name="options">A <see cref="BlobRequestOptions"/> object that specifies additional options for the request, or <c>null</c>.</param>
        /// <param name="operationContext">An <see cref="OperationContext"/> object that represents the context for the current operation.</param>
        /// <returns>A <see cref="Task"/> that represents an asynchronous action.</returns>
        [DoesServiceRequest]
        public virtual Task SetPremiumBlobTierAsync(PremiumPageBlobTier premiumBlobTier, BlobRequestOptions options, OperationContext operationContext)
        {
            return this.SetPremiumBlobTierAsync(premiumBlobTier, options, operationContext, CancellationToken.None);
        }

        /// <summary>
        /// Sets the tier for a premium blob.
        /// </summary>
        /// <param name="premiumBlobTier">A <see cref="PremiumPageBlobTier"/> representing the tier to set.</param>
        /// <param name="options">A <see cref="BlobRequestOptions"/> object that specifies additional options for the request, or <c>null</c>.</param>
        /// <param name="operationContext">An <see cref="OperationContext"/> object that represents the context for the current operation.</param>
        /// <param name="cancellationToken">A <see cref="CancellationToken"/> to observe while waiting for a task to complete.</param>
        /// <returns>A <see cref="Task"/> that represents an asynchronous action.</returns>
        [DoesServiceRequest]
        public virtual Task SetPremiumBlobTierAsync(PremiumPageBlobTier premiumBlobTier, BlobRequestOptions options, OperationContext operationContext, CancellationToken cancellationToken)
        {
            this.attributes.AssertNoSnapshot();
            BlobRequestOptions modifiedOptions = BlobRequestOptions.ApplyDefaults(options, BlobType.PageBlob, this.ServiceClient);
            return Executor.ExecuteAsync(
                this.SetBlobTierImpl(premiumBlobTier, modifiedOptions),
                modifiedOptions.RetryPolicy,
                operationContext,
                cancellationToken);
        }

        /// <summary>
        /// Implements the Create method.
        /// </summary>
        /// <param name="sizeInBytes">The size in bytes.</param>
        /// <param name="premiumBlobTier">A <see cref="PremiumPageBlobTier"/> representing the tier to set.</param>
        /// <param name="accessCondition">An <see cref="AccessCondition"/> object that represents the access conditions for the blob. If null, no condition is used.</param>
        /// <param name="options">A <see cref="BlobRequestOptions"/> object that specifies additional options for the request.</param>
        /// <returns>A <see cref="TaskSequence"/> that creates the blob.</returns>
        private RESTCommand<NullType> CreateImpl(long sizeInBytes, PremiumPageBlobTier? premiumBlobTier, AccessCondition accessCondition, BlobRequestOptions options)
        {
            RESTCommand<NullType> putCmd = new RESTCommand<NullType>(this.ServiceClient.Credentials, this.attributes.StorageUri, this.ServiceClient.HttpClient);

            options.ApplyToStorageCommand(putCmd);
            putCmd.BuildRequest = (cmd, uri, builder, cnt, serverTimeout, ctx) =>
            {
                BlobRequest.VerifyHttpsCustomerProvidedKey(uri, options);
                StorageRequestMessage msg = BlobHttpRequestMessageFactory.Put(uri, serverTimeout, this.Properties, BlobType.PageBlob, sizeInBytes, premiumBlobTier, accessCondition,
                    cnt, ctx, this.ServiceClient.GetCanonicalizer(), this.ServiceClient.Credentials, options);
                BlobHttpRequestMessageFactory.AddMetadata(msg, this.Metadata);
                return msg;
            };
            putCmd.PreProcessResponse = (cmd, resp, ex, ctx) =>
            {
                HttpResponseParsers.ProcessExpectedStatusCodeNoException(HttpStatusCode.Created, resp, NullType.Value, cmd, ex);
                CloudBlob.UpdateETagLMTLengthAndSequenceNumber(this.attributes, resp, false);

                BlobResponse.ValidateCPKHeaders(resp, options, true);
                cmd.CurrentResult.IsRequestServerEncrypted = HttpResponseParsers.ParseServerRequestEncrypted(resp);
                cmd.CurrentResult.EncryptionKeySHA256 = HttpResponseParsers.ParseEncryptionKeySHA256(resp);

                this.Properties.Length = sizeInBytes;
                this.attributes.Properties.PremiumPageBlobTier = premiumBlobTier;
                if (premiumBlobTier.HasValue)
                {
                    this.attributes.Properties.BlobTierInferred = false;
                }

                return NullType.Value;
            };

            return putCmd;
        }

        /// <summary>
        /// Implementation for the Resize method.
        /// </summary>
        /// <param name="sizeInBytes">The size in bytes.</param>
        /// <param name="accessCondition">An <see cref="AccessCondition"/> object that represents the access conditions for the blob. If <c>null</c>, no condition is used.</param>
        /// <param name="options">A <see cref="BlobRequestOptions"/> object that specifies additional options for the request.</param>
        /// <returns>A <see cref="RESTCommand"/> that sets the metadata.</returns>
        private RESTCommand<NullType> ResizeImpl(long sizeInBytes, AccessCondition accessCondition, BlobRequestOptions options)
        {
            RESTCommand<NullType> putCmd = new RESTCommand<NullType>(this.ServiceClient.Credentials, this.attributes.StorageUri, this.ServiceClient.HttpClient);

            options.ApplyToStorageCommand(putCmd);
            putCmd.BuildRequest = (cmd, uri, builder, cnt, serverTimeout, ctx) => BlobHttpRequestMessageFactory.Resize(uri, serverTimeout, sizeInBytes, accessCondition, cnt, ctx, this.ServiceClient.GetCanonicalizer(), this.ServiceClient.Credentials);
            putCmd.PreProcessResponse = (cmd, resp, ex, ctx) =>
            {
                HttpResponseParsers.ProcessExpectedStatusCodeNoException(HttpStatusCode.OK, resp, NullType.Value, cmd, ex);
                CloudBlob.UpdateETagLMTLengthAndSequenceNumber(attributes, resp, false);
                this.Properties.Length = sizeInBytes;
                return NullType.Value;
            };

            return putCmd;
        }

        /// <summary>
        /// Implementation for the SetSequenceNumber method.
        /// </summary>
        /// <param name="sequenceNumberAction">A value of type <see cref="SequenceNumberAction"/>, indicating the operation to perform on the sequence number.</param>
        /// <param name="sequenceNumber">The sequence number. Set this parameter to <c>null</c> if this operation is an increment action.</param>
        /// <param name="accessCondition">An <see cref="AccessCondition"/> object that represents the access conditions for the blob. If <c>null</c>, no condition is used.</param>
        /// <param name="options">A <see cref="BlobRequestOptions"/> object that specifies additional options for the request.</param>
        /// <returns>A <see cref="RESTCommand"/> that sets the metadata.</returns>
        private RESTCommand<NullType> SetSequenceNumberImpl(SequenceNumberAction sequenceNumberAction, long? sequenceNumber, AccessCondition accessCondition, BlobRequestOptions options)
        {
            RESTCommand<NullType> putCmd = new RESTCommand<NullType>(this.ServiceClient.Credentials, this.attributes.StorageUri, this.ServiceClient.HttpClient);

            options.ApplyToStorageCommand(putCmd);
            putCmd.BuildRequest = (cmd, uri, builder, cnt, serverTimeout, ctx) => BlobHttpRequestMessageFactory.SetSequenceNumber(uri, serverTimeout, sequenceNumberAction, sequenceNumber, accessCondition, cnt, ctx, this.ServiceClient.GetCanonicalizer(), this.ServiceClient.Credentials);
            putCmd.PreProcessResponse = (cmd, resp, ex, ctx) =>
            {
                HttpResponseParsers.ProcessExpectedStatusCodeNoException(HttpStatusCode.OK, resp, NullType.Value, cmd, ex);
                CloudBlob.UpdateETagLMTLengthAndSequenceNumber(attributes, resp, false);
                return NullType.Value;
            };

            return putCmd;
        }

        /// <summary>
        /// Implementation for the CreateSnapshot method.
        /// </summary>
        /// <param name="metadata">A collection of name-value pairs defining the metadata of the snapshot, or <c>null</c>.</param>
        /// <param name="accessCondition">An <see cref="AccessCondition"/> object that represents the access conditions for the blob. If <c>null</c>, no condition is used.</param>
        /// <param name="options">A <see cref="BlobRequestOptions"/> object that specifies additional options for the request.</param>
        /// <returns>A <see cref="RESTCommand"/> that creates the snapshot.</returns>
        /// <remarks>If the <c>metadata</c> parameter is <c>null</c> then no metadata is associated with the request.</remarks>
        private RESTCommand<CloudPageBlob> CreateSnapshotImpl(IDictionary<string, string> metadata, AccessCondition accessCondition, BlobRequestOptions options)
        {
            RESTCommand<CloudPageBlob> putCmd = new RESTCommand<CloudPageBlob>(this.ServiceClient.Credentials, this.attributes.StorageUri, this.ServiceClient.HttpClient);

            options.ApplyToStorageCommand(putCmd);
            putCmd.BuildRequest = (cmd, uri, builder, cnt, serverTimeout, ctx) =>
            {
                BlobRequest.VerifyHttpsCustomerProvidedKey(uri, options);
                StorageRequestMessage msg = BlobHttpRequestMessageFactory.Snapshot(uri, serverTimeout, accessCondition, cnt, ctx, 
                    this.ServiceClient.GetCanonicalizer(), this.ServiceClient.Credentials, options);
                if (metadata != null)
                {
                    BlobHttpRequestMessageFactory.AddMetadata(msg, metadata);
                }

                return msg;
            };

            putCmd.PreProcessResponse = (cmd, resp, ex, ctx) =>
            {
                HttpResponseParsers.ProcessExpectedStatusCodeNoException(HttpStatusCode.Created, resp, null /* retVal */, cmd, ex);
                DateTimeOffset snapshotTime = NavigationHelper.ParseSnapshotTime(BlobHttpResponseParsers.GetSnapshotTime(resp));
                CloudPageBlob snapshot = new CloudPageBlob(this.Name, snapshotTime, this.Container);
                snapshot.attributes.Metadata = new Dictionary<string, string>(metadata ?? this.Metadata, StringComparer.OrdinalIgnoreCase);
                snapshot.attributes.Properties = new BlobProperties(this.Properties);
                CloudBlob.UpdateETagLMTLengthAndSequenceNumber(snapshot.attributes, resp, false);
                return snapshot;
            };

            return putCmd;
        }

        /// <summary>
        /// Implementation for get page ranges.
        /// </summary>
        /// <param name="offset">The starting offset of the data range over which to list page ranges, in bytes. Must be a multiple of 512.</param>
        /// <param name="length">The length of the data range over which to list page ranges, in bytes. Must be a multiple of 512.</param>
        /// <param name="accessCondition">An <see cref="AccessCondition"/> object that represents the access conditions for the blob. If <c>null</c>, no condition is used.</param>
        /// <param name="options">A <see cref="BlobRequestOptions"/> object that specifies additional options for the request.</param>
        /// <returns>A <see cref="RESTCommand"/> for getting the page ranges.</returns>
        private RESTCommand<IEnumerable<PageRange>> GetPageRangesImpl(long? offset, long? length, AccessCondition accessCondition, BlobRequestOptions options)
        {
            RESTCommand<IEnumerable<PageRange>> getCmd = new RESTCommand<IEnumerable<PageRange>>(this.ServiceClient.Credentials, this.attributes.StorageUri, this.ServiceClient.HttpClient);

            options.ApplyToStorageCommand(getCmd);
            getCmd.CommandLocationMode = CommandLocationMode.PrimaryOrSecondary;
            getCmd.RetrieveResponseStream = true;
            getCmd.BuildRequest = (cmd, uri, builder, cnt, serverTimeout, ctx) =>
            {
                StorageRequestMessage msg = BlobHttpRequestMessageFactory.GetPageRanges(uri, serverTimeout, this.SnapshotTime, offset, length, accessCondition, cnt, ctx, this.ServiceClient.GetCanonicalizer(), this.ServiceClient.Credentials);
                return msg;
            };

            getCmd.PreProcessResponse = (cmd, resp, ex, ctx) => HttpResponseParsers.ProcessExpectedStatusCodeNoException(HttpStatusCode.OK, resp, null /* retVal */, cmd, ex);
            getCmd.PostProcessResponseAsync = (cmd, resp, ctx, ct) =>
            {
                CloudBlob.UpdateETagLMTLengthAndSequenceNumber(this.attributes, resp, true);
                return GetPageRangesResponse.ParseAsync(cmd.ResponseStream, ct);
            };

            return getCmd;
        }

        /// <summary>
        /// Implementation for the GetPageRangesDiff method.
        /// </summary>
        /// <param name="previousSnapshotTime">A <see cref="DateTimeOffset"/> representing the snapshot timestamp to use as the starting point for the diff. If this CloudPageBlob represents a snapshot, the previousSnapshotTime parameter must be prior to the current snapshot timestamp.</param>
        /// <param name="offset">The starting offset of the data range over which to list page ranges, in bytes. Must be a multiple of 512.</param>
        /// <param name="length">The length of the data range over which to list page ranges, in bytes. Must be a multiple of 512.</param>
        /// <param name="accessCondition">An <see cref="AccessCondition"/> object that represents the access conditions for the blob. If <c>null</c>, no condition is used.</param>
        /// <param name="options">A <see cref="BlobRequestOptions"/> object that specifies additional options for the request.</param>
        /// <returns>A <see cref="RESTCommand"/> for getting the page ranges.</returns>
        private RESTCommand<IEnumerable<PageDiffRange>> GetPageRangesDiffImpl(DateTimeOffset previousSnapshotTime, long? offset, long? length, AccessCondition accessCondition, BlobRequestOptions options)
        {
            RESTCommand<IEnumerable<PageDiffRange>> getCmd = new RESTCommand<IEnumerable<PageDiffRange>>(this.ServiceClient.Credentials, this.attributes.StorageUri, this.ServiceClient.HttpClient);

            options.ApplyToStorageCommand(getCmd);
            getCmd.CommandLocationMode = CommandLocationMode.PrimaryOrSecondary;
            getCmd.RetrieveResponseStream = true;
            getCmd.BuildRequest = (cmd, uri, builder, cnt, serverTimeout, ctx) =>
            {
                StorageRequestMessage msg = BlobHttpRequestMessageFactory.GetPageRangesDiff(uri, serverTimeout, this.SnapshotTime, previousSnapshotTime, offset, length, accessCondition, cnt, ctx, this.ServiceClient.GetCanonicalizer(), this.ServiceClient.Credentials);
                return msg;
            };

            getCmd.PreProcessResponse = (cmd, resp, ex, ctx) => HttpResponseParsers.ProcessExpectedStatusCodeNoException(HttpStatusCode.OK, resp, null /* retVal */, cmd, ex);
            getCmd.PostProcessResponseAsync = (cmd, resp, ctx, ct) =>
            {
                CloudBlob.UpdateETagLMTLengthAndSequenceNumber(this.attributes, resp, true);
                return GetPageDiffRangesResponse.ParseAsync(cmd.ResponseStream, ct);
            };

            return getCmd;
        }

        /// <summary>
        /// Implementation method for the WritePage methods.
        /// </summary>
        /// <param name="pageData">The page data.</param>
        /// <param name="startOffset">The start offset.</param> 
        /// <param name="contentMD5">An optional hash value that will be used to set the <see cref="BlobProperties.ContentMD5"/> property
        /// on the blob. May be <c>null</c> or an empty string.</param>
        /// <param name="accessCondition">An <see cref="AccessCondition"/> object that represents the access conditions for the blob. If <c>null</c>, no condition is used.</param>
        /// <param name="options">A <see cref="BlobRequestOptions"/> object that specifies additional options for the request.</param>
        /// <returns>A <see cref="RESTCommand"/> that writes the pages.</returns>
        private RESTCommand<NullType> PutPageImpl(Stream pageData, long startOffset, string contentMD5, AccessCondition accessCondition, BlobRequestOptions options)
        {
            if (startOffset % Constants.PageSize != 0)
            {
                CommonUtility.ArgumentOutOfRange("startOffset", startOffset);
            }

            long offset = pageData.Position;
            long length = pageData.Length - offset;

            PageRange pageRange = new PageRange(startOffset, startOffset + length - 1);
            PageWrite pageWrite = PageWrite.Update;

            if ((1 + pageRange.EndOffset - pageRange.StartOffset) % Constants.PageSize != 0 ||
                (1 + pageRange.EndOffset - pageRange.StartOffset) == 0)
            {
                CommonUtility.ArgumentOutOfRange("pageData", pageData);
            }

            RESTCommand<NullType> putCmd = new RESTCommand<NullType>(this.ServiceClient.Credentials, this.attributes.StorageUri, this.ServiceClient.HttpClient);

            options.ApplyToStorageCommand(putCmd);
            putCmd.BuildContent = (cmd, ctx) => HttpContentFactory.BuildContentFromStream(pageData, offset, length, contentMD5, cmd, ctx);
            putCmd.BuildRequest = (cmd, uri, builder, cnt, serverTimeout, ctx) =>
            {
                BlobRequest.VerifyHttpsCustomerProvidedKey(uri, options);
                return BlobHttpRequestMessageFactory.PutPage(uri, serverTimeout, pageRange, pageWrite, accessCondition, cnt, ctx, 
                    this.ServiceClient.GetCanonicalizer(), this.ServiceClient.Credentials, options);
            };
            putCmd.PreProcessResponse = (cmd, resp, ex, ctx) =>
            {
                HttpResponseParsers.ProcessExpectedStatusCodeNoException(HttpStatusCode.Created, resp, NullType.Value, cmd, ex);
                CloudBlob.UpdateETagLMTLengthAndSequenceNumber(this.attributes, resp, false);
                cmd.CurrentResult.IsRequestServerEncrypted = HttpResponseParsers.ParseServerRequestEncrypted(resp);
                cmd.CurrentResult.EncryptionKeySHA256 = HttpResponseParsers.ParseEncryptionKeySHA256(resp);
                BlobResponse.ValidateCPKHeaders(resp, options, true);
                return NullType.Value;
            };

            return putCmd;
        }

        /// <summary>
        /// Implementation method for the WritePage methods.
        /// </summary>
        /// <param name="sourceUri">A <see cref="System.Uri"/> specifying the absolute URI to the source blob.</param>
        /// <param name="offset">The byte offset in the source at which to begin retrieving content.</param>
        /// <param name="count">The number of bytes from the source to return, or <c>null</c> to return all bytes through the end of the blob.</param>
        /// <param name="startOffset">The offset in the destination to begin writing.</param> 
        /// <param name="sourceContentMd5">An optional hash value that will be used to set the <see cref="BlobProperties.ContentMD5"/> property
        /// on the blob. May be <c>null</c> or an empty string.</param>
        /// <param name="sourceAccessCondition">An <see cref="AccessCondition"/> object that represents the access conditions for the source blob. If <c>null</c>, no condition is used.</param>
        /// <param name="destAccessCondition">An <see cref="AccessCondition"/> object that represents the access conditions for the destination blob. If <c>null</c>, no condition is used.</param>
        /// <param name="options">A <see cref="BlobRequestOptions"/> object that specifies additional options for the request.</param>
        /// <returns>A <see cref="RESTCommand"/> that writes the pages.</returns>
        private RESTCommand<NullType> PutPageImpl(Uri sourceUri, long offset, long count, long startOffset, string sourceContentMd5, AccessCondition sourceAccessCondition, AccessCondition destAccessCondition, BlobRequestOptions options)
        {
            if (startOffset % Constants.PageSize != 0)
            {
                CommonUtility.ArgumentOutOfRange("startOffset", startOffset);
            }

            PageRange pageRange = new PageRange(startOffset, startOffset + count - 1);

            if ((1 + pageRange.EndOffset - pageRange.StartOffset) % Constants.PageSize != 0 ||
                (1 + pageRange.EndOffset - pageRange.StartOffset) == 0)

            {
                CommonUtility.ArgumentOutOfRange("EndOffset", pageRange.EndOffset);
            }

            RESTCommand<NullType> putCmd = new RESTCommand<NullType>(this.ServiceClient.Credentials, this.attributes.StorageUri, this.ServiceClient.HttpClient);

            options.ApplyToStorageCommand(putCmd);
            putCmd.BuildRequest = (cmd, uri, builder, cnt, serverTimeout, ctx) =>
            {
                BlobRequest.VerifyHttpsCustomerProvidedKey(uri, options);
                return BlobHttpRequestMessageFactory.PutPage(uri, sourceUri, offset, count, sourceContentMd5, serverTimeout, pageRange, sourceAccessCondition, destAccessCondition, cnt, ctx,
                    this.ServiceClient.GetCanonicalizer(), this.ServiceClient.Credentials, options);
            };
            putCmd.PreProcessResponse = (cmd, resp, ex, ctx) =>
            {
                HttpResponseParsers.ProcessExpectedStatusCodeNoException(HttpStatusCode.Created, resp, NullType.Value, cmd, ex);
                CloudBlob.UpdateETagLMTLengthAndSequenceNumber(this.attributes, resp, false);
                cmd.CurrentResult.IsRequestServerEncrypted = HttpResponseParsers.ParseServerRequestEncrypted(resp);
                cmd.CurrentResult.EncryptionKeySHA256 = HttpResponseParsers.ParseEncryptionKeySHA256(resp);
                BlobResponse.ValidateCPKHeaders(resp, options, true);
                return NullType.Value;
            };

            return putCmd;
        }

        /// <summary>
        /// Implementation method for the ClearPage methods.
        /// </summary>
        /// <param name="startOffset">The start offset. Must be multiples of 512.</param>
        /// <param name="length">Length of the data range to be cleared. Must be multiples of 512.</param>
        /// <param name="accessCondition">An object that represents the access conditions for the blob. If <c>null</c>, no condition is used.</param>
        /// <param name="options">A <see cref="BlobRequestOptions"/> object that specifies additional options for the request.</param>
        /// <returns>A <see cref="RESTCommand"/> that writes the pages.</returns>
        private RESTCommand<NullType> ClearPageImpl(long startOffset, long length, AccessCondition accessCondition, BlobRequestOptions options)
        {
            CommonUtility.AssertNotNull("options", options);

            if (startOffset < 0 || startOffset % Constants.PageSize != 0)
            {
                CommonUtility.ArgumentOutOfRange("startOffset", startOffset);
            }

            if (length <= 0 || length % Constants.PageSize != 0)
            {
                CommonUtility.ArgumentOutOfRange("length", length);
            }

            PageRange pageRange = new PageRange(startOffset, startOffset + length - 1);
            PageWrite pageWrite = PageWrite.Clear;

            RESTCommand<NullType> putCmd = new RESTCommand<NullType>(this.ServiceClient.Credentials, this.attributes.StorageUri, this.ServiceClient.HttpClient);

            options.ApplyToStorageCommand(putCmd);
            putCmd.BuildRequest = (cmd, uri, builder, cnt, serverTimeout, ctx) =>
            {
                BlobRequest.VerifyHttpsCustomerProvidedKey(uri, options);
                return BlobHttpRequestMessageFactory.PutPage(uri, serverTimeout, pageRange, pageWrite, accessCondition, cnt, ctx, 
                    this.ServiceClient.GetCanonicalizer(), this.ServiceClient.Credentials, options);
            };
            putCmd.PreProcessResponse = (cmd, resp, ex, ctx) =>
            {
                HttpResponseParsers.ProcessExpectedStatusCodeNoException(HttpStatusCode.Created, resp, NullType.Value, cmd, ex);
                CloudBlob.UpdateETagLMTLengthAndSequenceNumber(this.attributes, resp, false);
                return NullType.Value;
            };

            return putCmd;
        }

        /// <summary>
        /// Implementation method for the SetBlobTier methods.
        /// </summary>
        /// <param name="premiumBlobTier">A <see cref="PremiumPageBlobTier"/> representing the tier to set.</param>
        /// <param name="options">A <see cref="BlobRequestOptions"/> object that specifies additional options for the request.</param>
        /// <returns>A <see cref="RESTCommand"/> that sets the blob tier.</returns>
        internal RESTCommand<NullType> SetBlobTierImpl(PremiumPageBlobTier premiumBlobTier, BlobRequestOptions options)
        {
            RESTCommand<NullType> putCmd = new RESTCommand<NullType>(this.ServiceClient.Credentials, this.attributes.StorageUri, this.ServiceClient.HttpClient);

            options.ApplyToStorageCommand(putCmd);
<<<<<<< HEAD
            putCmd.BuildRequest = (cmd, uri, builder, cnt, serverTimeout, ctx) => BlobHttpRequestMessageFactory.SetBlobTier(uri, serverTimeout, premiumBlobTier.ToString(), cnt, ctx, 
                this.ServiceClient.GetCanonicalizer(), this.ServiceClient.Credentials);
=======
            putCmd.BuildRequest = (cmd, uri, builder, cnt, serverTimeout, ctx) => BlobHttpRequestMessageFactory.SetBlobTier(uri, serverTimeout, premiumBlobTier.ToString(), default(RehydratePriority?), cnt, ctx, this.ServiceClient.GetCanonicalizer(), this.ServiceClient.Credentials);
>>>>>>> 9922329d
            putCmd.PreProcessResponse = (cmd, resp, ex, ctx) =>
            {
                HttpResponseParsers.ProcessExpectedStatusCodeNoException(HttpStatusCode.OK, resp, NullType.Value, cmd, ex);
                CloudBlob.UpdateETagLMTLengthAndSequenceNumber(this.attributes, resp, false);

                this.attributes.Properties.PremiumPageBlobTier = premiumBlobTier;
                this.attributes.Properties.BlobTierInferred = false;

                return NullType.Value;
            };

            return putCmd;
        }
    }
}<|MERGE_RESOLUTION|>--- conflicted
+++ resolved
@@ -1217,7 +1217,7 @@
         [DoesServiceRequest]
         public virtual Task<string> StartCopyAsync(CloudPageBlob source, PremiumPageBlobTier? premiumBlobTier, AccessCondition sourceAccessCondition, AccessCondition destAccessCondition, BlobRequestOptions options, OperationContext operationContext, CancellationToken cancellationToken)
         {
-            return this.StartCopyAsync(CloudBlob.SourceBlobToUri(source), premiumBlobTier, default(StandardBlobTier?) /* standardBlockBlobTier */, sourceAccessCondition, destAccessCondition, options, operationContext, cancellationToken);
+            return this.StartCopyAsync(CloudBlob.SourceBlobToUri(source), premiumBlobTier, default(StandardBlobTier?) /* standardBlockBlobTier */, default(RehydratePriority?), sourceAccessCondition, destAccessCondition, options, operationContext, cancellationToken);
         }
 
         /// <summary>
@@ -1288,11 +1288,7 @@
             CommonUtility.AssertNotNull("sourceSnapshot", sourceSnapshot);
             BlobRequestOptions modifiedOptions = BlobRequestOptions.ApplyDefaults(options, BlobType.Unspecified, this.ServiceClient);
             return Executor.ExecuteAsync(
-<<<<<<< HEAD
-                this.StartCopyImpl(this.attributes, sourceSnapshot, default(string) /* contentMD5 */, true /*incrementalCopy */, false /* syncCopy */, default(PremiumPageBlobTier?) /* premiumPageBlobTier */, default(StandardBlobTier?) /* standardBlockBlobTier */, null /* sourceAccessCondition */, destAccessCondition, modifiedOptions),
-=======
-                this.StartCopyImpl(this.attributes, sourceSnapshot, default(string) /* contentMD5 */, true /*incrementalCopy */, false /* syncCopy */, null /* pageBlobTier */, default(RehydratePriority?) /* rehydratePriority */, null /* sourceAccessCondition */, destAccessCondition, modifiedOptions),
->>>>>>> 9922329d
+                this.StartCopyImpl(this.attributes, sourceSnapshot, default(string) /* contentMD5 */, true /*incrementalCopy */, false /* syncCopy */, default(PremiumPageBlobTier?) /* premiumPageBlobTier */, default(StandardBlobTier?) /* standardBlockBlobTier */, default(RehydratePriority?) /* rehydratePriority */, null /* sourceAccessCondition */, destAccessCondition, modifiedOptions),
                 modifiedOptions.RetryPolicy,
                 operationContext,
                 cancellationToken);
@@ -1694,12 +1690,7 @@
             RESTCommand<NullType> putCmd = new RESTCommand<NullType>(this.ServiceClient.Credentials, this.attributes.StorageUri, this.ServiceClient.HttpClient);
 
             options.ApplyToStorageCommand(putCmd);
-<<<<<<< HEAD
-            putCmd.BuildRequest = (cmd, uri, builder, cnt, serverTimeout, ctx) => BlobHttpRequestMessageFactory.SetBlobTier(uri, serverTimeout, premiumBlobTier.ToString(), cnt, ctx, 
-                this.ServiceClient.GetCanonicalizer(), this.ServiceClient.Credentials);
-=======
             putCmd.BuildRequest = (cmd, uri, builder, cnt, serverTimeout, ctx) => BlobHttpRequestMessageFactory.SetBlobTier(uri, serverTimeout, premiumBlobTier.ToString(), default(RehydratePriority?), cnt, ctx, this.ServiceClient.GetCanonicalizer(), this.ServiceClient.Credentials);
->>>>>>> 9922329d
             putCmd.PreProcessResponse = (cmd, resp, ex, ctx) =>
             {
                 HttpResponseParsers.ProcessExpectedStatusCodeNoException(HttpStatusCode.OK, resp, NullType.Value, cmd, ex);

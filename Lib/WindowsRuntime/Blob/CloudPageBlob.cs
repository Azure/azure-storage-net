--- conflicted
+++ resolved
@@ -339,7 +339,7 @@
         /// <param name="cancellationToken">A <see cref="CancellationToken"/> to observe while waiting for a task to complete.</param>
         /// <returns>A <see cref="Task"/> that represents an asynchronous action.</returns>
         [DoesServiceRequest]
-        private Task UploadFromStreamAsyncHelper(Stream source, long? length, PremiumPageBlobTier? premiumPageBlobTier, AccessCondition accessCondition, BlobRequestOptions options, OperationContext operationContext, AggregatingProgressIncrementer progressIncrementer, CancellationToken cancellationToken)
+        private async Task UploadFromStreamAsyncHelper(Stream source, long? length, PremiumPageBlobTier? premiumPageBlobTier, AccessCondition accessCondition, BlobRequestOptions options, OperationContext operationContext, AggregatingProgressIncrementer progressIncrementer, CancellationToken cancellationToken)
 #else
         /// <summary>
         /// Uploads a stream to a page blob. 
@@ -353,12 +353,8 @@
         /// <param name="cancellationToken">A <see cref="CancellationToken"/> to observe while waiting for a task to complete.</param>
         /// <returns>A <see cref="Task"/> that represents an asynchronous action.</returns>
         [DoesServiceRequest]
-<<<<<<< HEAD
         internal async Task UploadFromStreamAsyncHelper(Stream source, long? length, PremiumPageBlobTier? premiumPageBlobTier, AccessCondition accessCondition, BlobRequestOptions options, OperationContext operationContext, CancellationToken cancellationToken)
-=======
-        internal Task UploadFromStreamAsyncHelper(Stream source, long? length, PremiumPageBlobTier? premiumPageBlobTier, AccessCondition accessCondition, BlobRequestOptions options, OperationContext operationContext, CancellationToken cancellationToken)
 #endif
->>>>>>> d40ee0e4
         {
             CommonUtility.AssertNotNull("source", source);
 
@@ -389,26 +385,15 @@
 
             using (CloudBlobStream blobStream = await this.OpenWriteAsync(length, premiumPageBlobTier, accessCondition, options, operationContext, cancellationToken).ConfigureAwait(false))
             {
-<<<<<<< HEAD
                 // We should always call AsStreamForWrite with bufferSize=0 to prevent buffering. Our
                 // stream copier only writes 64K buffers at a time anyway, so no buffering is needed.
-                await sourceAsStream.WriteToAsync(blobStream, length, null /* maxLength */, false, tempExecutionState, null /* streamCopyState */, cancellationToken).ConfigureAwait(false);
+#if NETCORE
+                await sourceAsStream.WriteToAsync(progressIncrementer.CreateProgressIncrementingStream(blobStream), length, null /* maxLength */, false, tempExecutionState, null /* streamCopyState */, cancellationToken).ConfigureAwait(false);
+#else
+                await sourceAsStream.WriteToAsync(blobStream, length, null /* maxLength */, false, tempExecutionState, null /* streamCopyState */, cancellationToken);
+#endif
                 await blobStream.CommitAsync().ConfigureAwait(false);
             }
-=======
-                using (CloudBlobStream blobStream = await this.OpenWriteAsync(length, premiumPageBlobTier, accessCondition, options, operationContext, cancellationToken))
-                {
-                    // We should always call AsStreamForWrite with bufferSize=0 to prevent buffering. Our
-                    // stream copier only writes 64K buffers at a time anyway, so no buffering is needed.
-#if NETCORE
-                    await sourceAsStream.WriteToAsync(progressIncrementer.CreateProgressIncrementingStream(blobStream), length, null /* maxLength */, false, tempExecutionState, null /* streamCopyState */, cancellationToken);
-#else
-                    await sourceAsStream.WriteToAsync(blobStream, length, null /* maxLength */, false, tempExecutionState, null /* streamCopyState */, cancellationToken);
-#endif
-                    await blobStream.CommitAsync();
-                }
-            }, cancellationToken);
->>>>>>> d40ee0e4
         }
 
         /// <summary>
@@ -523,26 +508,14 @@
         /// <param name="cancellationToken">A <see cref="CancellationToken"/> to observe while waiting for a task to complete.</param>
         /// <returns>A <see cref="Task"/> that represents an asynchronous action.</returns>
         [DoesServiceRequest]
-<<<<<<< HEAD
-        public virtual async Task UploadFromFileAsync(string path, PremiumPageBlobTier? premiumBlobTier, AccessCondition accessCondition, BlobRequestOptions options, OperationContext operationContext, CancellationToken cancellationToken)
-=======
-        public virtual Task UploadFromFileAsync(string path, PremiumPageBlobTier? premiumBlobTier, AccessCondition accessCondition, BlobRequestOptions options, OperationContext operationContext, IProgress<StorageProgress> progressHandler, CancellationToken cancellationToken)
->>>>>>> d40ee0e4
+        public virtual async Task UploadFromFileAsync(string path, PremiumPageBlobTier? premiumBlobTier, AccessCondition accessCondition, BlobRequestOptions options, OperationContext operationContext, IProgress<StorageProgress> progressHandler, CancellationToken cancellationToken)
         {
             CommonUtility.AssertNotNull("path", path);
 
             using (Stream stream = new FileStream(path, FileMode.Open, FileAccess.Read))
             {
-<<<<<<< HEAD
-                await this.UploadFromStreamAsync(stream, premiumBlobTier, accessCondition, options, operationContext, cancellationToken).ConfigureAwait(false);
+                await this.UploadFromStreamAsync(stream, premiumBlobTier, accessCondition, options, operationContext, progressHandler, cancellationToken).ConfigureAwait(false);
             }
-=======
-                using (Stream stream = new FileStream(path, FileMode.Open, FileAccess.Read))
-                {
-                    await this.UploadFromStreamAsync(stream, premiumBlobTier, accessCondition, options, operationContext, progressHandler, cancellationToken);
-                }
-            }, cancellationToken);
->>>>>>> d40ee0e4
         }
 #endif
 
@@ -1000,7 +973,7 @@
         [DoesServiceRequest]
         public virtual async Task WritePagesAsync(Stream pageData, long startOffset, string contentMD5, AccessCondition accessCondition, BlobRequestOptions options, OperationContext operationContext, CancellationToken cancellationToken)
         {
-            return this.WritePagesAsync(pageData, startOffset, contentMD5, accessCondition, options, operationContext, default(IProgress<StorageProgress>), cancellationToken);
+            await this.WritePagesAsync(pageData, startOffset, contentMD5, accessCondition, options, operationContext, default(IProgress<StorageProgress>), cancellationToken).ConfigureAwait(false);
         }
 #endif
 
@@ -1019,7 +992,7 @@
         /// <param name="cancellationToken">A <see cref="CancellationToken"/> to observe while waiting for a task to complete.</param>
         /// <returns>A <see cref="Task"/> that represents an asynchronous action.</returns>
         [DoesServiceRequest]
-        public virtual Task WritePagesAsync(Stream pageData, long startOffset, string contentMD5, AccessCondition accessCondition, BlobRequestOptions options, OperationContext operationContext, IProgress<StorageProgress> progressHandler, CancellationToken cancellationToken)
+        public virtual async Task WritePagesAsync(Stream pageData, long startOffset, string contentMD5, AccessCondition accessCondition, BlobRequestOptions options, OperationContext operationContext, IProgress<StorageProgress> progressHandler, CancellationToken cancellationToken)
 #else
         /// <summary>
         /// Writes pages to a page blob.
@@ -1034,7 +1007,7 @@
         /// <param name="cancellationToken">A <see cref="CancellationToken"/> to observe while waiting for a task to complete.</param>
         /// <returns>A <see cref="Task"/> that represents an asynchronous action.</returns>
         [DoesServiceRequest]
-        public virtual Task WritePagesAsync(Stream pageData, long startOffset, string contentMD5, AccessCondition accessCondition, BlobRequestOptions options, OperationContext operationContext, CancellationToken cancellationToken)
+        public virtual async Task WritePagesAsync(Stream pageData, long startOffset, string contentMD5, AccessCondition accessCondition, BlobRequestOptions options, OperationContext operationContext, CancellationToken cancellationToken)
 #endif
         {
             BlobRequestOptions modifiedOptions = BlobRequestOptions.ApplyDefaults(options, BlobType.PageBlob, this.ServiceClient);
@@ -1061,35 +1034,23 @@
                         writeToStream = seekableStream;
                     }
 
-<<<<<<< HEAD
                     StreamDescriptor streamCopyState = new StreamDescriptor();
                     long startPosition = seekableStream.Position;
                     await pageDataAsStream.WriteToAsync(writeToStream, null /* copyLength */, Constants.MaxBlockSize, requiresContentMD5, tempExecutionState, streamCopyState, cancellationToken).ConfigureAwait(false);
                     seekableStream.Position = startPosition;
 
                     if (requiresContentMD5)
-=======
-                    await Executor.ExecuteAsyncNullReturn(
-#if NETCORE
-                        this.PutPageImpl(new AggregatingProgressIncrementer(progressHandler).CreateProgressIncrementingStream(seekableStream), startOffset, contentMD5, accessCondition, modifiedOptions),
-#else
-                        this.PutPageImpl(seekableStream, startOffset, contentMD5, accessCondition, modifiedOptions),
-#endif
-                        modifiedOptions.RetryPolicy,
-                        operationContext,
-                        cancellationToken);
-                }
-                finally
-                {
-                    if (seekableStreamCreated)
->>>>>>> d40ee0e4
                     {
                         contentMD5 = streamCopyState.Md5;
                     }
                 }
 
                 await Executor.ExecuteAsyncNullReturn(
+#if NETCORE
+                    this.PutPageImpl(new AggregatingProgressIncrementer(progressHandler).CreateProgressIncrementingStream(seekableStream), startOffset, contentMD5, accessCondition, modifiedOptions),
+#else
                     this.PutPageImpl(seekableStream, startOffset, contentMD5, accessCondition, modifiedOptions),
+#endif
                     modifiedOptions.RetryPolicy,
                     operationContext,
                     cancellationToken).ConfigureAwait(false);

--- conflicted
+++ resolved
@@ -501,15 +501,12 @@
             operationContext = operationContext ?? new OperationContext();
 #if ALL_SERVICES
             ExecutionState<NullType> tempExecutionState = CommonUtility.CreateTemporaryExecutionState(modifiedOptions);
-<<<<<<< HEAD
+
 #else
             ExecutionState<NullType> tempExecutionState = BlobCommonUtility.CreateTemporaryExecutionState(modifiedOptions);
 #endif
-            return Task.Run(async () =>
-=======
 
             using (CloudBlobStream blobStream = await this.OpenWriteAsync(createNew, accessCondition, options, operationContext, cancellationToken).ConfigureAwait(false))
->>>>>>> 78c7f2ca
             {
                 // We should always call AsStreamForWrite with bufferSize=0 to prevent buffering. Our
                 // stream copier only writes 64K buffers at a time anyway, so no buffering is needed.
@@ -1355,21 +1352,13 @@
             operationContext = operationContext ?? new OperationContext();
 #if ALL_SERVICES
             ExecutionState<NullType> tempExecutionState = CommonUtility.CreateTemporaryExecutionState(modifiedOptions);
-<<<<<<< HEAD
 #else
             ExecutionState<NullType> tempExecutionState = BlobCommonUtility.CreateTemporaryExecutionState(modifiedOptions);
 #endif
-            return Task.Run(async () =>
-            {
-                Stream blockDataAsStream = blockData;
-                Stream seekableStream = blockDataAsStream;
-                bool seekableStreamCreated = false;
-=======
 
             Stream blockDataAsStream = blockData;
             Stream seekableStream = blockDataAsStream;
             bool seekableStreamCreated = false;
->>>>>>> 78c7f2ca
 
             try
             {

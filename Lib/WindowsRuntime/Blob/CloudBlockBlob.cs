﻿// -----------------------------------------------------------------------------------------
// <copyright file="CloudBlockBlob.cs" company="Microsoft">
//    Copyright 2013 Microsoft Corporation
// 
//    Licensed under the Apache License, Version 2.0 (the "License");
//    you may not use this file except in compliance with the License.
//    You may obtain a copy of the License at
//      http://www.apache.org/licenses/LICENSE-2.0
// 
//    Unless required by applicable law or agreed to in writing, software
//    distributed under the License is distributed on an "AS IS" BASIS,
//    WITHOUT WARRANTIES OR CONDITIONS OF ANY KIND, either express or implied.
//    See the License for the specific language governing permissions and
//    limitations under the License.
// </copyright>
// -----------------------------------------------------------------------------------------

namespace Microsoft.WindowsAzure.Storage.Blob
{
    using Microsoft.WindowsAzure.Storage.Blob.Protocol;
    using Microsoft.WindowsAzure.Storage.Core;
    using Microsoft.WindowsAzure.Storage.Core.Executor;
    using Microsoft.WindowsAzure.Storage.Core.Util;
    using Microsoft.WindowsAzure.Storage.Shared.Protocol;
    using System;
    using System.Collections.Generic;
    using System.IO;
    using System.Linq;
    using System.Net;
    using System.Net.Http;
    using System.Text;
    using System.Threading.Tasks;
    using System.Threading;
    using Microsoft.WindowsAzure.Storage.File;
#if NETCORE
#else
    using System.Runtime.InteropServices.WindowsRuntime;
    using Windows.Foundation;
    using Windows.Foundation.Metadata;
    using Windows.Storage;
    using Windows.Storage.Streams;
#endif

    public partial class CloudBlockBlob : CloudBlob, ICloudBlob
    {
        /// <summary>
        /// Opens a stream for writing to the blob. If the blob already exists, it will be overwritten.
        /// </summary>
        /// <returns>A stream to be used for writing to the blob.</returns>
        /// <remarks>
        /// <para>Note that this method always makes a call to the <see cref="CloudBlob.FetchAttributesAsync(AccessCondition, BlobRequestOptions, OperationContext, CancellationToken)"/> method under the covers.</para>
        /// <para>Set the <see cref="StreamWriteSizeInBytes"/> property before calling this method to specify the block size to write, in bytes, 
        /// ranging from between 16 KB and 100 MB inclusive.</para>
        /// <para>To throw an exception if the blob exists instead of overwriting it, see <see cref="OpenWriteAsync(AccessCondition, BlobRequestOptions, OperationContext)"/>.</para>        
        /// </remarks>
        public virtual Task<CloudBlobStream> OpenWriteAsync()
        {
            return this.OpenWriteAsync(null /* accessCondition */, null /* options */, null /* operationContext */);
        }

        /// <summary>
        /// Opens a stream for writing to the blob. If the blob already exists, it will be overwritten.
        /// </summary>
        /// <param name="accessCondition">An <see cref="AccessCondition"/> object that represents the access conditions for the blob. If <c>null</c>, no condition is used.</param>
        /// <param name="options">A <see cref="BlobRequestOptions"/> object that specifies additional options for the request.</param>
        /// <param name="operationContext">An <see cref="OperationContext"/> object that represents the context for the current operation.</param>
        /// <returns>A stream to be used for writing to the blob.</returns>
        /// <remarks>
        /// <para>Note that this method always makes a call to the <see cref="CloudBlob.FetchAttributesAsync(AccessCondition, BlobRequestOptions, OperationContext, CancellationToken)"/> method under the covers.</para>
        /// <para>Set the <see cref="StreamWriteSizeInBytes"/> property before calling this method to specify the block size to write, in bytes, 
        /// ranging from between 16 KB and 100 MB inclusive.</para>
        /// <para>To throw an exception if the blob exists instead of overwriting it, pass in an <see cref="AccessCondition"/>
        /// object generated using <see cref="AccessCondition.GenerateIfNotExistsCondition"/>.</para>
        /// </remarks>
        public virtual Task<CloudBlobStream> OpenWriteAsync(AccessCondition accessCondition, BlobRequestOptions options, OperationContext operationContext)
        {
            return this.OpenWriteAsync(accessCondition, options, operationContext, CancellationToken.None);
        }

        /// <summary>
        /// Opens a stream for writing to the blob. If the blob already exists, it will be overwritten.
        /// </summary>
        /// <param name="accessCondition">An <see cref="AccessCondition"/> object that represents the access conditions for the blob. If <c>null</c>, no condition is used.</param>
        /// <param name="options">A <see cref="BlobRequestOptions"/> object that specifies additional options for the request.</param>
        /// <param name="operationContext">An <see cref="OperationContext"/> object that represents the context for the current operation.</param>
        /// <param name="cancellationToken">A <see cref="CancellationToken"/> to observe while waiting for a task to complete.</param>
        /// <returns>A stream to be used for writing to the blob.</returns>
        /// <remarks>
        /// <para>Note that this method always makes a call to the <see cref="CloudBlob.FetchAttributesAsync(AccessCondition, BlobRequestOptions, OperationContext, CancellationToken)"/> method under the covers.</para>
        /// <para>Set the <see cref="StreamWriteSizeInBytes"/> property before calling this method to specify the block size to write, in bytes, 
        /// ranging from between 16 KB and 100 MB inclusive.</para>
        /// <para>To throw an exception if the blob exists instead of overwriting it, pass in an <see cref="AccessCondition"/>
        /// object generated using <see cref="AccessCondition.GenerateIfNotExistsCondition"/>.</para>
        /// </remarks>
        public virtual async Task<CloudBlobStream> OpenWriteAsync(AccessCondition accessCondition, BlobRequestOptions options, OperationContext operationContext, CancellationToken cancellationToken)
        {
            this.attributes.AssertNoSnapshot();
            operationContext = operationContext ?? new OperationContext();
            BlobRequestOptions modifiedOptions = BlobRequestOptions.ApplyDefaults(options, this.BlobType, this.ServiceClient, false);

            if ((accessCondition != null) && accessCondition.IsConditional)
            {
                try
                {
                    // If the accessCondition is IsIfNotExists, the fetch call will always return 400
                    await this.FetchAttributesAsync(accessCondition.Clone().RemoveIsIfNotExistsCondition(), options, operationContext, cancellationToken).ConfigureAwait(false);

                    // In case the blob already exists and the access condition is "IfNotExists", we should fail fast before uploading any content for the blob 
                    if (accessCondition.IsIfNotExists)
                    {
                        throw GenerateExceptionForConflictFailure();
                    }
                }
                catch (Exception)
                {
                    if ((operationContext.LastResult != null) &&
                        (((operationContext.LastResult.HttpStatusCode == (int)HttpStatusCode.NotFound) &&
                          string.IsNullOrEmpty(accessCondition.IfMatchETag)) ||
                         (operationContext.LastResult.HttpStatusCode == (int)HttpStatusCode.Forbidden)))
                    {
                        // If we got a 404 and the condition was not an If-Match OR if we got a 403,
                        // we should continue with the operation.
                    }
                    else
                    {
                        throw;
                    }
                }

                CloudBlobStream stream = new BlobWriteStream(this, accessCondition, modifiedOptions, operationContext);
                return stream;

            }
            else
            {
                CloudBlobStream stream = new BlobWriteStream(this, accessCondition, modifiedOptions, operationContext);
                return stream;
            }
        }

        /// <summary>
        /// Uploads a stream to a block blob. If the blob already exists, it will be overwritten.
        /// </summary>
        /// <param name="source">The stream providing the blob content.</param>
        /// <returns>A <see cref="Task"/> that represents an asynchronous action.</returns>
        [DoesServiceRequest]
        public virtual Task UploadFromStreamAsync(Stream source)
        {
            return this.UploadFromStreamAsyncHelper(source, null /* length*/, null /* accessCondition */, null /* options */, null /* operationContext */);
        }

        /// <summary>
        /// Uploads a stream to a block blob. If the blob already exists, it will be overwritten.
        /// </summary>
        /// <param name="source">The stream providing the blob content.</param>
        /// <param name="length">The number of bytes to write from the source stream at its current position.</param>
        /// <returns>A <see cref="Task"/> that represents an asynchronous action.</returns>
        [DoesServiceRequest]
        public virtual Task UploadFromStreamAsync(Stream source, long length)
        {
            return this.UploadFromStreamAsyncHelper(source, length, null /* accessCondition */, null /* options */, null /* operationContext */);
        }

        /// <summary>
        /// Uploads a stream to a block blob. If the blob already exists, it will be overwritten.
        /// </summary>
        /// <param name="source">The stream providing the blob content.</param>
        /// <param name="accessCondition">An <see cref="AccessCondition"/> object that represents the access conditions for the blob. If <c>null</c>, no condition is used.</param>
        /// <param name="options">A <see cref="BlobRequestOptions"/> object that specifies additional options for the request.</param>
        /// <param name="operationContext">An <see cref="OperationContext"/> object that represents the context for the current operation.</param>
        /// <returns>A <see cref="Task"/> that represents an asynchronous action.</returns>
        [DoesServiceRequest]
        public virtual Task UploadFromStreamAsync(Stream source, AccessCondition accessCondition, BlobRequestOptions options, OperationContext operationContext)
        {
            return this.UploadFromStreamAsyncHelper(source, null /* length */, accessCondition, options, operationContext);
        }

        /// <summary>
        /// Uploads a stream to a block blob. If the blob already exists, it will be overwritten.
        /// </summary>
        /// <param name="source">The stream providing the blob content.</param>
        /// <param name="length">The number of bytes to write from the source stream at its current position.</param>
        /// <param name="accessCondition">An <see cref="AccessCondition"/> object that represents the access conditions for the blob. If <c>null</c>, no condition is used.</param>
        /// <param name="options">A <see cref="BlobRequestOptions"/> object that specifies additional options for the request.</param>
        /// <param name="operationContext">An <see cref="OperationContext"/> object that represents the context for the current operation.</param>
        /// <returns>A <see cref="Task"/> that represents an asynchronous action.</returns>
        [DoesServiceRequest]
        public virtual Task UploadFromStreamAsync(Stream source, long length, AccessCondition accessCondition, BlobRequestOptions options, OperationContext operationContext)
        {
            return this.UploadFromStreamAsyncHelper(source, length, accessCondition, options, operationContext);
        }

#if NETCORE
        /// <summary>
        /// Uploads a stream to a block blob. If the blob already exists, it will be overwritten.
        /// </summary>
        /// <param name="source">The stream providing the blob content.</param>
        /// <param name="accessCondition">An <see cref="AccessCondition"/> object that represents the access conditions for the blob. If <c>null</c>, no condition is used.</param>
        /// <param name="options">A <see cref="BlobRequestOptions"/> object that specifies additional options for the request.</param>
        /// <param name="operationContext">An <see cref="OperationContext"/> object that represents the context for the current operation.</param>
        /// <param name="progressHandler"> A <see cref="System.IProgress{StorageProgress}"/> object to handle <see cref="StorageProgress"/> messages.</param>
        /// <param name="cancellationToken">A <see cref="CancellationToken"/> to observe while waiting for a task to complete.</param>
        /// <returns>A <see cref="Task"/> that represents an asynchronous action.</returns>
        [DoesServiceRequest]
        public virtual Task UploadFromStreamAsync(Stream source, AccessCondition accessCondition, BlobRequestOptions options, OperationContext operationContext, IProgress<StorageProgress> progressHandler, CancellationToken cancellationToken)
        {
            return this.UploadFromStreamAsyncHelper(source, null /* length */, accessCondition, options, operationContext, progressHandler, cancellationToken);
        }
#endif

        /// <summary>
        /// Uploads a stream to a block blob. If the blob already exists, it will be overwritten.
        /// </summary>
        /// <param name="source">The stream providing the blob content.</param>
        /// <param name="accessCondition">An <see cref="AccessCondition"/> object that represents the access conditions for the blob. If <c>null</c>, no condition is used.</param>
        /// <param name="options">A <see cref="BlobRequestOptions"/> object that specifies additional options for the request.</param>
        /// <param name="operationContext">An <see cref="OperationContext"/> object that represents the context for the current operation.</param>
        /// <param name="cancellationToken">A <see cref="CancellationToken"/> to observe while waiting for a task to complete.</param>
        /// <returns>A <see cref="Task"/> that represents an asynchronous action.</returns>
        [DoesServiceRequest]
        public virtual Task UploadFromStreamAsync(Stream source, AccessCondition accessCondition, BlobRequestOptions options, OperationContext operationContext, CancellationToken cancellationToken)
        {
            return this.UploadFromStreamAsyncHelper(source, null /* length */, accessCondition, options, operationContext, cancellationToken);
        }

#if NETCORE
        /// <summary>
        /// Uploads a stream to a block blob. If the blob already exists, it will be overwritten.
        /// </summary>
        /// <param name="source">The stream providing the blob content.</param>
        /// <param name="length">The number of bytes to write from the source stream at its current position.</param>
        /// <param name="accessCondition">An <see cref="AccessCondition"/> object that represents the access conditions for the blob. If <c>null</c>, no condition is used.</param>
        /// <param name="options">A <see cref="BlobRequestOptions"/> object that specifies additional options for the request.</param>
        /// <param name="operationContext">An <see cref="OperationContext"/> object that represents the context for the current operation.</param>
        /// <param name="progressHandler"> A <see cref="System.IProgress{StorageProgress}"/> object to handle <see cref="StorageProgress"/> messages.</param>
        /// <param name="cancellationToken">A <see cref="CancellationToken"/> to observe while waiting for a task to complete.</param>
        /// <returns>A <see cref="Task"/> that represents an asynchronous action.</returns>
        [DoesServiceRequest]
        public virtual Task UploadFromStreamAsync(Stream source, long length, AccessCondition accessCondition, BlobRequestOptions options, OperationContext operationContext, IProgress<StorageProgress> progressHandler, CancellationToken cancellationToken)
        {
            return this.UploadFromStreamAsyncHelper(source, length, accessCondition, options, operationContext, progressHandler, cancellationToken);
        }
#endif

        /// <summary>
        /// Uploads a stream to a block blob. If the blob already exists, it will be overwritten.
        /// </summary>
        /// <param name="source">The stream providing the blob content.</param>
        /// <param name="length">The number of bytes to write from the source stream at its current position.</param>
        /// <param name="accessCondition">An <see cref="AccessCondition"/> object that represents the access conditions for the blob. If <c>null</c>, no condition is used.</param>
        /// <param name="options">A <see cref="BlobRequestOptions"/> object that specifies additional options for the request.</param>
        /// <param name="operationContext">An <see cref="OperationContext"/> object that represents the context for the current operation.</param>
        /// <param name="cancellationToken">A <see cref="CancellationToken"/> to observe while waiting for a task to complete.</param>
        /// <returns>A <see cref="Task"/> that represents an asynchronous action.</returns>
        [DoesServiceRequest]
        public virtual Task UploadFromStreamAsync(Stream source, long length, AccessCondition accessCondition, BlobRequestOptions options, OperationContext operationContext, CancellationToken cancellationToken)
        {
            return this.UploadFromStreamAsyncHelper(source, length, accessCondition, options, operationContext, cancellationToken);
        }

        /// <summary>
        /// Uploads a stream to a block blob. If the blob already exists, it will be overwritten.
        /// </summary>
        /// <param name="source">The stream providing the blob content.</param>
        /// <param name="length">The number of bytes to write from the source stream at its current position.</param>
        /// <param name="accessCondition">An <see cref="AccessCondition"/> object that represents the access conditions for the blob. If <c>null</c>, no condition is used.</param>
        /// <param name="options">A <see cref="BlobRequestOptions"/> object that specifies additional options for the request.</param>
        /// <param name="operationContext">An <see cref="OperationContext"/> object that represents the context for the current operation.</param>
        /// <returns>A <see cref="Task"/> that represents an asynchronous action.</returns>
        [DoesServiceRequest]
        internal Task UploadFromStreamAsyncHelper(Stream source, long? length, AccessCondition accessCondition, BlobRequestOptions options, OperationContext operationContext)
        {
            return this.UploadFromStreamAsyncHelper(source, length, accessCondition, options, operationContext, CancellationToken.None);
        }

#if !WINDOWS_RT
        /// <summary>
        /// Uploads a stream to a block blob. 
        /// </summary>
        /// <param name="source">The stream providing the blob content.</param>
        /// <param name="length">The number of bytes to write from the source stream at its current position.</param>
        /// <param name="accessCondition">An <see cref="AccessCondition"/> object that represents the access conditions for the blob. If <c>null</c>, no condition is used.</param>
        /// <param name="options">A <see cref="BlobRequestOptions"/> object that specifies additional options for the request.</param>
        /// <param name="operationContext">An <see cref="OperationContext"/> object that represents the context for the current operation.</param>
        /// <param name="cancellationToken">A <see cref="CancellationToken"/> to observe while waiting for a task to complete.</param>
        /// <returns>A <see cref="Task"/> that represents an asynchronous action.</returns>
        [DoesServiceRequest]
        internal async Task UploadFromStreamAsyncHelper(Stream source, long? length, AccessCondition accessCondition, BlobRequestOptions options, OperationContext operationContext, CancellationToken cancellationToken)
        {
            return this.UploadFromStreamAsyncHelper(source, length, accessCondition, options, operationContext, default(IProgress<StorageProgress>), cancellationToken);
        }
#endif

#if !WINDOWS_RT
        /// <summary>
        /// Uploads a stream to a block blob. 
        /// </summary>
        /// <param name="source">The stream providing the blob content.</param>
        /// <param name="length">The number of bytes to write from the source stream at its current position.</param>
        /// <param name="accessCondition">An <see cref="AccessCondition"/> object that represents the access conditions for the blob. If <c>null</c>, no condition is used.</param>
        /// <param name="options">A <see cref="BlobRequestOptions"/> object that specifies additional options for the request.</param>
        /// <param name="operationContext">An <see cref="OperationContext"/> object that represents the context for the current operation.</param>
        /// <param name="progressHandler"> A <see cref="System.IProgress{StorageProgress}"/> object to handle <see cref="StorageProgress"/> messages.</param>
        /// <param name="cancellationToken">A <see cref="CancellationToken"/> to observe while waiting for a task to complete.</param>
        /// <returns>A <see cref="Task"/> that represents an asynchronous action.</returns>
        [DoesServiceRequest]
        private Task UploadFromStreamAsyncHelper(Stream source, long? length, AccessCondition accessCondition, BlobRequestOptions options, OperationContext operationContext, IProgress<StorageProgress> progressHandler, CancellationToken cancellationToken)
#else
        /// <summary>
        /// Uploads a stream to a block blob. 
        /// </summary>
        /// <param name="source">The stream providing the blob content.</param>
        /// <param name="length">The number of bytes to write from the source stream at its current position.</param>
        /// <param name="accessCondition">An <see cref="AccessCondition"/> object that represents the access conditions for the blob. If <c>null</c>, no condition is used.</param>
        /// <param name="options">A <see cref="BlobRequestOptions"/> object that specifies additional options for the request.</param>
        /// <param name="operationContext">An <see cref="OperationContext"/> object that represents the context for the current operation.</param>
        /// <param name="cancellationToken">A <see cref="CancellationToken"/> to observe while waiting for a task to complete.</param>
        /// <returns>A <see cref="Task"/> that represents an asynchronous action.</returns>
        [DoesServiceRequest]
        internal Task UploadFromStreamAsyncHelper(Stream source, long? length, AccessCondition accessCondition, BlobRequestOptions options, OperationContext operationContext, CancellationToken cancellationToken)
#endif
        {
        CommonUtility.AssertNotNull("source", source);

            Stream sourceAsStream = source;
            if (length.HasValue)
            {
                CommonUtility.AssertInBounds("length", length.Value, 1);

                if (sourceAsStream.CanSeek && length > sourceAsStream.Length - sourceAsStream.Position)
                {
                    throw new ArgumentOutOfRangeException("length", SR.StreamLengthShortError);
                }
            }

            this.CheckAdjustBlockSize(length ?? (source.CanSeek ? (source.Length - source.Position) : length));
            this.attributes.AssertNoSnapshot();
            BlobRequestOptions modifiedOptions = BlobRequestOptions.ApplyDefaults(options, BlobType.BlockBlob, this.ServiceClient);
            operationContext = operationContext ?? new OperationContext();
            ExecutionState<NullType> tempExecutionState = CommonUtility.CreateTemporaryExecutionState(modifiedOptions);

            bool lessThanSingleBlobThreshold = sourceAsStream.CanSeek
                                               && (length ?? sourceAsStream.Length - sourceAsStream.Position)
                                               <= modifiedOptions.SingleBlobUploadThresholdInBytes;
            if (modifiedOptions.ParallelOperationThreadCount == 1 && lessThanSingleBlobThreshold)
            {
                string contentMD5 = null;
                if (modifiedOptions.StoreBlobContentMD5.Value)
                {
<<<<<<< HEAD
                    StreamDescriptor streamCopyState = new StreamDescriptor();
                    long startPosition = sourceAsStream.Position;
                    await sourceAsStream.WriteToAsync(Stream.Null, length, null /* maxLength */, true, tempExecutionState, streamCopyState, cancellationToken).ConfigureAwait(false);
                    sourceAsStream.Position = startPosition;
                    contentMD5 = streamCopyState.Md5;
=======
                    string contentMD5 = null;
                    if (modifiedOptions.StoreBlobContentMD5.Value)
                    {
                        StreamDescriptor streamCopyState = new StreamDescriptor();
                        long startPosition = sourceAsStream.Position;
                        await sourceAsStream.WriteToAsync(Stream.Null, length, null /* maxLength */, true, tempExecutionState, streamCopyState, cancellationToken);
                        sourceAsStream.Position = startPosition;
                        contentMD5 = streamCopyState.Md5;
                    }
                    else
                    {
                        if (modifiedOptions.UseTransactionalMD5.Value)
                        {
                            throw new ArgumentException(SR.PutBlobNeedsStoreBlobContentMD5, "options");
                        }
                    }

                    await Executor.ExecuteAsyncNullReturn(
#if !WINDOWS_RT
                        this.PutBlobImpl(new AggregatingProgressIncrementer(progressHandler).CreateProgressIncrementingStream(sourceAsStream), length, contentMD5, accessCondition, modifiedOptions),
#else
                        this.PutBlobImpl(sourceAsStream, length, contentMD5, accessCondition, modifiedOptions),
#endif
                        modifiedOptions.RetryPolicy,
                        operationContext,
                        cancellationToken);
>>>>>>> d40ee0e4
                }
                else
                {
                    if (modifiedOptions.UseTransactionalMD5.Value)
                    {
                        throw new ArgumentException(SR.PutBlobNeedsStoreBlobContentMD5, "options");
                    }
                }

                await Executor.ExecuteAsyncNullReturn(
                    this.PutBlobImpl(sourceAsStream, length, contentMD5, accessCondition, modifiedOptions),
                    modifiedOptions.RetryPolicy,
                    operationContext,
                    cancellationToken).ConfigureAwait(false);
            }
            else
            {
                bool useOpenWrite = !source.CanSeek
                      || this.streamWriteSizeInBytes < Constants.MinLargeBlockSize
                      || (modifiedOptions.StoreBlobContentMD5.HasValue && modifiedOptions.StoreBlobContentMD5.Value);

                if (useOpenWrite)
                {
                    using (CloudBlobStream blobStream = await this.OpenWriteAsync(accessCondition, options, operationContext, cancellationToken).ConfigureAwait(false))
                    {
<<<<<<< HEAD
                        // We should always call AsStreamForWrite with bufferSize=0 to prevent buffering. Our
                        // stream copier only writes 64K buffers at a time anyway, so no buffering is needed.
                        await sourceAsStream.WriteToAsync(blobStream, length, null /* maxLength */, false, tempExecutionState, null /* streamCopyState */, cancellationToken).ConfigureAwait(false);
                        await blobStream.CommitAsync().ConfigureAwait(false);
=======
                        // Synchronization mutex required to ensure thread-safe, concurrent operations on related SubStream instances.
                        SemaphoreSlim streamReadThrottler = new SemaphoreSlim(1);
#if !WINDOWS_RT
                        await this.UploadFromMultiStreamAsync(this.OpenMultiSubStream(source, length, streamReadThrottler), accessCondition, modifiedOptions, operationContext, new AggregatingProgressIncrementer(progressHandler), cancellationToken);
#else
                        await this.UploadFromMultiStreamAsync(this.OpenMultiSubStream(source, length, streamReadThrottler), accessCondition, modifiedOptions, operationContext, cancellationToken);
#endif
>>>>>>> d40ee0e4
                    }
                }
                else
                {
                    // Synchronization mutex required to ensure thread-safe, concurrent operations on related SubStream instances.
                    SemaphoreSlim streamReadThrottler = new SemaphoreSlim(1);
                    await this.UploadFromMultiStreamAsync(this.OpenMultiSubStream(source, length, streamReadThrottler), accessCondition, modifiedOptions, operationContext, cancellationToken).ConfigureAwait(false);
                }
            }

        }

        /// <summary>
        /// Uploads a file to a block blob. If the blob already exists, it will be overwritten.
        /// </summary>
#if NETCORE
        /// <param name="path">A string containing the file path providing the blob content.</param>
        /// <returns>A <see cref="Task"/> object that represents the asynchronous operation.</returns>
        [DoesServiceRequest]
        public virtual Task UploadFromFileAsync(string path)
        {
            return this.UploadFromFileAsync(path, null /* accessCondition */, null /* options */, null /* operationContext */);
        }
#else
        /// <param name="source">The file providing the blob content.</param>
        /// <returns>A <see cref="Task"/> that represents an asynchronous action.</returns>
        [DoesServiceRequest]
        public virtual Task UploadFromFileAsync(StorageFile source)
        {
            return this.UploadFromFileAsync(source, null /* accessCondition */, null /* options */, null /* operationContext */);
        }
#endif
        /// <summary>
        /// Uploads a file to a block blob. If the blob already exists, it will be overwritten.
        /// </summary>
#if NETCORE
        /// <param name="path">A string containing the file path providing the blob content.</param>
        /// <param name="accessCondition">An <see cref="AccessCondition"/> object that represents the access conditions for the blob.</param>
        /// <param name="options">A <see cref="BlobRequestOptions"/> object that specifies additional options for the request.</param>
        /// <param name="operationContext">An <see cref="OperationContext"/> object that represents the context for the current operation.</param>
        /// <returns>A <see cref="Task"/> that represents an asynchronous action.</returns>
        [DoesServiceRequest]
        public virtual Task UploadFromFileAsync(string path, AccessCondition accessCondition, BlobRequestOptions options, OperationContext operationContext)
        {
            return this.UploadFromFileAsync(path, accessCondition, options, operationContext, CancellationToken.None);
        }
#else
        /// <param name="source">The file providing the blob content.</param>
        /// <param name="accessCondition">An <see cref="AccessCondition"/> object that represents the access conditions for the blob.</param>
        /// <param name="options">A <see cref="BlobRequestOptions"/> object that specifies additional options for the request.</param>
        /// <param name="operationContext">An <see cref="OperationContext"/> object that represents the context for the current operation.</param>
        /// <returns>A <see cref="Task"/> that represents an asynchronous action.</returns>
        [DoesServiceRequest]
        public virtual Task UploadFromFileAsync(StorageFile source, AccessCondition accessCondition, BlobRequestOptions options, OperationContext operationContext)
        {
            return this.UploadFromFileAsync(source, accessCondition, options, operationContext, CancellationToken.None);
        }

        /// <summary>
        /// Uploads a file to a block blob. If the blob already exists, it will be overwritten.
        /// </summary>
        /// <param name="source">The file providing the blob content.</param>
        /// <param name="accessCondition">An <see cref="AccessCondition"/> object that represents the access conditions for the blob.</param>
        /// <param name="options">A <see cref="BlobRequestOptions"/> object that specifies additional options for the request.</param>
        /// <param name="operationContext">An <see cref="OperationContext"/> object that represents the context for the current operation.</param>
        /// <param name="cancellationToken">A <see cref="CancellationToken"/> to observe while waiting for a task to complete.</param>
        /// <returns>A <see cref="Task"/> that represents an asynchronous action.</returns>
        [DoesServiceRequest]
        public virtual Task UploadFromFileAsync(StorageFile source, AccessCondition accessCondition, BlobRequestOptions options, OperationContext operationContext, CancellationToken cancellationToken)
        {
            CommonUtility.AssertNotNull("source", source);

            using (IRandomAccessStreamWithContentType stream = await source.OpenReadAsync().AsTask(cancellationToken).ConfigureAwait(false))
            {
                await this.UploadFromStreamAsync(stream.AsStream(), accessCondition, options, operationContext, cancellationToken).ConfigureAwait(false);
            }
        }
#endif

#if NETCORE
        /// <summary>
        /// Uploads a file to a block blob. If the blob already exists, it will be overwritten.
        /// </summary>
        /// <param name="path">A string containing the file path providing the blob content.</param>
        /// <param name="accessCondition">An <see cref="AccessCondition"/> object that represents the access conditions for the blob.</param>
        /// <param name="options">A <see cref="BlobRequestOptions"/> object that specifies additional options for the request.</param>
        /// <param name="operationContext">An <see cref="OperationContext"/> object that represents the context for the current operation.</param>
        /// <param name="cancellationToken">A <see cref="CancellationToken"/> to observe while waiting for a task to complete.</param>
        /// <returns>A <see cref="Task"/> that represents an asynchronous action.</returns>
        [DoesServiceRequest]
        public virtual async Task UploadFromFileAsync(string path, AccessCondition accessCondition, BlobRequestOptions options, OperationContext operationContext, CancellationToken cancellationToken)
        {
<<<<<<< HEAD
            CommonUtility.AssertNotNull("path", path);

            BlobRequestOptions modifiedOptions = BlobRequestOptions.ApplyDefaults(options, BlobType.BlockBlob, this.ServiceClient);
=======
            return this.UploadFromFileAsync(path, accessCondition, options, operationContext, default(IProgress<StorageProgress>), cancellationToken);
        }

        /// <summary>
        /// Uploads a file to a block blob. If the blob already exists, it will be overwritten.
        /// </summary>
        /// <param name="path">A string containing the file path providing the blob content.</param>
        /// <param name="accessCondition">An <see cref="AccessCondition"/> object that represents the access conditions for the blob.</param>
        /// <param name="options">A <see cref="BlobRequestOptions"/> object that specifies additional options for the request.</param>
        /// <param name="operationContext">An <see cref="OperationContext"/> object that represents the context for the current operation.</param>
        /// <param name="progressHandler"> A <see cref="System.IProgress{StorageProgress}"/> object to handle <see cref="StorageProgress"/> messages.</param>
        /// <param name="cancellationToken">A <see cref="CancellationToken"/> to observe while waiting for a task to complete.</param>
        /// <returns>A <see cref="Task"/> that represents an asynchronous action.</returns>
        [DoesServiceRequest]
        public virtual Task UploadFromFileAsync(string path, AccessCondition accessCondition, BlobRequestOptions options, OperationContext operationContext, IProgress<StorageProgress> progressHandler, CancellationToken cancellationToken)
        {
            CommonUtility.AssertNotNull("path", path);   
            
            return Task.Run(async () =>
            {
                BlobRequestOptions modifiedOptions = BlobRequestOptions.ApplyDefaults(options, BlobType.BlockBlob, this.ServiceClient);
>>>>>>> d40ee0e4

            // Determines whether to use the normal, single-stream upload approach or the new parallel, multi-stream strategy.
            bool useSingleStream = this.streamWriteSizeInBytes < Constants.MinLargeBlockSize
                                   || (modifiedOptions.StoreBlobContentMD5.HasValue && modifiedOptions.StoreBlobContentMD5.Value);

<<<<<<< HEAD
            if (useSingleStream)
            {
                using (Stream stream = new FileStream(path, FileMode.Open, FileAccess.Read))
                {
                    await this.UploadFromStreamAsync(stream, accessCondition, modifiedOptions, operationContext, cancellationToken).ConfigureAwait(false);
=======
                if (useSingleStream)
                {
                    using (Stream stream = new FileStream(path, FileMode.Open, FileAccess.Read))
                    {
                        await this.UploadFromStreamAsync(stream, accessCondition, modifiedOptions, operationContext, progressHandler, cancellationToken);
                    }
                }
                else
                {
                    CheckAdjustBlockSize(new FileInfo(path).Length);
                    await this.UploadFromMultiStreamAsync(OpenMultiFileStream(path), accessCondition, modifiedOptions, operationContext, new AggregatingProgressIncrementer(progressHandler), cancellationToken);
>>>>>>> d40ee0e4
                }
            }
            else
            {
                CheckAdjustBlockSize(new FileInfo(path).Length);
                await this.UploadFromMultiStreamAsync(OpenMultiFileStream(path), accessCondition, modifiedOptions, operationContext, cancellationToken).ConfigureAwait(false);
            }
        }
#endif

        /// <summary>
        /// Uploads the contents of a byte array to a blob. If the blob already exists, it will be overwritten.
        /// </summary>
        /// <param name="buffer">An array of bytes.</param>
        /// <param name="index">The zero-based byte offset in buffer at which to begin uploading bytes to the blob.</param>
        /// <param name="count">The number of bytes to be written to the blob.</param>
        /// <returns>A <see cref="Task"/> that represents an asynchronous action.</returns>
        [DoesServiceRequest]
        public virtual Task UploadFromByteArrayAsync(byte[] buffer, int index, int count)
        {
            return this.UploadFromByteArrayAsync(buffer, index, count, null /* accessCondition */, null /* options */, null /* operationContext */);
        }

        /// <summary>
        /// Uploads the contents of a byte array to a blob. If the blob already exists, it will be overwritten.
        /// </summary>
        /// <param name="buffer">An array of bytes.</param>
        /// <param name="index">The zero-based byte offset in buffer at which to begin uploading bytes to the blob.</param>
        /// <param name="count">The number of bytes to be written to the blob.</param>
        /// <param name="accessCondition">An <see cref="AccessCondition"/> object that represents the access conditions for the blob.</param>
        /// <param name="options">A <see cref="BlobRequestOptions"/> object that specifies additional options for the request.</param>
        /// <param name="operationContext">An <see cref="OperationContext"/> object that represents the context for the current operation.</param>
        /// <returns>A <see cref="Task"/> that represents an asynchronous action.</returns>
        [DoesServiceRequest]
        public virtual Task UploadFromByteArrayAsync(byte[] buffer, int index, int count, AccessCondition accessCondition, BlobRequestOptions options, OperationContext operationContext)
        {
            return this.UploadFromByteArrayAsync(buffer, index, count, accessCondition, options, operationContext, CancellationToken.None);
        }

#if NETCORE
        /// <summary>
        /// Uploads the contents of a byte array to a blob. If the blob already exists, it will be overwritten.
        /// </summary>
        /// <param name="buffer">An array of bytes.</param>
        /// <param name="index">The zero-based byte offset in buffer at which to begin uploading bytes to the blob.</param>
        /// <param name="count">The number of bytes to be written to the blob.</param>
        /// <param name="accessCondition">An <see cref="AccessCondition"/> object that represents the access conditions for the blob.</param>
        /// <param name="options">A <see cref="BlobRequestOptions"/> object that specifies additional options for the request.</param>
        /// <param name="operationContext">An <see cref="OperationContext"/> object that represents the context for the current operation.</param>
        /// <param name="cancellationToken">A <see cref="CancellationToken"/> to observe while waiting for a task to complete.</param>
        /// <returns>A <see cref="Task"/> that represents an asynchronous action.</returns>
        [DoesServiceRequest]
        public virtual Task UploadFromByteArrayAsync(byte[] buffer, int index, int count, AccessCondition accessCondition, BlobRequestOptions options, OperationContext operationContext, CancellationToken cancellationToken)
        {
            return this.UploadFromByteArrayAsync(buffer, index, count, accessCondition, options, operationContext, default(IProgress<StorageProgress>), cancellationToken);
        }
#endif

#if NETCORE
        /// <summary>
        /// Uploads the contents of a byte array to a blob. If the blob already exists, it will be overwritten.
        /// </summary>
        /// <param name="buffer">An array of bytes.</param>
        /// <param name="index">The zero-based byte offset in buffer at which to begin uploading bytes to the blob.</param>
        /// <param name="count">The number of bytes to be written to the blob.</param>
        /// <param name="accessCondition">An <see cref="AccessCondition"/> object that represents the access conditions for the blob.</param>
        /// <param name="options">A <see cref="BlobRequestOptions"/> object that specifies additional options for the request.</param>
        /// <param name="operationContext">An <see cref="OperationContext"/> object that represents the context for the current operation.</param>
        /// <param name="progressHandler"> A <see cref="System.IProgress{StorageProgress}"/> object to handle <see cref="StorageProgress"/> messages.</param>
        /// <param name="cancellationToken">A <see cref="CancellationToken"/> to observe while waiting for a task to complete.</param>
        /// <returns>A <see cref="Task"/> that represents an asynchronous action.</returns>
        [DoesServiceRequest]
        public virtual Task UploadFromByteArrayAsync(byte[] buffer, int index, int count, AccessCondition accessCondition, BlobRequestOptions options, OperationContext operationContext, IProgress<StorageProgress> progressHandler, CancellationToken cancellationToken)
#else
        /// <summary>
        /// Uploads the contents of a byte array to a blob. If the blob already exists, it will be overwritten.
        /// </summary>
        /// <param name="buffer">An array of bytes.</param>
        /// <param name="index">The zero-based byte offset in buffer at which to begin uploading bytes to the blob.</param>
        /// <param name="count">The number of bytes to be written to the blob.</param>
        /// <param name="accessCondition">An <see cref="AccessCondition"/> object that represents the access conditions for the blob.</param>
        /// <param name="options">A <see cref="BlobRequestOptions"/> object that specifies additional options for the request.</param>
        /// <param name="operationContext">An <see cref="OperationContext"/> object that represents the context for the current operation.</param>
        /// <param name="cancellationToken">A <see cref="CancellationToken"/> to observe while waiting for a task to complete.</param>
        /// <returns>A <see cref="Task"/> that represents an asynchronous action.</returns>
        [DoesServiceRequest]
        public virtual Task UploadFromByteArrayAsync(byte[] buffer, int index, int count, AccessCondition accessCondition, BlobRequestOptions options, OperationContext operationContext, CancellationToken cancellationToken)
#endif
        {
            CommonUtility.AssertNotNull("buffer", buffer);

            SyncMemoryStream stream = new SyncMemoryStream(buffer, index, count);
#if NETCORE
            return this.UploadFromStreamAsync(stream, accessCondition, options, operationContext, progressHandler, cancellationToken);
#else
            return this.UploadFromStreamAsync(stream, accessCondition, options, operationContext, cancellationToken);
#endif
        }

        /// <summary>
        /// Uploads a string of text to a blob. If the blob already exists, it will be overwritten.
        /// </summary>
        /// <param name="content">The text to upload, encoded as a UTF-8 string.</param>
        /// <returns>A <see cref="Task"/> that represents an asynchronous action.</returns>
        [DoesServiceRequest]
        public virtual Task UploadTextAsync(string content)
        {
            return this.UploadTextAsync(content, null /* encoding */, null /* accessCondition */, null /* options */, null /* operationContext */);
        }

        /// <summary>
        /// Uploads a string of text to a blob. If the blob already exists, it will be overwritten.
        /// </summary>
        /// <param name="content">The text to upload.</param>
        /// <param name="accessCondition">An <see cref="AccessCondition"/> object that represents the access conditions for the blob.</param>
        /// <param name="options">A <see cref="BlobRequestOptions"/> object that specifies additional options for the request.</param>
        /// <param name="operationContext">An <see cref="OperationContext"/> object that represents the context for the current operation.</param>
        [DoesServiceRequest]
        public virtual Task UploadTextAsync(string content, AccessCondition accessCondition, BlobRequestOptions options, OperationContext operationContext)
        {
            return this.UploadTextAsync(content, null /* encoding */, accessCondition, options, operationContext);
        }

        /// <summary>
        /// Uploads a string of text to a blob. If the blob already exists, it will be overwritten.
        /// </summary>
        /// <param name="content">The text to upload.</param>
        /// <param name="encoding">A <see cref="System.Text.Encoding"/> object that indicates the text encoding to use. If <c>null</c>, UTF-8 will be used.</param>
        /// <param name="accessCondition">An <see cref="AccessCondition"/> object that represents the access conditions for the blob.</param>
        /// <param name="options">A <see cref="BlobRequestOptions"/> object that specifies additional options for the request.</param>
        /// <param name="operationContext">An <see cref="OperationContext"/> object that represents the context for the current operation.</param>
        /// <returns>A <see cref="Task"/> that represents an asynchronous action.</returns>
        [DoesServiceRequest]
        public virtual Task UploadTextAsync(string content, Encoding encoding, AccessCondition accessCondition, BlobRequestOptions options, OperationContext operationContext)
        {
            return this.UploadTextAsync(content, encoding, accessCondition, options, operationContext, CancellationToken.None);
        }

#if NETCORE
        /// <summary>
        /// Uploads a string of text to a blob. If the blob already exists, it will be overwritten.
        /// </summary>
        /// <param name="content">The text to upload, encoded as a UTF-8 string.</param>
        /// <param name="encoding">A <see cref="System.Text.Encoding"/> object that indicates the text encoding to use. If <c>null</c>, UTF-8 will be used.</param>
        /// <param name="accessCondition">An <see cref="AccessCondition"/> object that represents the access conditions for the blob.</param>
        /// <param name="options">A <see cref="BlobRequestOptions"/> object that specifies additional options for the request.</param>
        /// <param name="operationContext">An <see cref="OperationContext"/> object that represents the context for the current operation.</param>
        /// <param name="cancellationToken">A <see cref="CancellationToken"/> to observe while waiting for a task to complete.</param>
        /// <returns>A <see cref="Task"/> that represents an asynchronous action.</returns>
        [DoesServiceRequest]
        public virtual Task UploadTextAsync(string content, Encoding encoding, AccessCondition accessCondition, BlobRequestOptions options, OperationContext operationContext, CancellationToken cancellationToken)
        {
            return this.UploadTextAsync(content, encoding, accessCondition, options, operationContext, default(IProgress<StorageProgress>), cancellationToken);
        }
#endif

#if NETCORE
        /// <summary>
        /// Uploads a string of text to a blob. If the blob already exists, it will be overwritten.
        /// </summary>
        /// <param name="content">The text to upload, encoded as a UTF-8 string.</param>
        /// <param name="encoding">A <see cref="System.Text.Encoding"/> object that indicates the text encoding to use. If <c>null</c>, UTF-8 will be used.</param>
        /// <param name="accessCondition">An <see cref="AccessCondition"/> object that represents the access conditions for the blob.</param>
        /// <param name="options">A <see cref="BlobRequestOptions"/> object that specifies additional options for the request.</param>
        /// <param name="operationContext">An <see cref="OperationContext"/> object that represents the context for the current operation.</param>
        /// <param name="progressHandler"> A <see cref="System.IProgress{StorageProgress}"/> object to handle <see cref="StorageProgress"/> messages.</param>
        /// <param name="cancellationToken">A <see cref="CancellationToken"/> to observe while waiting for a task to complete.</param>
        /// <returns>A <see cref="Task"/> that represents an asynchronous action.</returns>
        [DoesServiceRequest]
        public virtual Task UploadTextAsync(string content, Encoding encoding, AccessCondition accessCondition, BlobRequestOptions options, OperationContext operationContext, IProgress<StorageProgress> progressHandler, CancellationToken cancellationToken)
#else
        /// <summary>
        /// Uploads a string of text to a blob. If the blob already exists, it will be overwritten.
        /// </summary>
        /// <param name="content">The text to upload, encoded as a UTF-8 string.</param>
        /// <param name="encoding">A <see cref="System.Text.Encoding"/> object that indicates the text encoding to use. If <c>null</c>, UTF-8 will be used.</param>
        /// <param name="accessCondition">An <see cref="AccessCondition"/> object that represents the access conditions for the blob.</param>
        /// <param name="options">A <see cref="BlobRequestOptions"/> object that specifies additional options for the request.</param>
        /// <param name="operationContext">An <see cref="OperationContext"/> object that represents the context for the current operation.</param>
        /// <param name="cancellationToken">A <see cref="CancellationToken"/> to observe while waiting for a task to complete.</param>
        /// <returns>A <see cref="Task"/> that represents an asynchronous action.</returns>
        [DoesServiceRequest]
        public virtual Task UploadTextAsync(string content, Encoding encoding, AccessCondition accessCondition, BlobRequestOptions options, OperationContext operationContext, CancellationToken cancellationToken)
#endif
        {
            CommonUtility.AssertNotNull("content", content);

            byte[] contentAsBytes = (encoding ?? Encoding.UTF8).GetBytes(content);
#if NETCORE
            return this.UploadFromByteArrayAsync(contentAsBytes, 0, contentAsBytes.Length, accessCondition, options, operationContext, progressHandler, cancellationToken);
#else
            return this.UploadFromByteArrayAsync(contentAsBytes, 0, contentAsBytes.Length, accessCondition, options, operationContext, cancellationToken);
#endif
        }

        /// <summary>
        /// Downloads the blob's contents as a string.
        /// </summary>
        /// <returns>The contents of the blob, as a string.</returns>
        [DoesServiceRequest]
        public virtual Task<string> DownloadTextAsync()
        {
            return this.DownloadTextAsync(null /* accessCondition */, null /* options */, null /* operationContext */);
        }

        /// <summary>
        /// Downloads the blob's contents as a string.
        /// </summary>
        /// <param name="accessCondition">An <see cref="AccessCondition"/> object that represents the access conditions for the blob.</param>
        /// <param name="options">A <see cref="BlobRequestOptions"/> object that specifies additional options for the request.</param>
        /// <param name="operationContext">An <see cref="OperationContext"/> object that represents the context for the current operation.</param>
        /// <returns>The contents of the blob, as a string.</returns>
        [DoesServiceRequest]
        public virtual Task<string> DownloadTextAsync(AccessCondition accessCondition, BlobRequestOptions options, OperationContext operationContext)
        {
            return this.DownloadTextAsync(null /* encoding */, accessCondition, options, operationContext);
        }

        /// <summary>
        /// Downloads the blob's contents as a string.
        /// </summary>
        /// <param name="encoding">An object that indicates the text encoding to use.</param>
        /// <param name="accessCondition">An <see cref="AccessCondition"/> object that represents the access conditions for the blob.</param>
        /// <param name="options">A <see cref="BlobRequestOptions"/> object that specifies additional options for the request.</param>
        /// <param name="operationContext">An <see cref="OperationContext"/> object that represents the context for the current operation.</param>
        /// <returns>The contents of the blob, as a string.</returns>
        [DoesServiceRequest]
        public virtual Task<string> DownloadTextAsync(Encoding encoding, AccessCondition accessCondition, BlobRequestOptions options, OperationContext operationContext)
        {
            return this.DownloadTextAsync(encoding, accessCondition, options, operationContext, CancellationToken.None);
        }

#if NETCORE
        /// <summary>
        /// Downloads the blob's contents as a string.
        /// </summary>
        /// <param name="encoding">An object that indicates the text encoding to use.</param>
        /// <param name="accessCondition">An <see cref="AccessCondition"/> object that represents the access conditions for the blob.</param>
        /// <param name="options">A <see cref="BlobRequestOptions"/> object that specifies additional options for the request.</param>
        /// <param name="operationContext">An <see cref="OperationContext"/> object that represents the context for the current operation.</param>
        /// <param name="cancellationToken">A <see cref="CancellationToken"/> to observe while waiting for a task to complete.</param>
        /// <returns>The contents of the blob, as a string.</returns>
        [DoesServiceRequest]
        public virtual async Task<string> DownloadTextAsync(Encoding encoding, AccessCondition accessCondition, BlobRequestOptions options, OperationContext operationContext, CancellationToken cancellationToken)
        {
<<<<<<< HEAD
            using (SyncMemoryStream stream = new SyncMemoryStream())
            {
                await this.DownloadToStreamAsync(stream, accessCondition, options, operationContext, cancellationToken).ConfigureAwait(false);
                byte[] streamAsBytes = stream.ToArray();
                return (encoding ?? Encoding.UTF8).GetString(streamAsBytes, 0, streamAsBytes.Length);
            }
=======
            return this.DownloadTextAsync(encoding, accessCondition, options, operationContext, default(IProgress<StorageProgress>), cancellationToken);
        }
#endif

#if NETCORE
        /// <summary>
        /// Downloads the blob's contents as a string.
        /// </summary>
        /// <param name="encoding">An object that indicates the text encoding to use.</param>
        /// <param name="accessCondition">An <see cref="AccessCondition"/> object that represents the access conditions for the blob.</param>
        /// <param name="options">A <see cref="BlobRequestOptions"/> object that specifies additional options for the request.</param>
        /// <param name="operationContext">An <see cref="OperationContext"/> object that represents the context for the current operation.</param>
        /// <param name="progressHandler"> A <see cref="System.IProgress{StorageProgress}"/> object to handle <see cref="StorageProgress"/> messages.</param>
        /// <param name="cancellationToken">A <see cref="CancellationToken"/> to observe while waiting for a task to complete.</param>
        /// <returns>The contents of the blob, as a string.</returns>
        [DoesServiceRequest]
        public virtual Task<string> DownloadTextAsync(Encoding encoding, AccessCondition accessCondition, BlobRequestOptions options, OperationContext operationContext, IProgress<StorageProgress> progressHandler, CancellationToken cancellationToken)
#else
        /// <summary>
        /// Downloads the blob's contents as a string.
        /// </summary>
        /// <param name="encoding">An object that indicates the text encoding to use.</param>
        /// <param name="accessCondition">An <see cref="AccessCondition"/> object that represents the access conditions for the blob.</param>
        /// <param name="options">A <see cref="BlobRequestOptions"/> object that specifies additional options for the request.</param>
        /// <param name="operationContext">An <see cref="OperationContext"/> object that represents the context for the current operation.</param>
        /// <param name="cancellationToken">A <see cref="CancellationToken"/> to observe while waiting for a task to complete.</param>
        /// <returns>The contents of the blob, as a string.</returns>
        [DoesServiceRequest]
        public virtual Task<string> DownloadTextAsync(Encoding encoding, AccessCondition accessCondition, BlobRequestOptions options, OperationContext operationContext, CancellationToken cancellationToken)
#endif
        {
            return Task.Run(async () =>
            {
                using (SyncMemoryStream stream = new SyncMemoryStream())
                {
#if NETCORE
                    await this.DownloadToStreamAsync(stream, accessCondition, options, operationContext, progressHandler, cancellationToken);
#else
                    await this.DownloadToStreamAsync(stream, accessCondition, options, operationContext, cancellationToken);
#endif
                    byte[] streamAsBytes = stream.ToArray();
                    return (encoding ?? Encoding.UTF8).GetString(streamAsBytes, 0, streamAsBytes.Length);
                }
            }, cancellationToken);
>>>>>>> d40ee0e4
        }

        /// <summary>
        /// Creates a snapshot of the blob.
        /// </summary>
        /// <returns>A blob snapshot.</returns>
        [DoesServiceRequest]
        public virtual Task<CloudBlockBlob> CreateSnapshotAsync()
        {
            return this.CreateSnapshotAsync(null /* metadata */, null /* accessCondition */, null /* options */, null /* operationContext */);
        }

        /// <summary>
        /// Creates a snapshot of the blob.
        /// </summary>
        /// <param name="metadata">A collection of name-value pairs defining the metadata of the snapshot.</param>
        /// <param name="accessCondition">An <see cref="AccessCondition"/> object that represents the access conditions for the blob. If <c>null</c>, no condition is used.</param>
        /// <param name="options">An object that specifies additional options for the request, or <c>null</c>.</param>
        /// <param name="operationContext">An <see cref="OperationContext"/> object that represents the context for the current operation.</param>
        /// <returns>A blob snapshot.</returns>
        [DoesServiceRequest]
        public virtual Task<CloudBlockBlob> CreateSnapshotAsync(IDictionary<string, string> metadata, AccessCondition accessCondition, BlobRequestOptions options, OperationContext operationContext)
        {
            return this.CreateSnapshotAsync(metadata, accessCondition, options, operationContext, CancellationToken.None);
        }

        /// <summary>
        /// Creates a snapshot of the blob.
        /// </summary>
        /// <param name="metadata">A collection of name-value pairs defining the metadata of the snapshot.</param>
        /// <param name="accessCondition">An <see cref="AccessCondition"/> object that represents the access conditions for the blob. If <c>null</c>, no condition is used.</param>
        /// <param name="options">An object that specifies additional options for the request, or <c>null</c>.</param>
        /// <param name="operationContext">An <see cref="OperationContext"/> object that represents the context for the current operation.</param>
        /// <param name="cancellationToken">A <see cref="CancellationToken"/> to observe while waiting for a task to complete.</param>
        /// <returns>A blob snapshot.</returns>
        [DoesServiceRequest]
        public virtual Task<CloudBlockBlob> CreateSnapshotAsync(IDictionary<string, string> metadata, AccessCondition accessCondition, BlobRequestOptions options, OperationContext operationContext, CancellationToken cancellationToken)
        {
            this.attributes.AssertNoSnapshot();
            BlobRequestOptions modifiedOptions = BlobRequestOptions.ApplyDefaults(options, BlobType.BlockBlob, this.ServiceClient);
            return Executor.ExecuteAsync(
                this.CreateSnapshotImpl(metadata, accessCondition, modifiedOptions),
                modifiedOptions.RetryPolicy,
                operationContext,
                cancellationToken);
        }

        /// <summary>
        /// Uploads a single block.
        /// </summary>
        /// <param name="blockId">A base64-encoded block ID that identifies the block.</param>
        /// <param name="blockData">A stream that provides the data for the block.</param>
        /// <param name="contentMD5">An optional hash value that will be used to set the <see cref="BlobProperties.ContentMD5"/> property
        /// on the blob. May be <c>null</c> or an empty string.</param>
        /// <returns>A <see cref="Task"/> that represents an asynchronous action.</returns>
        [DoesServiceRequest]
        public virtual Task PutBlockAsync(string blockId, Stream blockData, string contentMD5)
        {
            return this.PutBlockAsync(blockId, blockData, contentMD5, null /* accessCondition */, null /* options */, null /* operationContext */);
        }

        /// <summary>
        /// Uploads a single block.
        /// </summary>
        /// <param name="blockId">A base64-encoded block ID that identifies the block.</param>
        /// <param name="blockData">A stream that provides the data for the block.</param>
        /// <param name="contentMD5">An optional hash value that will be used to set the <see cref="BlobProperties.ContentMD5"/> property
        /// on the blob. May be <c>null</c> or an empty string.</param>
        /// <param name="accessCondition">An <see cref="AccessCondition"/> object that represents the access conditions for the blob. If <c>null</c>, no condition is used.</param>
        /// <param name="options">A <see cref="BlobRequestOptions"/> object that specifies additional options for the request.</param>
        /// <param name="operationContext">An <see cref="OperationContext"/> object that represents the context for the current operation.</param>
        /// <returns>A <see cref="Task"/> that represents an asynchronous action.</returns>
        [DoesServiceRequest]
        public virtual Task PutBlockAsync(string blockId, Stream blockData, string contentMD5, AccessCondition accessCondition, BlobRequestOptions options, OperationContext operationContext)
        {
            return this.PutBlockAsync(blockId, blockData, contentMD5, accessCondition, options, operationContext, CancellationToken.None);
        }

#if NETCORE
        /// <summary>
        /// Uploads a single block.
        /// </summary>
        /// <param name="blockId">A base64-encoded block ID that identifies the block.</param>
        /// <param name="blockData">A stream that provides the data for the block.</param>
        /// <param name="contentMD5">An optional hash value that will be used to set the <see cref="BlobProperties.ContentMD5"/> property
        /// on the blob. May be <c>null</c> or an empty string.</param>
        /// <param name="accessCondition">An <see cref="AccessCondition"/> object that represents the access conditions for the blob. If <c>null</c>, no condition is used.</param>
        /// <param name="options">A <see cref="BlobRequestOptions"/> object that specifies additional options for the request.</param>
        /// <param name="operationContext">An <see cref="OperationContext"/> object that represents the context for the current operation.</param>
        /// <param name="cancellationToken">A <see cref="CancellationToken"/> to observe while waiting for a task to complete.</param>
        /// <returns>A <see cref="Task"/> that represents an asynchronous action.</returns>
        [DoesServiceRequest]
        public virtual Task PutBlockAsync(string blockId, Stream blockData, string contentMD5, AccessCondition accessCondition, BlobRequestOptions options, OperationContext operationContext, CancellationToken cancellationToken)
        {
            return this.PutBlockAsync(blockId, blockData, contentMD5, accessCondition, options, operationContext, default(IProgress<StorageProgress>), cancellationToken);
        }

        /// <summary>
        /// Uploads a single block.
        /// </summary>
        /// <param name="blockId">A base64-encoded block ID that identifies the block.</param>
        /// <param name="blockData">A stream that provides the data for the block.</param>
        /// <param name="contentMD5">An optional hash value that will be used to set the <see cref="BlobProperties.ContentMD5"/> property
        /// on the blob. May be <c>null</c> or an empty string.</param>
        /// <param name="accessCondition">An <see cref="AccessCondition"/> object that represents the access conditions for the blob. If <c>null</c>, no condition is used.</param>
        /// <param name="options">A <see cref="BlobRequestOptions"/> object that specifies additional options for the request.</param>
        /// <param name="operationContext">An <see cref="OperationContext"/> object that represents the context for the current operation.</param>
        /// <param name="progressHandler"> A <see cref="System.IProgress{StorageProgress}"/> object to handle <see cref="StorageProgress"/> messages.</param>
        /// <param name="cancellationToken">A <see cref="CancellationToken"/> to observe while waiting for a task to complete.</param>
        /// <returns>A <see cref="Task"/> that represents an asynchronous action.</returns>
        [DoesServiceRequest]
        public virtual Task PutBlockAsync(string blockId, Stream blockData, string contentMD5, AccessCondition accessCondition, BlobRequestOptions options, OperationContext operationContext, IProgress<StorageProgress> progressHandler, CancellationToken cancellationToken)
        {
            return this.PutBlockAsync(blockId, blockData, contentMD5, accessCondition, options, operationContext, new AggregatingProgressIncrementer(progressHandler), cancellationToken);
        }
#endif

#if NETCORE
        /// <summary>
        /// Uploads a single block.
        /// </summary>
        /// <param name="blockId">A base64-encoded block ID that identifies the block.</param>
        /// <param name="blockData">A stream that provides the data for the block.</param>
        /// <param name="contentMD5">An optional hash value that will be used to set the <see cref="BlobProperties.ContentMD5"/> property
        /// on the blob. May be <c>null</c> or an empty string.</param>
        /// <param name="accessCondition">An <see cref="AccessCondition"/> object that represents the access conditions for the blob. If <c>null</c>, no condition is used.</param>
        /// <param name="options">A <see cref="BlobRequestOptions"/> object that specifies additional options for the request.</param>
        /// <param name="operationContext">An <see cref="OperationContext"/> object that represents the context for the current operation.</param>
        /// <param name="progressIncrementer"> An <see cref="AggregatingProgressIncrementer"/> object to gather progress deltas.</param>
        /// <param name="cancellationToken">A <see cref="CancellationToken"/> to observe while waiting for a task to complete.</param>
        /// <returns>A <see cref="Task"/> that represents an asynchronous action.</returns>
        [DoesServiceRequest]
        private Task PutBlockAsync(string blockId, Stream blockData, string contentMD5, AccessCondition accessCondition, BlobRequestOptions options, OperationContext operationContext, AggregatingProgressIncrementer progressIncrementer, CancellationToken cancellationToken)
#else
        /// <summary>
        /// Uploads a single block.
        /// </summary>
        /// <param name="blockId">A base64-encoded block ID that identifies the block.</param>
        /// <param name="blockData">A stream that provides the data for the block.</param>
        /// <param name="contentMD5">An optional hash value that will be used to set the <see cref="BlobProperties.ContentMD5"/> property
        /// on the blob. May be <c>null</c> or an empty string.</param>
        /// <param name="accessCondition">An <see cref="AccessCondition"/> object that represents the access conditions for the blob. If <c>null</c>, no condition is used.</param>
        /// <param name="options">A <see cref="BlobRequestOptions"/> object that specifies additional options for the request.</param>
        /// <param name="operationContext">An <see cref="OperationContext"/> object that represents the context for the current operation.</param>
        /// <param name="cancellationToken">A <see cref="CancellationToken"/> to observe while waiting for a task to complete.</param>
        /// <returns>A <see cref="Task"/> that represents an asynchronous action.</returns>
        [DoesServiceRequest]
<<<<<<< HEAD
        public virtual async Task PutBlockAsync(string blockId, Stream blockData, string contentMD5, AccessCondition accessCondition, BlobRequestOptions options, OperationContext operationContext, CancellationToken cancellationToken)
=======
        public virtual Task PutBlockAsync(string blockId, Stream blockData, string contentMD5, AccessCondition accessCondition, BlobRequestOptions options, OperationContext operationContext, CancellationToken cancellationToken)
#endif
>>>>>>> d40ee0e4
        {
            BlobRequestOptions modifiedOptions = BlobRequestOptions.ApplyDefaults(options, BlobType.BlockBlob, this.ServiceClient);
            bool requiresContentMD5 = string.IsNullOrEmpty(contentMD5) && modifiedOptions.UseTransactionalMD5.Value;
            operationContext = operationContext ?? new OperationContext();
            ExecutionState<NullType> tempExecutionState = CommonUtility.CreateTemporaryExecutionState(modifiedOptions);

            Stream blockDataAsStream = blockData;
            Stream seekableStream = blockDataAsStream;
            bool seekableStreamCreated = false;

            try
            {
                if (!blockDataAsStream.CanSeek || requiresContentMD5)
                {
                    Stream writeToStream;
                    if (blockDataAsStream.CanSeek)
                    {
                        writeToStream = Stream.Null;
                    }
                    else
                    {
                        seekableStream = new MultiBufferMemoryStream(this.ServiceClient.BufferManager);
                        seekableStreamCreated = true;
                        writeToStream = seekableStream;
                    }

<<<<<<< HEAD
                    StreamDescriptor streamCopyState = new StreamDescriptor();
                    long startPosition = seekableStream.Position;
                    await blockDataAsStream.WriteToAsync(writeToStream, null /* copyLength */, Constants.MaxBlockSize, requiresContentMD5, tempExecutionState, streamCopyState, cancellationToken).ConfigureAwait(false);
                    seekableStream.Position = startPosition;

                    if (requiresContentMD5)
=======
                    await Executor.ExecuteAsyncNullReturn(
#if NETCORE
                        this.PutBlockImpl(progressIncrementer.CreateProgressIncrementingStream(seekableStream), blockId, contentMD5, accessCondition, modifiedOptions),
#else
                        this.PutBlockImpl(seekableStream, blockId, contentMD5, accessCondition, modifiedOptions),
#endif
                        modifiedOptions.RetryPolicy,
                        operationContext,
                        cancellationToken);
                }
                finally
                {
                    if (seekableStreamCreated)
>>>>>>> d40ee0e4
                    {
                        contentMD5 = streamCopyState.Md5;
                    }
                }

                await Executor.ExecuteAsyncNullReturn(
                    this.PutBlockImpl(seekableStream, blockId, contentMD5, accessCondition, modifiedOptions),
                    modifiedOptions.RetryPolicy,
                    operationContext,
                    cancellationToken).ConfigureAwait(false);
            }
            finally
            {
                if (seekableStreamCreated)
                {
                    seekableStream.Dispose();
                }
            }
        }

        /// <summary>
        /// Uploads a list of blocks to a new or existing blob. 
        /// </summary>
        /// <param name="blockList">An enumerable collection of block IDs, as base64-encoded strings.</param>
        /// <returns>A <see cref="Task"/> that represents an asynchronous action.</returns>
        [DoesServiceRequest]
        public virtual Task PutBlockListAsync(IEnumerable<string> blockList)
        {
            return this.PutBlockListAsync(blockList, null /* accessCondition */, null /* options */, null /* operationContext */);
        }

        /// <summary>
        /// Uploads a list of blocks to a new or existing blob. 
        /// </summary>
        /// <param name="blockList">An enumerable collection of block IDs, as base64-encoded strings.</param>
        /// <param name="accessCondition">An <see cref="AccessCondition"/> object that represents the access conditions for the blob. If <c>null</c>, no condition is used.</param>
        /// <param name="options">A <see cref="BlobRequestOptions"/> object that specifies additional options for the request.</param>
        /// <param name="operationContext">An <see cref="OperationContext"/> object that represents the context for the current operation.</param>
        /// <returns>A <see cref="Task"/> that represents an asynchronous action.</returns>
        [DoesServiceRequest]
        public virtual Task PutBlockListAsync(IEnumerable<string> blockList, AccessCondition accessCondition, BlobRequestOptions options, OperationContext operationContext)
        {
            return this.PutBlockListAsync(blockList, accessCondition, options, operationContext, CancellationToken.None);
        }

        /// <summary>
        /// Uploads a list of blocks to a new or existing blob. 
        /// </summary>
        /// <param name="blockList">An enumerable collection of block IDs, as base64-encoded strings.</param>
        /// <param name="accessCondition">An <see cref="AccessCondition"/> object that represents the access conditions for the blob. If <c>null</c>, no condition is used.</param>
        /// <param name="options">A <see cref="BlobRequestOptions"/> object that specifies additional options for the request.</param>
        /// <param name="operationContext">An <see cref="OperationContext"/> object that represents the context for the current operation.</param>
        /// <param name="cancellationToken">A <see cref="CancellationToken"/> to observe while waiting for a task to complete.</param>
        /// <returns>A <see cref="Task"/> that represents an asynchronous action.</returns>
        [DoesServiceRequest]
        public virtual Task PutBlockListAsync(IEnumerable<string> blockList, AccessCondition accessCondition, BlobRequestOptions options, OperationContext operationContext, CancellationToken cancellationToken)
        {
            BlobRequestOptions modifiedOptions = BlobRequestOptions.ApplyDefaults(options, BlobType.BlockBlob, this.ServiceClient);
            IEnumerable<PutBlockListItem> items = blockList.Select(i => new PutBlockListItem(i, BlockSearchMode.Latest));
            return Executor.ExecuteAsyncNullReturn(
                this.PutBlockListImpl(items, accessCondition, modifiedOptions),
                modifiedOptions.RetryPolicy,
                operationContext,
                cancellationToken);
        }

        /// <summary>
        /// Returns an enumerable collection of the committed blocks comprising the blob.
        /// </summary>
        /// <returns>An enumerable collection of objects implementing <see cref="ListBlockItem"/>.</returns>
        [DoesServiceRequest]
        public virtual Task<IEnumerable<ListBlockItem>> DownloadBlockListAsync()
        {
            return this.DownloadBlockListAsync(BlockListingFilter.Committed, null /* accessCondition */, null /* options */, null /* operationContext */);
        }

        /// <summary>
        /// Returns an enumerable collection of the blob's blocks, using the specified block list filter.
        /// </summary>
        /// <param name="blockListingFilter">One of the enumeration values that indicates whether to return 
        /// committed blocks, uncommitted blocks, or both.</param>
        /// <param name="accessCondition">An <see cref="AccessCondition"/> object that represents the access conditions for the blob. If <c>null</c>, no condition is used.</param>
        /// <param name="options">A <see cref="BlobRequestOptions"/> object that specifies additional options for the request.</param>
        /// <param name="operationContext">An <see cref="OperationContext"/> object that represents the context for the current operation.</param>
        /// <returns>An enumerable collection of objects implementing <see cref="ListBlockItem"/>.</returns>
        [DoesServiceRequest]
        public virtual Task<IEnumerable<ListBlockItem>> DownloadBlockListAsync(BlockListingFilter blockListingFilter, AccessCondition accessCondition, BlobRequestOptions options, OperationContext operationContext)
        {
            return this.DownloadBlockListAsync(blockListingFilter, accessCondition, options, operationContext, CancellationToken.None);
        }

        /// <summary>
        /// Returns an enumerable collection of the blob's blocks, using the specified block list filter.
        /// </summary>
        /// <param name="blockListingFilter">One of the enumeration values that indicates whether to return 
        /// committed blocks, uncommitted blocks, or both.</param>
        /// <param name="accessCondition">An <see cref="AccessCondition"/> object that represents the access conditions for the blob. If <c>null</c>, no condition is used.</param>
        /// <param name="options">A <see cref="BlobRequestOptions"/> object that specifies additional options for the request.</param>
        /// <param name="operationContext">An <see cref="OperationContext"/> object that represents the context for the current operation.</param>
        /// <param name="cancellationToken">A <see cref="CancellationToken"/> to observe while waiting for a task to complete.</param>
        /// <returns>An enumerable collection of objects implementing <see cref="ListBlockItem"/>.</returns>
        [DoesServiceRequest]
        public virtual Task<IEnumerable<ListBlockItem>> DownloadBlockListAsync(BlockListingFilter blockListingFilter, AccessCondition accessCondition, BlobRequestOptions options, OperationContext operationContext, CancellationToken cancellationToken)
        {
            BlobRequestOptions modifiedOptions = BlobRequestOptions.ApplyDefaults(options, BlobType.BlockBlob, this.ServiceClient);
            return Executor.ExecuteAsync(
                this.GetBlockListImpl(blockListingFilter, accessCondition, modifiedOptions),
                modifiedOptions.RetryPolicy,
                operationContext,
                cancellationToken);
        }

        /// <summary>
        /// Begins an operation to start copying an existing block blob's contents, properties, and metadata to a new blob.
        /// </summary>
        /// <param name="source">The source blob.</param>
        /// <returns>The copy ID associated with the copy operation.</returns>
        /// <remarks>
        /// This method fetches the blob's ETag, last modified time, and part of the copy state.
        /// The copy ID and copy status fields are fetched, and the rest of the copy state is cleared.
        /// </remarks>
        [DoesServiceRequest]
        public virtual Task<string> StartCopyAsync(CloudBlockBlob source)
        {
            return this.StartCopyAsync(CloudBlob.SourceBlobToUri(source));
        }

        /// <summary>
        /// Begins an operation to start copying a file's contents, properties, and metadata to a new blob.
        /// </summary>
        /// <param name="source">The source file.</param>
        /// <param name="sourceAccessCondition">An object that represents the access conditions for the source file. If <c>null</c>, no condition is used.</param>
        /// <param name="destAccessCondition">An object that represents the access conditions for the destination blob. If <c>null</c>, no condition is used.</param>
        /// <param name="options">A <see cref="BlobRequestOptions"/> object that specifies additional options for the request.</param>
        /// <param name="operationContext">An <see cref="OperationContext"/> object that represents the context for the current operation.</param>
        /// <returns>The copy ID associated with the copy operation.</returns>
        /// <remarks>
        /// This method fetches the blob's ETag, last modified time, and part of the copy state.
        /// The copy ID and copy status fields are fetched, and the rest of the copy state is cleared.
        /// </remarks>
        [DoesServiceRequest]
        public virtual Task<string> StartCopyAsync(CloudFile source)
        {
            return this.StartCopyAsync(CloudFile.SourceFileToUri(source));
        }

        /// <summary>
        /// Begins an operation to start copying another block blob's contents, properties, and metadata to a new blob.
        /// </summary>
        /// <param name="source">The source blob.</param>
        /// <param name="sourceAccessCondition">An object that represents the access conditions for the source blob. If <c>null</c>, no condition is used.</param>
        /// <param name="destAccessCondition">An object that represents the access conditions for the destination blob. If <c>null</c>, no condition is used.</param>
        /// <param name="options">A <see cref="BlobRequestOptions"/> object that specifies additional options for the request.</param>
        /// <param name="operationContext">An <see cref="OperationContext"/> object that represents the context for the current operation.</param>
        /// <returns>The copy ID associated with the copy operation.</returns>
        /// <remarks>
        /// This method fetches the blob's ETag, last modified time, and part of the copy state.
        /// The copy ID and copy status fields are fetched, and the rest of the copy state is cleared.
        /// </remarks>
        public virtual Task<string> StartCopyAsync(CloudBlockBlob source, AccessCondition sourceAccessCondition, AccessCondition destAccessCondition, BlobRequestOptions options, OperationContext operationContext)
        {
            return this.StartCopyAsync(source, sourceAccessCondition, destAccessCondition, options, operationContext, CancellationToken.None);
        }

        /// <summary>
        /// Begins an operation to start copying another block blob's contents, properties, and metadata to a new blob.
        /// </summary>
        /// <param name="source">The source blob.</param>
        /// <param name="sourceAccessCondition">An object that represents the access conditions for the source blob. If <c>null</c>, no condition is used.</param>
        /// <param name="destAccessCondition">An object that represents the access conditions for the destination blob. If <c>null</c>, no condition is used.</param>
        /// <param name="options">A <see cref="BlobRequestOptions"/> object that specifies additional options for the request.</param>
        /// <param name="operationContext">An <see cref="OperationContext"/> object that represents the context for the current operation.</param>
        /// <param name="cancellationToken">A <see cref="CancellationToken"/> to observe while waiting for a task to complete.</param>
        /// <returns>The copy ID associated with the copy operation.</returns>
        /// <remarks>
        /// This method fetches the blob's ETag, last modified time, and part of the copy state.
        /// The copy ID and copy status fields are fetched, and the rest of the copy state is cleared.
        /// </remarks>
        [DoesServiceRequest]
        public virtual Task<string> StartCopyAsync(CloudBlockBlob source, AccessCondition sourceAccessCondition, AccessCondition destAccessCondition, BlobRequestOptions options, OperationContext operationContext, CancellationToken cancellationToken)
        {
            return this.StartCopyAsync(CloudBlob.SourceBlobToUri(source), sourceAccessCondition, destAccessCondition, options, operationContext, cancellationToken);
        }

        /// <summary>
        /// Begins an operation to start copying a file's contents, properties, and metadata to a new blob.
        /// </summary>
        /// <param name="source">The source file.</param>
        /// <param name="sourceAccessCondition">An object that represents the access conditions for the source file. If <c>null</c>, no condition is used.</param>
        /// <param name="destAccessCondition">An object that represents the access conditions for the destination blob. If <c>null</c>, no condition is used.</param>
        /// <param name="options">A <see cref="BlobRequestOptions"/> object that specifies additional options for the request.</param>
        /// <param name="operationContext">An <see cref="OperationContext"/> object that represents the context for the current operation.</param>
        /// <returns>The copy ID associated with the copy operation.</returns>
        /// <remarks>
        /// This method fetches the blob's ETag, last modified time, and part of the copy state.
        /// The copy ID and copy status fields are fetched, and the rest of the copy state is cleared.
        /// </remarks>
        public virtual Task<string> StartCopyAsync(CloudFile source, AccessCondition sourceAccessCondition, AccessCondition destAccessCondition, BlobRequestOptions options, OperationContext operationContext)
        {
            return this.StartCopyAsync(source, sourceAccessCondition, destAccessCondition, options, operationContext, CancellationToken.None);
        }

        /// <summary>
        /// Begins an operation to start copying a file's contents, properties, and metadata to a new blob.
        /// </summary>
        /// <param name="source">The source file.</param>
        /// <param name="sourceAccessCondition">An object that represents the access conditions for the source file. If <c>null</c>, no condition is used.</param>
        /// <param name="destAccessCondition">An object that represents the access conditions for the destination blob. If <c>null</c>, no condition is used.</param>
        /// <param name="options">A <see cref="BlobRequestOptions"/> object that specifies additional options for the request.</param>
        /// <param name="operationContext">An <see cref="OperationContext"/> object that represents the context for the current operation.</param>
        /// <param name="cancellationToken">A <see cref="CancellationToken"/> to observe while waiting for a task to complete.</param>
        /// <returns>The copy ID associated with the copy operation.</returns>
        /// <remarks>
        /// This method fetches the blob's ETag, last modified time, and part of the copy state.
        /// The copy ID and copy status fields are fetched, and the rest of the copy state is cleared.
        /// </remarks>
        [DoesServiceRequest]
        public virtual Task<string> StartCopyAsync(CloudFile source, AccessCondition sourceAccessCondition, AccessCondition destAccessCondition, BlobRequestOptions options, OperationContext operationContext, CancellationToken cancellationToken)
        {
            return this.StartCopyAsync(CloudFile.SourceFileToUri(source), sourceAccessCondition, destAccessCondition, options, operationContext, cancellationToken);
        }

        /// <summary>
        /// Sets the tier for a blob.
        /// </summary>
        /// <param name="standardBlobTier">A <see cref="StandardBlobTier"/> representing the tier to set.</param>
        /// <returns>A <see cref="Task"/> that represents an asynchronous action.</returns>
        [DoesServiceRequest]
        public virtual Task SetStandardBlobTierAsync(StandardBlobTier standardBlobTier)
        {
            return this.SetStandardBlobTierAsync(standardBlobTier, null /* accessCondition */, null /* options */, null /* operationContext */);
        }

        /// <summary>
        /// Sets the tier for a blob.
        /// </summary>
        /// <param name="standardBlobTier">A <see cref="StandardBlobTier"/> representing the tier to set.</param>
        /// <param name="accessCondition">An <see cref="AccessCondition"/> object that represents the access conditions for the blob. If <c>null</c>, no condition is used.</param>
        /// <param name="options">A <see cref="BlobRequestOptions"/> object that specifies additional options for the request, or <c>null</c>.</param>
        /// <param name="operationContext">An <see cref="OperationContext"/> object that represents the context for the current operation.</param>
        /// <returns>A <see cref="Task"/> that represents an asynchronous action.</returns>
        [DoesServiceRequest]
        public virtual Task SetStandardBlobTierAsync(StandardBlobTier standardBlobTier, AccessCondition accessCondition, BlobRequestOptions options, OperationContext operationContext)
        {
            return this.SetStandardBlobTierAsync(standardBlobTier, accessCondition, options, operationContext, CancellationToken.None);
        }

        /// <summary>
        /// Sets the tier for a blob.
        /// </summary>
        /// <param name="standardBlobTier">A <see cref="StandardBlobTier"/> representing the tier to set.</param>
        /// <param name="accessCondition">An <see cref="AccessCondition"/> object that represents the access conditions for the blob. If <c>null</c>, no condition is used.</param>
        /// <param name="options">A <see cref="BlobRequestOptions"/> object that specifies additional options for the request, or <c>null</c>.</param>
        /// <param name="operationContext">An <see cref="OperationContext"/> object that represents the context for the current operation.</param>
        /// <param name="cancellationToken">A <see cref="CancellationToken"/> to observe while waiting for a task to complete.</param>
        /// <returns>A <see cref="Task"/> that represents an asynchronous action.</returns>
        [DoesServiceRequest]
        public virtual Task SetStandardBlobTierAsync(StandardBlobTier standardBlobTier, AccessCondition accessCondition, BlobRequestOptions options, OperationContext operationContext, CancellationToken cancellationToken)
        {
            this.attributes.AssertNoSnapshot();
            BlobRequestOptions modifiedOptions = BlobRequestOptions.ApplyDefaults(options, BlobType.BlockBlob, this.ServiceClient);
            return Executor.ExecuteAsync(
                this.SetStandardBlobTierImpl(standardBlobTier, accessCondition, modifiedOptions),
                modifiedOptions.RetryPolicy,
                operationContext,
                cancellationToken);
        }

        /// <summary>
        /// Implementation for the CreateSnapshot method.
        /// </summary>
        /// <param name="metadata">A collection of name-value pairs defining the metadata of the snapshot, or null.</param>
        /// <param name="accessCondition">An <see cref="AccessCondition"/> object that represents the access conditions for the blob. If <c>null</c>, no condition is used.</param>
        /// <param name="options">A <see cref="BlobRequestOptions"/> object that specifies additional options for the request.</param>
        /// <returns>A <see cref="RESTCommand"/> that creates the snapshot.</returns>
        /// <remarks>If the <c>metadata</c> parameter is <c>null</c> then no metadata is associated with the request.</remarks>
        internal RESTCommand<CloudBlockBlob> CreateSnapshotImpl(IDictionary<string, string> metadata, AccessCondition accessCondition, BlobRequestOptions options)
        {
            RESTCommand<CloudBlockBlob> putCmd = new RESTCommand<CloudBlockBlob>(this.ServiceClient.Credentials, this.attributes.StorageUri);

            options.ApplyToStorageCommand(putCmd);
            putCmd.BuildRequest = (cmd, uri, builder, cnt, serverTimeout, ctx) =>
            {
                StorageRequestMessage msg = BlobHttpRequestMessageFactory.Snapshot(uri, serverTimeout, accessCondition, cnt, ctx, this.ServiceClient.GetCanonicalizer(), this.ServiceClient.Credentials);
                if (metadata != null)
                {
                    BlobHttpRequestMessageFactory.AddMetadata(msg, metadata);
                }

                return msg;
            };

            putCmd.PreProcessResponse = (cmd, resp, ex, ctx) =>
            {
                HttpResponseParsers.ProcessExpectedStatusCodeNoException(HttpStatusCode.Created, resp, null /* retVal */, cmd, ex);
                DateTimeOffset snapshotTime = NavigationHelper.ParseSnapshotTime(BlobHttpResponseParsers.GetSnapshotTime(resp));
                CloudBlockBlob snapshot = new CloudBlockBlob(this.Name, snapshotTime, this.Container);
                snapshot.attributes.Metadata = new Dictionary<string, string>(metadata ?? this.Metadata);
                snapshot.attributes.Properties = new BlobProperties(this.Properties);
                CloudBlob.UpdateETagLMTLengthAndSequenceNumber(snapshot.attributes, resp, false);
                return snapshot;
            };

            return putCmd;
        }

        /// <summary>
        /// Uploads the full blob.
        /// </summary>
        /// <param name="accessCondition">An <see cref="AccessCondition"/> object that represents the access conditions for the blob. If <c>null</c>, no condition is used.</param>
        /// <param name="options">A <see cref="BlobRequestOptions"/> object that specifies additional options for the request.</param>
        /// <returns>A <see cref="SynchronousTask"/> that gets the stream.</returns>
        private RESTCommand<NullType> PutBlobImpl(Stream stream, long? length, string contentMD5, AccessCondition accessCondition, BlobRequestOptions options)
        {
            long offset = stream.Position;
            length = length ?? stream.Length - offset;
            this.Properties.ContentMD5 = contentMD5;

            CappedLengthReadOnlyStream cappedStream = new CappedLengthReadOnlyStream(stream, length.Value + offset);

            RESTCommand<NullType> putCmd = new RESTCommand<NullType>(this.ServiceClient.Credentials, this.attributes.StorageUri);

            options.ApplyToStorageCommand(putCmd);
            putCmd.BuildContent = (cmd, ctx) => HttpContentFactory.BuildContentFromStream(cappedStream, offset, length, null /* md5 */, cmd, ctx);
            putCmd.BuildRequest = (cmd, uri, builder, cnt, serverTimeout, ctx) =>
            {
                StorageRequestMessage msg = BlobHttpRequestMessageFactory.Put(uri, serverTimeout, this.Properties, BlobType.BlockBlob, 0, null, accessCondition, cnt, ctx, this.ServiceClient.GetCanonicalizer(), this.ServiceClient.Credentials);
                BlobHttpRequestMessageFactory.AddMetadata(msg, this.Metadata);
                return msg;
            };
            putCmd.PreProcessResponse = (cmd, resp, ex, ctx) =>
            {
                HttpResponseParsers.ProcessExpectedStatusCodeNoException(HttpStatusCode.Created, resp, NullType.Value, cmd, ex);
                CloudBlob.UpdateETagLMTLengthAndSequenceNumber(this.attributes, resp, false);
                cmd.CurrentResult.IsRequestServerEncrypted = HttpResponseParsers.ParseServerRequestEncrypted(resp);
                this.Properties.Length = length.Value;
                return NullType.Value;
            };

            return putCmd;
        }

        /// <summary>
        /// Uploads the block.
        /// </summary>
        /// <param name="source">The source stream.</param>
        /// <param name="blockId">The block ID.</param>
        /// <param name="contentMD5">The content MD5.</param>
        /// <param name="accessCondition">An <see cref="AccessCondition"/> object that represents the access conditions for the blob. If <c>null</c>, no condition is used.</param>
        /// <param name="options">A <see cref="BlobRequestOptions"/> object that specifies additional options for the request.</param>
        /// <returns>A <see cref="RESTCommand"/> that uploads the block.</returns>
        internal RESTCommand<NullType> PutBlockImpl(Stream source, string blockId, string contentMD5, AccessCondition accessCondition, BlobRequestOptions options)
        {
            long offset = source.Position;
            long length = source.Length - offset;

            RESTCommand<NullType> putCmd = new RESTCommand<NullType>(this.ServiceClient.Credentials, this.attributes.StorageUri);

            options.ApplyToStorageCommand(putCmd);
            putCmd.BuildContent = (cmd, ctx) => HttpContentFactory.BuildContentFromStream(source, offset, length, contentMD5, cmd, ctx);
            putCmd.BuildRequest = (cmd, uri, builder, cnt, serverTimeout, ctx) => BlobHttpRequestMessageFactory.PutBlock(uri, serverTimeout, blockId, accessCondition, cnt, ctx, this.ServiceClient.GetCanonicalizer(), this.ServiceClient.Credentials);
            putCmd.PreProcessResponse = (cmd, resp, ex, ctx) =>
            {
                HttpResponseParsers.ProcessExpectedStatusCodeNoException(HttpStatusCode.Created, resp, NullType.Value, cmd, ex);
                cmd.CurrentResult.IsRequestServerEncrypted = HttpResponseParsers.ParseServerRequestEncrypted(resp);
                return NullType.Value;
            };

            return putCmd;
        }

        /// <summary>
        /// Uploads the block list.
        /// </summary>
        /// <param name="blocks">The blocks to upload.</param>
        /// <param name="accessCondition">An <see cref="AccessCondition"/> object that represents the access conditions for the blob. If <c>null</c>, no condition is used.</param>
        /// <param name="options">A <see cref="BlobRequestOptions"/> object that specifies additional options for the request.</param>
        /// <returns>A <see cref="RESTCommand"/> that uploads the block list.</returns>
        internal RESTCommand<NullType> PutBlockListImpl(IEnumerable<PutBlockListItem> blocks, AccessCondition accessCondition, BlobRequestOptions options)
        {
            if (accessCondition != null && accessCondition.IsConditional)
            {
                throw new ArgumentException(string.Format(SR.ConditionalHeaderNotSupported, "PutBlock"));
            }

            MultiBufferMemoryStream memoryStream = new MultiBufferMemoryStream(null /* bufferManager */, (int)(1 * Constants.KB));
            BlobRequest.WriteBlockListBody(blocks, memoryStream);
            memoryStream.Seek(0, SeekOrigin.Begin);
            string contentMD5 = null;

            if (options.UseTransactionalMD5.HasValue && options.UseTransactionalMD5.Value)
            {
                contentMD5 = memoryStream.ComputeMD5Hash();
            }

            RESTCommand<NullType> putCmd = new RESTCommand<NullType>(this.ServiceClient.Credentials, this.attributes.StorageUri);

            options.ApplyToStorageCommand(putCmd);
            putCmd.BuildContent = (cmd, ctx) => HttpContentFactory.BuildContentFromStream(memoryStream, 0, memoryStream.Length, contentMD5, cmd, ctx);
            putCmd.StreamToDispose = memoryStream;
            putCmd.BuildRequest = (cmd, uri, builder, cnt, serverTimeout, ctx) =>
            {
                StorageRequestMessage msg = BlobHttpRequestMessageFactory.PutBlockList(uri, serverTimeout, this.Properties, accessCondition, cnt, ctx, this.ServiceClient.GetCanonicalizer(), this.ServiceClient.Credentials);
                BlobHttpRequestMessageFactory.AddMetadata(msg, this.Metadata);
                return msg;
            };
            putCmd.PreProcessResponse = (cmd, resp, ex, ctx) =>
            {
                HttpResponseParsers.ProcessExpectedStatusCodeNoException(HttpStatusCode.Created, resp, NullType.Value, cmd, ex);
                CloudBlob.UpdateETagLMTLengthAndSequenceNumber(this.attributes, resp, false);
                cmd.CurrentResult.IsRequestServerEncrypted = HttpResponseParsers.ParseServerRequestEncrypted(resp);
                this.Properties.Length = -1;
                return NullType.Value;
            };

            return putCmd;
        }

        /// <summary>
        /// Gets the download block list.
        /// </summary>
        /// <param name="typesOfBlocks">The types of blocks.</param>
        /// <param name="accessCondition">An <see cref="AccessCondition"/> object that represents the access conditions for the blob. If <c>null</c>, no condition is used.</param>
        /// <param name="options">A <see cref="BlobRequestOptions"/> object that specifies additional options for the request.</param>
        /// <returns>A <see cref="TaskSequence"/> that gets the download block list.</returns>
        internal RESTCommand<IEnumerable<ListBlockItem>> GetBlockListImpl(BlockListingFilter typesOfBlocks, AccessCondition accessCondition, BlobRequestOptions options)
        {
            if (accessCondition != null && accessCondition.IsConditional)
            {
                throw new ArgumentException(string.Format(SR.ConditionalHeaderNotSupported, "GetBlockList"));
            }
            RESTCommand<IEnumerable<ListBlockItem>> getCmd = new RESTCommand<IEnumerable<ListBlockItem>>(this.ServiceClient.Credentials, this.attributes.StorageUri);

            options.ApplyToStorageCommand(getCmd);
            getCmd.CommandLocationMode = CommandLocationMode.PrimaryOrSecondary;
            getCmd.RetrieveResponseStream = true;
            getCmd.BuildRequest = (cmd, uri, builder, cnt, serverTimeout, ctx) => BlobHttpRequestMessageFactory.GetBlockList(uri, serverTimeout, this.SnapshotTime, typesOfBlocks, accessCondition, cnt, ctx, this.ServiceClient.GetCanonicalizer(), this.ServiceClient.Credentials);
            getCmd.PreProcessResponse = (cmd, resp, ex, ctx) => HttpResponseParsers.ProcessExpectedStatusCodeNoException(HttpStatusCode.OK, resp, null /* retVal */, cmd, ex);
            getCmd.PostProcessResponse = (cmd, resp, ctx) =>
            {
                CloudBlob.UpdateETagLMTLengthAndSequenceNumber(this.attributes, resp, true);
                GetBlockListResponse responseParser = new GetBlockListResponse(cmd.ResponseStream);
                IEnumerable<ListBlockItem> blocks = new List<ListBlockItem>(responseParser.Blocks);
                return Task.FromResult(blocks);
            };

            return getCmd;
        }

        /// <summary>
        /// Implementation method for the SetStandardBlobTier methods.
        /// </summary>
        /// <param name="standardBlobTier">A <see cref="StandardBlobTier"/> representing the tier to set.</param>
        /// <param name="accessCondition">An <see cref="AccessCondition"/> object that represents the access conditions for the blob. If <c>null</c>, no condition is used.</param>
        /// <param name="options">A <see cref="BlobRequestOptions"/> object that specifies additional options for the request.</param>
        /// <returns>A <see cref="RESTCommand"/> that sets the blob tier.</returns>
        private RESTCommand<NullType> SetStandardBlobTierImpl(StandardBlobTier standardBlobTier, AccessCondition accessCondition, BlobRequestOptions options)
        {
            RESTCommand<NullType> putCmd = new RESTCommand<NullType>(this.ServiceClient.Credentials, this.attributes.StorageUri);

            options.ApplyToStorageCommand(putCmd);
            putCmd.BuildRequest = (cmd, uri, builder, cnt, serverTimeout, ctx) => BlobHttpRequestMessageFactory.SetBlobTier(uri, serverTimeout, standardBlobTier.ToString(), cnt, ctx, this.ServiceClient.GetCanonicalizer(), this.ServiceClient.Credentials);
            putCmd.PreProcessResponse = (cmd, resp, ex, ctx) =>
            {
                // OK is returned when the tier on the blob is done immediately while accepted occurs when the process of setting the tier has started but not completed.
                HttpStatusCode[] expectedHttpStatusCodes = new HttpStatusCode[2];
                expectedHttpStatusCodes[0] = HttpStatusCode.OK;
                expectedHttpStatusCodes[1] = HttpStatusCode.Accepted;
                HttpResponseParsers.ProcessExpectedStatusCodeNoException(expectedHttpStatusCodes, resp, NullType.Value, cmd, ex);
                CloudBlob.UpdateETagLMTLengthAndSequenceNumber(this.attributes, resp, false);

                this.attributes.Properties.RehydrationStatus = null;
                this.attributes.Properties.BlobTierInferred = false;
                if (resp.StatusCode.Equals(HttpStatusCode.OK))
                {
                    this.attributes.Properties.StandardBlobTier = standardBlobTier;
                }
                else
                {
                    this.attributes.Properties.StandardBlobTier = StandardBlobTier.Archive;
                }

                return NullType.Value;
            };

            return putCmd;
        }
    }
}<|MERGE_RESOLUTION|>--- conflicted
+++ resolved
@@ -287,7 +287,7 @@
         [DoesServiceRequest]
         internal async Task UploadFromStreamAsyncHelper(Stream source, long? length, AccessCondition accessCondition, BlobRequestOptions options, OperationContext operationContext, CancellationToken cancellationToken)
         {
-            return this.UploadFromStreamAsyncHelper(source, length, accessCondition, options, operationContext, default(IProgress<StorageProgress>), cancellationToken);
+            await this.UploadFromStreamAsyncHelper(source, length, accessCondition, options, operationContext, default(IProgress<StorageProgress>), cancellationToken).ConfigureAwait(false);
         }
 #endif
 
@@ -304,7 +304,7 @@
         /// <param name="cancellationToken">A <see cref="CancellationToken"/> to observe while waiting for a task to complete.</param>
         /// <returns>A <see cref="Task"/> that represents an asynchronous action.</returns>
         [DoesServiceRequest]
-        private Task UploadFromStreamAsyncHelper(Stream source, long? length, AccessCondition accessCondition, BlobRequestOptions options, OperationContext operationContext, IProgress<StorageProgress> progressHandler, CancellationToken cancellationToken)
+        private async Task UploadFromStreamAsyncHelper(Stream source, long? length, AccessCondition accessCondition, BlobRequestOptions options, OperationContext operationContext, IProgress<StorageProgress> progressHandler, CancellationToken cancellationToken)
 #else
         /// <summary>
         /// Uploads a stream to a block blob. 
@@ -317,10 +317,10 @@
         /// <param name="cancellationToken">A <see cref="CancellationToken"/> to observe while waiting for a task to complete.</param>
         /// <returns>A <see cref="Task"/> that represents an asynchronous action.</returns>
         [DoesServiceRequest]
-        internal Task UploadFromStreamAsyncHelper(Stream source, long? length, AccessCondition accessCondition, BlobRequestOptions options, OperationContext operationContext, CancellationToken cancellationToken)
-#endif
-        {
-        CommonUtility.AssertNotNull("source", source);
+        internal async Task UploadFromStreamAsyncHelper(Stream source, long? length, AccessCondition accessCondition, BlobRequestOptions options, OperationContext operationContext, CancellationToken cancellationToken)
+#endif
+        {
+            CommonUtility.AssertNotNull("source", source);
 
             Stream sourceAsStream = source;
             if (length.HasValue)
@@ -347,40 +347,11 @@
                 string contentMD5 = null;
                 if (modifiedOptions.StoreBlobContentMD5.Value)
                 {
-<<<<<<< HEAD
                     StreamDescriptor streamCopyState = new StreamDescriptor();
                     long startPosition = sourceAsStream.Position;
                     await sourceAsStream.WriteToAsync(Stream.Null, length, null /* maxLength */, true, tempExecutionState, streamCopyState, cancellationToken).ConfigureAwait(false);
                     sourceAsStream.Position = startPosition;
                     contentMD5 = streamCopyState.Md5;
-=======
-                    string contentMD5 = null;
-                    if (modifiedOptions.StoreBlobContentMD5.Value)
-                    {
-                        StreamDescriptor streamCopyState = new StreamDescriptor();
-                        long startPosition = sourceAsStream.Position;
-                        await sourceAsStream.WriteToAsync(Stream.Null, length, null /* maxLength */, true, tempExecutionState, streamCopyState, cancellationToken);
-                        sourceAsStream.Position = startPosition;
-                        contentMD5 = streamCopyState.Md5;
-                    }
-                    else
-                    {
-                        if (modifiedOptions.UseTransactionalMD5.Value)
-                        {
-                            throw new ArgumentException(SR.PutBlobNeedsStoreBlobContentMD5, "options");
-                        }
-                    }
-
-                    await Executor.ExecuteAsyncNullReturn(
-#if !WINDOWS_RT
-                        this.PutBlobImpl(new AggregatingProgressIncrementer(progressHandler).CreateProgressIncrementingStream(sourceAsStream), length, contentMD5, accessCondition, modifiedOptions),
-#else
-                        this.PutBlobImpl(sourceAsStream, length, contentMD5, accessCondition, modifiedOptions),
-#endif
-                        modifiedOptions.RetryPolicy,
-                        operationContext,
-                        cancellationToken);
->>>>>>> d40ee0e4
                 }
                 else
                 {
@@ -391,10 +362,14 @@
                 }
 
                 await Executor.ExecuteAsyncNullReturn(
-                    this.PutBlobImpl(sourceAsStream, length, contentMD5, accessCondition, modifiedOptions),
-                    modifiedOptions.RetryPolicy,
-                    operationContext,
-                    cancellationToken).ConfigureAwait(false);
+#if !WINDOWS_RT
+                this.PutBlobImpl(new AggregatingProgressIncrementer(progressHandler).CreateProgressIncrementingStream(sourceAsStream), length, contentMD5, accessCondition, modifiedOptions),
+#else
+                this.PutBlobImpl(sourceAsStream, length, contentMD5, accessCondition, modifiedOptions),
+#endif
+                modifiedOptions.RetryPolicy,
+                operationContext,
+                cancellationToken).ConfigureAwait(false);
             }
             else
             {
@@ -406,27 +381,21 @@
                 {
                     using (CloudBlobStream blobStream = await this.OpenWriteAsync(accessCondition, options, operationContext, cancellationToken).ConfigureAwait(false))
                     {
-<<<<<<< HEAD
                         // We should always call AsStreamForWrite with bufferSize=0 to prevent buffering. Our
                         // stream copier only writes 64K buffers at a time anyway, so no buffering is needed.
                         await sourceAsStream.WriteToAsync(blobStream, length, null /* maxLength */, false, tempExecutionState, null /* streamCopyState */, cancellationToken).ConfigureAwait(false);
                         await blobStream.CommitAsync().ConfigureAwait(false);
-=======
-                        // Synchronization mutex required to ensure thread-safe, concurrent operations on related SubStream instances.
-                        SemaphoreSlim streamReadThrottler = new SemaphoreSlim(1);
-#if !WINDOWS_RT
-                        await this.UploadFromMultiStreamAsync(this.OpenMultiSubStream(source, length, streamReadThrottler), accessCondition, modifiedOptions, operationContext, new AggregatingProgressIncrementer(progressHandler), cancellationToken);
-#else
-                        await this.UploadFromMultiStreamAsync(this.OpenMultiSubStream(source, length, streamReadThrottler), accessCondition, modifiedOptions, operationContext, cancellationToken);
-#endif
->>>>>>> d40ee0e4
                     }
                 }
                 else
                 {
                     // Synchronization mutex required to ensure thread-safe, concurrent operations on related SubStream instances.
                     SemaphoreSlim streamReadThrottler = new SemaphoreSlim(1);
+#if !WINDOWS_RT
+                    await this.UploadFromMultiStreamAsync(this.OpenMultiSubStream(source, length, streamReadThrottler), accessCondition, modifiedOptions, operationContext, new AggregatingProgressIncrementer(progressHandler), cancellationToken).ConfigureAwait(false);
+#else
                     await this.UploadFromMultiStreamAsync(this.OpenMultiSubStream(source, length, streamReadThrottler), accessCondition, modifiedOptions, operationContext, cancellationToken).ConfigureAwait(false);
+#endif
                 }
             }
 
@@ -512,12 +481,7 @@
         [DoesServiceRequest]
         public virtual async Task UploadFromFileAsync(string path, AccessCondition accessCondition, BlobRequestOptions options, OperationContext operationContext, CancellationToken cancellationToken)
         {
-<<<<<<< HEAD
-            CommonUtility.AssertNotNull("path", path);
-
-            BlobRequestOptions modifiedOptions = BlobRequestOptions.ApplyDefaults(options, BlobType.BlockBlob, this.ServiceClient);
-=======
-            return this.UploadFromFileAsync(path, accessCondition, options, operationContext, default(IProgress<StorageProgress>), cancellationToken);
+            await this.UploadFromFileAsync(path, accessCondition, options, operationContext, default(IProgress<StorageProgress>), cancellationToken).ConfigureAwait(false);
         }
 
         /// <summary>
@@ -531,44 +495,28 @@
         /// <param name="cancellationToken">A <see cref="CancellationToken"/> to observe while waiting for a task to complete.</param>
         /// <returns>A <see cref="Task"/> that represents an asynchronous action.</returns>
         [DoesServiceRequest]
-        public virtual Task UploadFromFileAsync(string path, AccessCondition accessCondition, BlobRequestOptions options, OperationContext operationContext, IProgress<StorageProgress> progressHandler, CancellationToken cancellationToken)
+        public virtual async Task UploadFromFileAsync(string path, AccessCondition accessCondition, BlobRequestOptions options, OperationContext operationContext, IProgress<StorageProgress> progressHandler, CancellationToken cancellationToken)
         {
             CommonUtility.AssertNotNull("path", path);   
             
-            return Task.Run(async () =>
-            {
-                BlobRequestOptions modifiedOptions = BlobRequestOptions.ApplyDefaults(options, BlobType.BlockBlob, this.ServiceClient);
->>>>>>> d40ee0e4
+            BlobRequestOptions modifiedOptions = BlobRequestOptions.ApplyDefaults(options, BlobType.BlockBlob, this.ServiceClient);
 
             // Determines whether to use the normal, single-stream upload approach or the new parallel, multi-stream strategy.
             bool useSingleStream = this.streamWriteSizeInBytes < Constants.MinLargeBlockSize
                                    || (modifiedOptions.StoreBlobContentMD5.HasValue && modifiedOptions.StoreBlobContentMD5.Value);
 
-<<<<<<< HEAD
+
             if (useSingleStream)
             {
                 using (Stream stream = new FileStream(path, FileMode.Open, FileAccess.Read))
                 {
-                    await this.UploadFromStreamAsync(stream, accessCondition, modifiedOptions, operationContext, cancellationToken).ConfigureAwait(false);
-=======
-                if (useSingleStream)
-                {
-                    using (Stream stream = new FileStream(path, FileMode.Open, FileAccess.Read))
-                    {
-                        await this.UploadFromStreamAsync(stream, accessCondition, modifiedOptions, operationContext, progressHandler, cancellationToken);
-                    }
-                }
-                else
-                {
-                    CheckAdjustBlockSize(new FileInfo(path).Length);
-                    await this.UploadFromMultiStreamAsync(OpenMultiFileStream(path), accessCondition, modifiedOptions, operationContext, new AggregatingProgressIncrementer(progressHandler), cancellationToken);
->>>>>>> d40ee0e4
+                    await this.UploadFromStreamAsync(stream, accessCondition, modifiedOptions, operationContext, progressHandler, cancellationToken).ConfigureAwait(false);
                 }
             }
             else
             {
                 CheckAdjustBlockSize(new FileInfo(path).Length);
-                await this.UploadFromMultiStreamAsync(OpenMultiFileStream(path), accessCondition, modifiedOptions, operationContext, cancellationToken).ConfigureAwait(false);
+                await this.UploadFromMultiStreamAsync(OpenMultiFileStream(path), accessCondition, modifiedOptions, operationContext, new AggregatingProgressIncrementer(progressHandler), cancellationToken).ConfigureAwait(false);
             }
         }
 #endif
@@ -808,59 +756,47 @@
         [DoesServiceRequest]
         public virtual async Task<string> DownloadTextAsync(Encoding encoding, AccessCondition accessCondition, BlobRequestOptions options, OperationContext operationContext, CancellationToken cancellationToken)
         {
-<<<<<<< HEAD
+            await this.DownloadTextAsync(encoding, accessCondition, options, operationContext, default(IProgress<StorageProgress>), cancellationToken).ConfigureAwait(false);
+        }
+#endif
+
+#if NETCORE
+        /// <summary>
+        /// Downloads the blob's contents as a string.
+        /// </summary>
+        /// <param name="encoding">An object that indicates the text encoding to use.</param>
+        /// <param name="accessCondition">An <see cref="AccessCondition"/> object that represents the access conditions for the blob.</param>
+        /// <param name="options">A <see cref="BlobRequestOptions"/> object that specifies additional options for the request.</param>
+        /// <param name="operationContext">An <see cref="OperationContext"/> object that represents the context for the current operation.</param>
+        /// <param name="progressHandler"> A <see cref="System.IProgress{StorageProgress}"/> object to handle <see cref="StorageProgress"/> messages.</param>
+        /// <param name="cancellationToken">A <see cref="CancellationToken"/> to observe while waiting for a task to complete.</param>
+        /// <returns>The contents of the blob, as a string.</returns>
+        [DoesServiceRequest]
+        public virtual async Task<string> DownloadTextAsync(Encoding encoding, AccessCondition accessCondition, BlobRequestOptions options, OperationContext operationContext, IProgress<StorageProgress> progressHandler, CancellationToken cancellationToken)
+#else
+        /// <summary>
+        /// Downloads the blob's contents as a string.
+        /// </summary>
+        /// <param name="encoding">An object that indicates the text encoding to use.</param>
+        /// <param name="accessCondition">An <see cref="AccessCondition"/> object that represents the access conditions for the blob.</param>
+        /// <param name="options">A <see cref="BlobRequestOptions"/> object that specifies additional options for the request.</param>
+        /// <param name="operationContext">An <see cref="OperationContext"/> object that represents the context for the current operation.</param>
+        /// <param name="cancellationToken">A <see cref="CancellationToken"/> to observe while waiting for a task to complete.</param>
+        /// <returns>The contents of the blob, as a string.</returns>
+        [DoesServiceRequest]
+        public virtual async Task<string> DownloadTextAsync(Encoding encoding, AccessCondition accessCondition, BlobRequestOptions options, OperationContext operationContext, CancellationToken cancellationToken)
+#endif
+        {
             using (SyncMemoryStream stream = new SyncMemoryStream())
             {
+#if NETCORE
+                await this.DownloadToStreamAsync(stream, accessCondition, options, operationContext, progressHandler, cancellationToken).ConfigureAwait(false);
+#else
                 await this.DownloadToStreamAsync(stream, accessCondition, options, operationContext, cancellationToken).ConfigureAwait(false);
+#endif
                 byte[] streamAsBytes = stream.ToArray();
                 return (encoding ?? Encoding.UTF8).GetString(streamAsBytes, 0, streamAsBytes.Length);
             }
-=======
-            return this.DownloadTextAsync(encoding, accessCondition, options, operationContext, default(IProgress<StorageProgress>), cancellationToken);
-        }
-#endif
-
-#if NETCORE
-        /// <summary>
-        /// Downloads the blob's contents as a string.
-        /// </summary>
-        /// <param name="encoding">An object that indicates the text encoding to use.</param>
-        /// <param name="accessCondition">An <see cref="AccessCondition"/> object that represents the access conditions for the blob.</param>
-        /// <param name="options">A <see cref="BlobRequestOptions"/> object that specifies additional options for the request.</param>
-        /// <param name="operationContext">An <see cref="OperationContext"/> object that represents the context for the current operation.</param>
-        /// <param name="progressHandler"> A <see cref="System.IProgress{StorageProgress}"/> object to handle <see cref="StorageProgress"/> messages.</param>
-        /// <param name="cancellationToken">A <see cref="CancellationToken"/> to observe while waiting for a task to complete.</param>
-        /// <returns>The contents of the blob, as a string.</returns>
-        [DoesServiceRequest]
-        public virtual Task<string> DownloadTextAsync(Encoding encoding, AccessCondition accessCondition, BlobRequestOptions options, OperationContext operationContext, IProgress<StorageProgress> progressHandler, CancellationToken cancellationToken)
-#else
-        /// <summary>
-        /// Downloads the blob's contents as a string.
-        /// </summary>
-        /// <param name="encoding">An object that indicates the text encoding to use.</param>
-        /// <param name="accessCondition">An <see cref="AccessCondition"/> object that represents the access conditions for the blob.</param>
-        /// <param name="options">A <see cref="BlobRequestOptions"/> object that specifies additional options for the request.</param>
-        /// <param name="operationContext">An <see cref="OperationContext"/> object that represents the context for the current operation.</param>
-        /// <param name="cancellationToken">A <see cref="CancellationToken"/> to observe while waiting for a task to complete.</param>
-        /// <returns>The contents of the blob, as a string.</returns>
-        [DoesServiceRequest]
-        public virtual Task<string> DownloadTextAsync(Encoding encoding, AccessCondition accessCondition, BlobRequestOptions options, OperationContext operationContext, CancellationToken cancellationToken)
-#endif
-        {
-            return Task.Run(async () =>
-            {
-                using (SyncMemoryStream stream = new SyncMemoryStream())
-                {
-#if NETCORE
-                    await this.DownloadToStreamAsync(stream, accessCondition, options, operationContext, progressHandler, cancellationToken);
-#else
-                    await this.DownloadToStreamAsync(stream, accessCondition, options, operationContext, cancellationToken);
-#endif
-                    byte[] streamAsBytes = stream.ToArray();
-                    return (encoding ?? Encoding.UTF8).GetString(streamAsBytes, 0, streamAsBytes.Length);
-                }
-            }, cancellationToken);
->>>>>>> d40ee0e4
         }
 
         /// <summary>
@@ -993,7 +929,7 @@
         /// <param name="cancellationToken">A <see cref="CancellationToken"/> to observe while waiting for a task to complete.</param>
         /// <returns>A <see cref="Task"/> that represents an asynchronous action.</returns>
         [DoesServiceRequest]
-        private Task PutBlockAsync(string blockId, Stream blockData, string contentMD5, AccessCondition accessCondition, BlobRequestOptions options, OperationContext operationContext, AggregatingProgressIncrementer progressIncrementer, CancellationToken cancellationToken)
+        private async Task PutBlockAsync(string blockId, Stream blockData, string contentMD5, AccessCondition accessCondition, BlobRequestOptions options, OperationContext operationContext, AggregatingProgressIncrementer progressIncrementer, CancellationToken cancellationToken)
 #else
         /// <summary>
         /// Uploads a single block.
@@ -1008,12 +944,8 @@
         /// <param name="cancellationToken">A <see cref="CancellationToken"/> to observe while waiting for a task to complete.</param>
         /// <returns>A <see cref="Task"/> that represents an asynchronous action.</returns>
         [DoesServiceRequest]
-<<<<<<< HEAD
         public virtual async Task PutBlockAsync(string blockId, Stream blockData, string contentMD5, AccessCondition accessCondition, BlobRequestOptions options, OperationContext operationContext, CancellationToken cancellationToken)
-=======
-        public virtual Task PutBlockAsync(string blockId, Stream blockData, string contentMD5, AccessCondition accessCondition, BlobRequestOptions options, OperationContext operationContext, CancellationToken cancellationToken)
-#endif
->>>>>>> d40ee0e4
+#endif
         {
             BlobRequestOptions modifiedOptions = BlobRequestOptions.ApplyDefaults(options, BlobType.BlockBlob, this.ServiceClient);
             bool requiresContentMD5 = string.IsNullOrEmpty(contentMD5) && modifiedOptions.UseTransactionalMD5.Value;
@@ -1040,46 +972,43 @@
                         writeToStream = seekableStream;
                     }
 
-<<<<<<< HEAD
+
                     StreamDescriptor streamCopyState = new StreamDescriptor();
                     long startPosition = seekableStream.Position;
                     await blockDataAsStream.WriteToAsync(writeToStream, null /* copyLength */, Constants.MaxBlockSize, requiresContentMD5, tempExecutionState, streamCopyState, cancellationToken).ConfigureAwait(false);
                     seekableStream.Position = startPosition;
 
                     if (requiresContentMD5)
-=======
-                    await Executor.ExecuteAsyncNullReturn(
-#if NETCORE
-                        this.PutBlockImpl(progressIncrementer.CreateProgressIncrementingStream(seekableStream), blockId, contentMD5, accessCondition, modifiedOptions),
-#else
-                        this.PutBlockImpl(seekableStream, blockId, contentMD5, accessCondition, modifiedOptions),
-#endif
-                        modifiedOptions.RetryPolicy,
-                        operationContext,
-                        cancellationToken);
-                }
-                finally
-                {
-                    if (seekableStreamCreated)
->>>>>>> d40ee0e4
                     {
                         contentMD5 = streamCopyState.Md5;
                     }
                 }
 
                 await Executor.ExecuteAsyncNullReturn(
+#if NETCORE
+                        this.PutBlockImpl(progressIncrementer.CreateProgressIncrementingStream(seekableStream), blockId, contentMD5, accessCondition, modifiedOptions),
+#else
+                        this.PutBlockImpl(seekableStream, blockId, contentMD5, accessCondition, modifiedOptions),
+#endif
+                        modifiedOptions.RetryPolicy,
+                        operationContext,
+                        cancellationToken);
+            }
+            finally
+            {
+                if (seekableStreamCreated)
+                {
+                    seekableStream.Dispose();
+                }
+            }
+
+            await Executor.ExecuteAsyncNullReturn(
                     this.PutBlockImpl(seekableStream, blockId, contentMD5, accessCondition, modifiedOptions),
                     modifiedOptions.RetryPolicy,
                     operationContext,
                     cancellationToken).ConfigureAwait(false);
             }
-            finally
-            {
-                if (seekableStreamCreated)
-                {
-                    seekableStream.Dispose();
-                }
-            }
+
         }
 
         /// <summary>

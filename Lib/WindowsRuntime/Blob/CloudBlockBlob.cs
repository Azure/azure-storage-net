--- conflicted
+++ resolved
@@ -345,14 +345,10 @@
             ExecutionState<NullType> tempExecutionState = BlobCommonUtility.CreateTemporaryExecutionState(modifiedOptions);
 #endif
 
-<<<<<<< HEAD
-            return Task.Run(async () =>
-=======
             bool lessThanSingleBlobThreshold = sourceAsStream.CanSeek
                                                && (length ?? sourceAsStream.Length - sourceAsStream.Position)
                                                <= modifiedOptions.SingleBlobUploadThresholdInBytes;
             if (modifiedOptions.ParallelOperationThreadCount == 1 && lessThanSingleBlobThreshold)
->>>>>>> 78c7f2ca
             {
                 string contentMD5 = null;
                 if (modifiedOptions.StoreBlobContentMD5.Value)

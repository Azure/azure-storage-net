--- conflicted
+++ resolved
@@ -906,12 +906,7 @@
         public static StorageRequestMessage CopyFrom(Uri uri, int? timeout, Uri source, bool incrementalCopy, AccessCondition sourceAccessCondition, 
             AccessCondition destAccessCondition, HttpContent content, OperationContext operationContext, ICanonicalizer canonicalizer, StorageCredentials credentials, BlobRequestOptions options)
         {
-<<<<<<< HEAD
-            return BlobHttpRequestMessageFactory.CopyFrom(uri, timeout, source, incrementalCopy, default(PremiumPageBlobTier?) /*premiumPageBlobTier*/, default(StandardBlobTier) /*standardBlockBlobTier*/, 
-                sourceAccessCondition, destAccessCondition, content, operationContext, canonicalizer, credentials);
-=======
-            return BlobHttpRequestMessageFactory.CopyFrom(uri, timeout, source, incrementalCopy, default(PremiumPageBlobTier?) /* premiumPageBlobTier */, default(RehydratePriority?) /* rehydratePriority */, sourceAccessCondition, destAccessCondition, content, operationContext, canonicalizer, credentials);
->>>>>>> 9922329d
+            return BlobHttpRequestMessageFactory.CopyFrom(uri, timeout, source, incrementalCopy, default(PremiumPageBlobTier?) /* premiumPageBlobTier */,  default(StandardBlobTier) /*standardBlockBlobTier*/, default(RehydratePriority?) /* rehydratePriority */, sourceAccessCondition, destAccessCondition, content, operationContext, canonicalizer, credentials);
         }
 
         /// <summary>
@@ -921,13 +916,9 @@
         /// <param name="timeout">The server timeout interval.</param>
         /// <param name="source">The absolute URI to the source blob, including any necessary authentication parameters.</param>
         /// <param name="incrementalCopy">A boolean indicating whether or not this is an incremental copy.</param>
-<<<<<<< HEAD
         /// <param name="premiumPageBlobTier">A <see cref="PremiumPageBlobTier"/> representing the tier to set. Only valid on page blobs.</param>
         /// <param name="standardBlockBlobTier">A <see cref="StandardBlobTier"/> representing the tier to set. Only valid on block blobs.</param>
-=======
-        /// <param name="premiumPageBlobTier">A <see cref="PremiumPageBlobTier"/> representing the tier to set.</param>
         /// <param name="rehydratePriority">The priority with which to rehydrate an archived blob.</param>
->>>>>>> 9922329d
         /// <param name="sourceAccessCondition">The access condition to apply to the source blob.</param>
         /// <param name="destAccessCondition">The access condition to apply to the destination blob.</param>
         /// <param name="content"> The HTTP entity body and content headers.</param>
@@ -935,16 +926,9 @@
         /// <param name="canonicalizer">A canonicalizer that converts HTTP request data into a standard form appropriate for signing.</param>
         /// <param name="credentials">A <see cref="StorageCredentials"/> object providing credentials for the request.</param>
         /// <returns>A web request to use to perform the operation.</returns>
-<<<<<<< HEAD
-        public static StorageRequestMessage CopyFrom(Uri uri, int? timeout, Uri source, bool incrementalCopy, PremiumPageBlobTier? premiumPageBlobTier, StandardBlobTier? standardBlockBlobTier, AccessCondition sourceAccessCondition, AccessCondition destAccessCondition, HttpContent content, OperationContext operationContext, ICanonicalizer canonicalizer, StorageCredentials credentials)
-        {
-            return CopyFrom(uri, timeout, source, default(string) /* contentMD5 */, incrementalCopy, false /* syncCopy */, premiumPageBlobTier, standardBlockBlobTier, 
-                sourceAccessCondition, destAccessCondition, content, operationContext, canonicalizer, credentials);
-=======
-        public static StorageRequestMessage CopyFrom(Uri uri, int? timeout, Uri source, bool incrementalCopy, PremiumPageBlobTier? premiumPageBlobTier, RehydratePriority? rehydratePriority, AccessCondition sourceAccessCondition, AccessCondition destAccessCondition, HttpContent content, OperationContext operationContext, ICanonicalizer canonicalizer, StorageCredentials credentials)
-        {
-            return CopyFrom(uri, timeout, source, default(string) /* contentMD5 */, incrementalCopy, false /* syncCopy */, premiumPageBlobTier, rehydratePriority, sourceAccessCondition, destAccessCondition, content, operationContext, canonicalizer, credentials);
->>>>>>> 9922329d
+        public static StorageRequestMessage CopyFrom(Uri uri, int? timeout, Uri source, bool incrementalCopy, PremiumPageBlobTier? premiumPageBlobTier, StandardBlobTier? standardBlockBlobTier, RehydratePriority? rehydratePriority, AccessCondition sourceAccessCondition, AccessCondition destAccessCondition, HttpContent content, OperationContext operationContext, ICanonicalizer canonicalizer, StorageCredentials credentials)
+        {
+            return CopyFrom(uri, timeout, source, default(string) /* contentMD5 */, incrementalCopy, false /* syncCopy */, premiumPageBlobTier, standardBlockBlobTier, rehydratePriority, sourceAccessCondition, destAccessCondition, content, operationContext, canonicalizer, credentials);
         }
 
         /// <summary>
@@ -957,11 +941,8 @@
         /// <param name="incrementalCopy">A boolean indicating whether or not this is an incremental copy.</param>
         /// <param name="syncCopy">A boolean to enable synchronous server copy of blobs.</param>
         /// <param name="premiumPageBlobTier">A <see cref="PremiumPageBlobTier"/> representing the tier to set.</param>
-<<<<<<< HEAD
         /// <param name="standardBlockBlobTier">A <see cref="StandardBlobTier"/> representing the tier to set.</param>
-=======
         /// <param name="rehydratePriority">The priority with which to rehydrate an archived blob.</param>
->>>>>>> 9922329d
         /// <param name="sourceAccessCondition">The access condition to apply to the source blob.</param>
         /// <param name="destAccessCondition">The access condition to apply to the destination blob.</param>
         /// <param name="content"> The HTTP entity body and content headers.</param>
@@ -969,12 +950,7 @@
         /// <param name="canonicalizer">A canonicalizer that converts HTTP request data into a standard form appropriate for signing.</param>
         /// <param name="credentials">A <see cref="StorageCredentials"/> object providing credentials for the request.</param>
         /// <returns>A web request to use to perform the operation.</returns>
-<<<<<<< HEAD
-        internal static StorageRequestMessage CopyFrom(Uri uri, int? timeout, Uri source, string sourceContentMd5, bool incrementalCopy, bool syncCopy, PremiumPageBlobTier? premiumPageBlobTier, StandardBlobTier? standardBlockBlobTier, 
-            AccessCondition sourceAccessCondition, AccessCondition destAccessCondition, HttpContent content, OperationContext operationContext, ICanonicalizer canonicalizer, StorageCredentials credentials)
-=======
-        internal static StorageRequestMessage CopyFrom(Uri uri, int? timeout, Uri source, string sourceContentMd5, bool incrementalCopy, bool syncCopy, PremiumPageBlobTier? premiumPageBlobTier, RehydratePriority? rehydratePriority, AccessCondition sourceAccessCondition, AccessCondition destAccessCondition, HttpContent content, OperationContext operationContext, ICanonicalizer canonicalizer, StorageCredentials credentials)
->>>>>>> 9922329d
+        internal static StorageRequestMessage CopyFrom(Uri uri, int? timeout, Uri source, string sourceContentMd5, bool incrementalCopy, bool syncCopy, PremiumPageBlobTier? premiumPageBlobTier, StandardBlobTier? standardBlockBlobTier, RehydratePriority? rehydratePriority, AccessCondition sourceAccessCondition, AccessCondition destAccessCondition, HttpContent content, OperationContext operationContext, ICanonicalizer canonicalizer, StorageCredentials credentials)
         {
             if (!syncCopy && !string.IsNullOrEmpty(sourceContentMd5))
             {
@@ -995,20 +971,17 @@
             request.ApplyAccessCondition(destAccessCondition);
             request.ApplyAccessConditionToSource(sourceAccessCondition);
 
-<<<<<<< HEAD
             if (premiumPageBlobTier.HasValue && standardBlockBlobTier.HasValue)
             {
                 throw new ArgumentOutOfRangeException(nameof(standardBlockBlobTier), "Cannot specify both page and block tiers at the same time.");
             }
-            else if (premiumPageBlobTier.HasValue)
-=======
+
             if (rehydratePriority.HasValue)
             {
                 request.AddOptionalHeader(Constants.HeaderConstants.RehydratePriorityHeader, rehydratePriority.Value.ToString());
             }
 
             if (premiumPageBlobTier.HasValue)
->>>>>>> 9922329d
             {
                 request.Headers.Add(Constants.HeaderConstants.AccessTierHeader, premiumPageBlobTier.Value.ToString());
             }
@@ -1189,19 +1162,14 @@
         /// <param name="uri">The absolute URI to the blob.</param>
         /// <param name="timeout">The server timeout interval.</param>
         /// <param name="blobTier">The blob tier to set.</param>
-<<<<<<< HEAD
         /// <param name="content"><see cref="HttpContent"/></param>
         /// <param name="operationContext">An <see cref="OperationContext"/> object that represents the context for the current operation.</param>
         /// <param name="canonicalizer">A canonicalizer that converts HTTP request data into a standard form appropriate for signing.</param>
         /// <param name="credentials">A <see cref="StorageCredentials"/> object providing credentials for the request.</param>
         /// <returns>A web request to use to perform the operation.</returns>
-        public static StorageRequestMessage SetBlobTier(Uri uri, int? timeout, string blobTier, HttpContent content, OperationContext operationContext,
-            ICanonicalizer canonicalizer, StorageCredentials credentials)
-=======
         /// <param name="rehydratePriority">The priority with which to rehydrate an archived blob.</param>
         /// <returns>A web request to use to perform the operation.</returns>
         public static StorageRequestMessage SetBlobTier(Uri uri, int? timeout, string blobTier, RehydratePriority? rehydratePriority, HttpContent content, OperationContext operationContext, ICanonicalizer canonicalizer, StorageCredentials credentials)
->>>>>>> 9922329d
         {
             UriQueryBuilder builder = new UriQueryBuilder();
             builder.Add(Constants.QueryConstants.Component, "tier");

--- conflicted
+++ resolved
@@ -179,12 +179,8 @@
             retrieveCmd.PostProcessResponse = async (cmd, resp, ctx) =>
                 {
 
-<<<<<<< HEAD
-                        result = await TableOperationHttpResponseParsers.TableOperationPostProcess(result, operation, cmd, resp, ctx, requestOptions);
-=======
                     if (resp.StatusCode == HttpStatusCode.NotFound)
                     {
->>>>>>> 78c7f2ca
                         return result;
                     }
 

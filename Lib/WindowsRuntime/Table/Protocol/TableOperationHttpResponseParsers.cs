﻿// -----------------------------------------------------------------------------------------
// <copyright file="TableOperationHttpResponseParsers.cs" company="Microsoft">
//    Copyright 2013 Microsoft Corporation
// 
//    Licensed under the Apache License, Version 2.0 (the "License");
//    you may not use this file except in compliance with the License.
//    You may obtain a copy of the License at
//      http://www.apache.org/licenses/LICENSE-2.0
// 
//    Unless required by applicable law or agreed to in writing, software
//    distributed under the License is distributed on an "AS IS" BASIS,
//    WITHOUT WARRANTIES OR CONDITIONS OF ANY KIND, either express or implied.
//    See the License for the specific language governing permissions and
//    limitations under the License.
// </copyright>
// -----------------------------------------------------------------------------------------

namespace Microsoft.Azure.Storage.Table.Protocol
{
    using Newtonsoft.Json;
    using Newtonsoft.Json.Linq;
    using System.Globalization;
    using Microsoft.Azure.Storage.Core;
    using Microsoft.Azure.Storage.Core.Executor;
    using Microsoft.Azure.Storage.Shared.Protocol;
    using System;
    using System.Collections.Generic;
    using System.IO;
    using System.Linq;
    using System.Net;
    using System.Net.Http;
    using System.Threading.Tasks;
    using System.Reflection;
    using System.Threading;
    using System.Text;

    internal static class TableOperationHttpResponseParsers
    {
        internal static TableResult TableOperationPreProcess<T>(TableResult result, TableOperation operation, HttpResponseMessage resp, Exception ex, StorageCommandBase<T> cmd, OperationContext ctx)
        {
            result.HttpStatusCode = (int)resp.StatusCode;

            if (operation.OperationType == TableOperationType.Retrieve)
            {
                if (resp.StatusCode != HttpStatusCode.OK && resp.StatusCode != HttpStatusCode.NotFound)
                {
                    throw new StorageException(cmd.CurrentResult, string.Format(SR.UnexpectedResponseCode, HttpStatusCode.OK.ToString() + " or " + HttpStatusCode.NotFound.ToString(), resp.StatusCode.ToString()), null);
                }
            }
            else
            {
                if (ex != null)
                {
                    throw ex;
                }
                else if (operation.OperationType == TableOperationType.Insert)
                {
                    if (operation.EchoContent)
                    {
                        if (resp.StatusCode != HttpStatusCode.Created)
                        {
                            throw ex;
                        }
                    }
                    else
                    {
                        if (resp.StatusCode != HttpStatusCode.NoContent)
                        {
                            throw ex;
                        }
                    }
                }
                else
                {
                    if (resp.StatusCode != HttpStatusCode.NoContent)
                    {
                        throw ex;
                    }
                }
            }

            if (resp.Headers.ETag != null)
            {
                result.Etag = resp.Headers.ETag.ToString();
                if (operation.Entity != null)
                {
                    operation.Entity.ETag = result.Etag;
                }
            }

            return result;
        }

        internal static async Task<TableResult> TableOperationPostProcess(TableResult result, TableOperation operation, RESTCommand<TableResult> cmd, HttpResponseMessage resp, OperationContext ctx, TableRequestOptions options)
        {
            if (operation.OperationType != TableOperationType.Retrieve && operation.OperationType != TableOperationType.Insert)
<<<<<<< HEAD
            {
                result.Etag = resp.Headers.ETag.ToString();
                operation.Entity.ETag = result.Etag;
            }
            else if (operation.OperationType == TableOperationType.Insert && (!operation.EchoContent))
            {
                if (resp.Headers.ETag != null)
                {
                    result.Etag = resp.Headers.ETag.ToString();
                    operation.Entity.ETag = result.Etag;
                    operation.Entity.Timestamp = ParseETagForTimestamp(result.Etag);
                }
            }
            else
            {
                // Parse entity
                IEnumerable<string> contentType;
                resp.Content.Headers.TryGetValues(Constants.HeaderConstants.PayloadContentTypeHeader, out contentType);

                if (contentType != null && contentType.FirstOrDefault() != null && contentType.FirstOrDefault().Contains(Constants.JsonContentTypeHeaderValue) &&
                        contentType.FirstOrDefault().Contains(Constants.NoMetadata))
                {
                    IEnumerable<string> etag;
                    resp.Headers.TryGetValues(Constants.HeaderConstants.EtagHeader, out etag);
                    if (etag != null)
                    {
                        result.Etag = etag.FirstOrDefault();
                    }

                    await ReadEntityUsingJsonParserAsync(result, operation, cmd.ResponseStream, ctx, options, CancellationToken.None).ConfigureAwait(false);
                }
                else
                {
                    await ReadOdataEntityAsync(result, operation, cmd.ResponseStream, ctx, options, CancellationToken.None).ConfigureAwait(false);
                }
            }

            return result;



            /*            return Task.Run(() =>
=======
>>>>>>> 78c7f2ca
            {
                result.Etag = resp.Headers.ETag.ToString();
                operation.Entity.ETag = result.Etag;
            }
            else if (operation.OperationType == TableOperationType.Insert && (!operation.EchoContent))
            {
                if (resp.Headers.ETag != null)
                {
                    result.Etag = resp.Headers.ETag.ToString();
                    operation.Entity.ETag = result.Etag;
                    operation.Entity.Timestamp = ParseETagForTimestamp(result.Etag);
                }
            }
            else
            {
                // Parse entity
                IEnumerable<string> contentType;
                resp.Content.Headers.TryGetValues(Constants.HeaderConstants.PayloadContentTypeHeader, out contentType);

                if (contentType != null && contentType.FirstOrDefault() != null && contentType.FirstOrDefault().Contains(Constants.JsonContentTypeHeaderValue) &&
                        contentType.FirstOrDefault().Contains(Constants.NoMetadata))
                {
                    IEnumerable<string> etag;
                    resp.Headers.TryGetValues(Constants.HeaderConstants.EtagHeader, out etag);
                    if (etag != null)
                    {
                        result.Etag = etag.FirstOrDefault();
                    }

                    await ReadEntityUsingJsonParserAsync(result, operation, cmd.ResponseStream, ctx, options, CancellationToken.None).ConfigureAwait(false);
                }
                else
                {
                    await ReadOdataEntityAsync(result, operation, cmd.ResponseStream, ctx, options, CancellationToken.None).ConfigureAwait(false);
                }
            }

            return result;
        }

        internal static async Task<IList<TableResult>> TableBatchOperationPostProcess(IList<TableResult> result, TableBatchOperation batch, RESTCommand<IList<TableResult>> cmd, HttpResponseMessage resp, OperationContext ctx, TableRequestOptions options, CancellationToken cancellationToken)
        {
            Stream responseStream = cmd.ResponseStream;
            StreamReader streamReader = new StreamReader(responseStream);
            string currentLine = await streamReader.ReadLineAsync().ConfigureAwait(false);
            currentLine = await streamReader.ReadLineAsync().ConfigureAwait(false);

            int index = 0;
            bool failError = false;
            bool failUnexpected = false;

            while ((currentLine != null) && !(currentLine.StartsWith(@"--batchresponse")))
                //while (reader.State == ODataBatchReaderState.Operation)
            {
                while (!(currentLine.StartsWith("HTTP")))
                {
                    currentLine = await streamReader.ReadLineAsync().ConfigureAwait(false);
                }

                // The first line of the response looks like this:
                // HTTP/1.1 204 No Content
                // The HTTP status code is chars 9 - 11.
                int statusCode = Int32.Parse(currentLine.Substring(9, 3));

                Dictionary<string, string> headers = new Dictionary<string, string>();
                currentLine = await streamReader.ReadLineAsync().ConfigureAwait(false);
                while (!string.IsNullOrWhiteSpace(currentLine))
                {
                    // The headers all look like this:
                    // Cache-Control: no-cache
                    // This code below parses out the header names and values, by noting the location of the colon.
                    int colonIndex = currentLine.IndexOf(':');
                    headers[currentLine.Substring(0, colonIndex)] = currentLine.Substring(colonIndex + 2);
                    currentLine = await streamReader.ReadLineAsync().ConfigureAwait(false);
                }

                MemoryStream bodyStream = null;

                currentLine = await streamReader.ReadLineAsync().ConfigureAwait(false);
                if (statusCode != 204)
                {
                    bodyStream = new MemoryStream(Encoding.UTF8.GetBytes(currentLine));
                }

                currentLine = await streamReader.ReadLineAsync().ConfigureAwait(false);
                currentLine = await streamReader.ReadLineAsync().ConfigureAwait(false);
                
                TableOperation currentOperation = batch[index];
                TableResult currentResult = new TableResult() { Result = currentOperation.Entity };
                result.Add(currentResult);

                string contentType = null;

                if (headers.ContainsKey(Constants.ContentTypeElement))
                {
                    contentType = headers[Constants.ContentTypeElement];
                }

                currentResult.HttpStatusCode = statusCode;

                // Validate Status Code 
                if (currentOperation.OperationType == TableOperationType.Insert)
                {
                    failError = statusCode == (int)HttpStatusCode.Conflict;
                    if (currentOperation.EchoContent)
                    {
                        failUnexpected = statusCode != (int)HttpStatusCode.Created;
                    }
                    else
                    {
                        failUnexpected = statusCode != (int)HttpStatusCode.NoContent;
                    }
                }
                else if (currentOperation.OperationType == TableOperationType.Retrieve)
                {
                    if (statusCode == (int)HttpStatusCode.NotFound)
                    {
                        index++;
                        continue;
                    }

<<<<<<< HEAD
                return result;
            });
 * */
        }

        internal static async Task<IList<TableResult>> TableBatchOperationPostProcess(IList<TableResult> result, TableBatchOperation batch, RESTCommand<IList<TableResult>> cmd, HttpResponseMessage resp, OperationContext ctx, TableRequestOptions options, CancellationToken cancellationToken)
        {
            //            return Task.Run(() =>
            //            {
/*            ODataMessageReaderSettings readerSettings = new ODataMessageReaderSettings();
            readerSettings.MessageQuotas = new ODataMessageQuotas() { MaxPartsPerBatch = TableConstants.TableServiceMaxResults, MaxReceivedMessageSize = TableConstants.TableServiceMaxPayload };

            //                using (ODataMessageReader responseReader = new ODataMessageReader(new HttpResponseAdapterMessage(resp, cmd.ResponseStream), readerSettings))
            //              {
            // create a reader
            ODataBatchReader reader = responseReader.CreateODataBatchReader();

            // Initial => changesetstart 
            if (reader.State == ODataBatchReaderState.Initial)
            {
                reader.Read();
            }

            if (reader.State == ODataBatchReaderState.ChangesetStart)
            {
                // ChangeSetStart => Operation
                reader.Read();
            }*/

            Stream responseStream = cmd.ResponseStream;
            StreamReader streamReader = new StreamReader(responseStream);
            string currentLine = await streamReader.ReadLineAsync().ConfigureAwait(false);
            currentLine = await streamReader.ReadLineAsync().ConfigureAwait(false);

            int index = 0;
            bool failError = false;
            bool failUnexpected = false;

            while ((currentLine != null) && !(currentLine.StartsWith(@"--batchresponse")))
                //while (reader.State == ODataBatchReaderState.Operation)
            {
                while (!(currentLine.StartsWith("HTTP")))
                {
                    currentLine = await streamReader.ReadLineAsync().ConfigureAwait(false);
                }

                // The first line of the response looks like this:
                // HTTP/1.1 204 No Content
                // The HTTP status code is chars 9 - 11.
                int statusCode = Int32.Parse(currentLine.Substring(9, 3));

                Dictionary<string, string> headers = new Dictionary<string, string>();
                currentLine = await streamReader.ReadLineAsync().ConfigureAwait(false);
                while (!string.IsNullOrWhiteSpace(currentLine))
                {
                    // The headers all look like this:
                    // Cache-Control: no-cache
                    // This code below parses out the header names and values, by noting the location of the colon.
                    int colonIndex = currentLine.IndexOf(':');
                    headers[currentLine.Substring(0, colonIndex)] = currentLine.Substring(colonIndex + 2);
                    currentLine = await streamReader.ReadLineAsync().ConfigureAwait(false);
                }

                MemoryStream bodyStream = null;

                currentLine = await streamReader.ReadLineAsync().ConfigureAwait(false);
                if (statusCode != 204)
                {
                    bodyStream = new MemoryStream(Encoding.UTF8.GetBytes(currentLine));
                }

                currentLine = await streamReader.ReadLineAsync().ConfigureAwait(false);
                currentLine = await streamReader.ReadLineAsync().ConfigureAwait(false);
                
                TableOperation currentOperation = batch[index];
                TableResult currentResult = new TableResult() { Result = currentOperation.Entity };
                result.Add(currentResult);

/*                ODataBatchOperationResponseMessage mimePartResponseMessage = reader.CreateOperationResponseMessage();
                string contentType = mimePartResponseMessage.GetHeader(Constants.ContentTypeElement);

                currentResult.HttpStatusCode = mimePartResponseMessage.StatusCode;
 * */
                string contentType = null;

                if (headers.ContainsKey(Constants.ContentTypeElement))
                {
                    contentType = headers[Constants.ContentTypeElement];
                }

                currentResult.HttpStatusCode = statusCode;

                // Validate Status Code 
                if (currentOperation.OperationType == TableOperationType.Insert)
                {
                    failError = statusCode == (int)HttpStatusCode.Conflict;
                    if (currentOperation.EchoContent)
                    {
                        failUnexpected = statusCode != (int)HttpStatusCode.Created;
                    }
                    else
                    {
                        failUnexpected = statusCode != (int)HttpStatusCode.NoContent;
                    }
                }
                else if (currentOperation.OperationType == TableOperationType.Retrieve)
                {
                    if (statusCode == (int)HttpStatusCode.NotFound)
                    {
                        index++;

                        // Operation => next
//                        reader.Read();
                        continue;
                    }

                    failUnexpected = statusCode != (int)HttpStatusCode.OK;
                }
                else
                {
                    failError = statusCode == (int)HttpStatusCode.NotFound;
                    failUnexpected = statusCode != (int)HttpStatusCode.NoContent;
                }

                if (failError)
                {
                    // If the parse error is null, then don't get the extended error information and the StorageException will contain SR.ExtendedErrorUnavailable message.
                    if (cmd.ParseError != null)
                    {
                        cmd.CurrentResult.ExtendedErrorInformation = cmd.ParseError(bodyStream, resp, contentType);
                    }
                    else
                    {
                        cmd.CurrentResult.ExtendedErrorInformation = StorageExtendedErrorInformation.ReadFromStream(bodyStream);
                    }

                    cmd.CurrentResult.HttpStatusCode = statusCode;
                    if (!string.IsNullOrEmpty(cmd.CurrentResult.ExtendedErrorInformation.ErrorMessage))
                    {
                        string msg = cmd.CurrentResult.ExtendedErrorInformation.ErrorMessage;
                        cmd.CurrentResult.HttpStatusMessage = msg.Substring(0, msg.IndexOf("\n"));
                    }
                    else
                    {
                        cmd.CurrentResult.HttpStatusMessage = statusCode.ToString();
                    }

                    throw new StorageException(
                           cmd.CurrentResult,
                           cmd.CurrentResult.ExtendedErrorInformation != null ? cmd.CurrentResult.ExtendedErrorInformation.ErrorMessage : SR.ExtendedErrorUnavailable,
                           null)
                    {
                        IsRetryable = false
                    };
                }

                if (failUnexpected)
                {
                    // If the parse error is null, then don't get the extended error information and the StorageException will contain SR.ExtendedErrorUnavailable message.
                    if (cmd.ParseError != null)
                    {
                        cmd.CurrentResult.ExtendedErrorInformation = cmd.ParseError(bodyStream, resp, contentType);
                    }

                    cmd.CurrentResult.HttpStatusCode = statusCode;
                    if (!string.IsNullOrEmpty(cmd.CurrentResult.ExtendedErrorInformation.ErrorMessage))
                    {
                        string msg = cmd.CurrentResult.ExtendedErrorInformation.ErrorMessage;
                        cmd.CurrentResult.HttpStatusMessage = msg.Substring(0, msg.IndexOf("\n"));
                    }
                    else
                    {
                        cmd.CurrentResult.HttpStatusMessage = statusCode.ToString(CultureInfo.InvariantCulture);
                    }

                    string indexString = Convert.ToString(index);

                    // Attempt to extract index of failing entity from extended error info
                    if (cmd.CurrentResult.ExtendedErrorInformation != null &&
                        !string.IsNullOrEmpty(cmd.CurrentResult.ExtendedErrorInformation.ErrorMessage))
                    {
                        string tempIndex = TableRequest.ExtractEntityIndexFromExtendedErrorInformation(cmd.CurrentResult);
                        if (!string.IsNullOrEmpty(tempIndex))
                        {
                            indexString = tempIndex;
                        }
                    }

                    throw new StorageException(cmd.CurrentResult, string.Format(SR.BatchErrorInOperation, indexString), null) { IsRetryable = true };
                }

                // Update etag
                //if (!string.IsNullOrEmpty(mimePartResponseMessage.GetHeader("ETag")))
                if ((headers.ContainsKey(Constants.HeaderConstants.EtagHeader)) && (!string.IsNullOrEmpty(headers[Constants.HeaderConstants.EtagHeader])))
                {
//                    currentResult.Etag = mimePartResponseMessage.GetHeader("ETag");
                    currentResult.Etag = headers[Constants.HeaderConstants.EtagHeader];

                    if (currentOperation.Entity != null)
                    {
                        currentOperation.Entity.ETag = currentResult.Etag;
=======
                    failUnexpected = statusCode != (int)HttpStatusCode.OK;
                }
                else
                {
                    failError = statusCode == (int)HttpStatusCode.NotFound;
                    failUnexpected = statusCode != (int)HttpStatusCode.NoContent;
                }

                if (failError)
                {
                    // If the parse error is null, then don't get the extended error information and the StorageException will contain SR.ExtendedErrorUnavailable message.
                    if (cmd.ParseError != null)
                    {
                        cmd.CurrentResult.ExtendedErrorInformation = cmd.ParseError(bodyStream, resp, contentType);
                    }
                    else
                    {
                        cmd.CurrentResult.ExtendedErrorInformation = StorageExtendedErrorInformation.ReadFromStream(bodyStream);
                    }

                    cmd.CurrentResult.HttpStatusCode = statusCode;
                    if (!string.IsNullOrEmpty(cmd.CurrentResult.ExtendedErrorInformation.ErrorMessage))
                    {
                        string msg = cmd.CurrentResult.ExtendedErrorInformation.ErrorMessage;
                        cmd.CurrentResult.HttpStatusMessage = msg.Substring(0, msg.IndexOf("\n"));
                    }
                    else
                    {
                        cmd.CurrentResult.HttpStatusMessage = statusCode.ToString();
                    }

                    throw new StorageException(
                           cmd.CurrentResult,
                           cmd.CurrentResult.ExtendedErrorInformation != null ? cmd.CurrentResult.ExtendedErrorInformation.ErrorMessage : SR.ExtendedErrorUnavailable,
                           null)
                    {
                        IsRetryable = false
                    };
                }

                if (failUnexpected)
                {
                    // If the parse error is null, then don't get the extended error information and the StorageException will contain SR.ExtendedErrorUnavailable message.
                    if (cmd.ParseError != null)
                    {
                        cmd.CurrentResult.ExtendedErrorInformation = cmd.ParseError(bodyStream, resp, contentType);
                    }

                    cmd.CurrentResult.HttpStatusCode = statusCode;
                    if (!string.IsNullOrEmpty(cmd.CurrentResult.ExtendedErrorInformation.ErrorMessage))
                    {
                        string msg = cmd.CurrentResult.ExtendedErrorInformation.ErrorMessage;
                        cmd.CurrentResult.HttpStatusMessage = msg.Substring(0, msg.IndexOf("\n"));
                    }
                    else
                    {
                        cmd.CurrentResult.HttpStatusMessage = statusCode.ToString(CultureInfo.InvariantCulture);
                    }

                    string indexString = Convert.ToString(index);

                    // Attempt to extract index of failing entity from extended error info
                    if (cmd.CurrentResult.ExtendedErrorInformation != null &&
                        !string.IsNullOrEmpty(cmd.CurrentResult.ExtendedErrorInformation.ErrorMessage))
                    {
                        string tempIndex = TableRequest.ExtractEntityIndexFromExtendedErrorInformation(cmd.CurrentResult);
                        if (!string.IsNullOrEmpty(tempIndex))
                        {
                            indexString = tempIndex;
                        }
                    }

                    throw new StorageException(cmd.CurrentResult, string.Format(SR.BatchErrorInOperation, indexString), null) { IsRetryable = true };
                }

                if ((headers.ContainsKey(Constants.HeaderConstants.EtagHeader)) && (!string.IsNullOrEmpty(headers[Constants.HeaderConstants.EtagHeader])))
                {
                    currentResult.Etag = headers[Constants.HeaderConstants.EtagHeader];

                    if (currentOperation.Entity != null)
                    {
                        currentOperation.Entity.ETag = currentResult.Etag;
                    }
                }

                // Parse Entity if needed
                if (currentOperation.OperationType == TableOperationType.Retrieve || (currentOperation.OperationType == TableOperationType.Insert && currentOperation.EchoContent))
                {

                    if (headers[Constants.ContentTypeElement].Contains(Constants.JsonNoMetadataAcceptHeaderValue))
                    {
                        await ReadEntityUsingJsonParserAsync(currentResult, currentOperation, bodyStream, ctx, options, cancellationToken).ConfigureAwait(false);
                    }
                    else
                    {
                        await ReadOdataEntityAsync(currentResult, currentOperation, bodyStream, ctx, options, cancellationToken).ConfigureAwait(false);
                    }
                }
                else if (currentOperation.OperationType == TableOperationType.Insert)
                {
                    currentOperation.Entity.Timestamp = ParseETagForTimestamp(currentResult.Etag);
                }

                index++;

            }

            return result;
        }

        internal static async Task<ResultSegment<TElement>> TableQueryPostProcessGeneric<TElement>(Stream responseStream, Func<string, string, DateTimeOffset, IDictionary<string, EntityProperty>, string, TElement> resolver, HttpResponseMessage resp, TableRequestOptions options, OperationContext ctx, string accountName)
        {
            ResultSegment<TElement> retSeg = new ResultSegment<TElement>(new List<TElement>());
            retSeg.ContinuationToken = ContinuationFromResponse(resp);
            IEnumerable<string> contentType;
            IEnumerable<string> eTag;

            resp.Content.Headers.TryGetValues(Constants.ContentTypeElement, out contentType);
            resp.Headers.TryGetValues(Constants.EtagElement, out eTag);

            string ContentType = contentType != null ? contentType.FirstOrDefault() : null;
            string ETag = eTag != null ? eTag.FirstOrDefault() : null;
            if (ContentType.Contains(Constants.JsonContentTypeHeaderValue) && ContentType.Contains(Constants.NoMetadata))
            {
                await ReadQueryResponseUsingJsonParserAsync(retSeg, responseStream, ETag, resolver, options.PropertyResolver, typeof(TElement), null, options, System.Threading.CancellationToken.None).ConfigureAwait(false);
            }
            else
            {
                List<KeyValuePair<string, Dictionary<string, object>>> results = await ReadQueryResponseUsingJsonParserMetadataAsync(responseStream, System.Threading.CancellationToken.None).ConfigureAwait(false);

                foreach (KeyValuePair<string, Dictionary<string, object>> kvp in results)
                {
                    retSeg.Results.Add(ReadAndResolve(kvp.Key, kvp.Value, resolver, options));
                }

                Logger.LogInformational(ctx, SR.RetrieveWithContinuationToken, retSeg.Results.Count, retSeg.ContinuationToken); 
            }

            return retSeg;
        }

        public static async Task ReadQueryResponseUsingJsonParserAsync<TElement>(ResultSegment<TElement> retSeg, Stream responseStream, string etag, Func<string, string, DateTimeOffset, IDictionary<string, EntityProperty>, string, TElement> resolver, Func<string, string, string, string, EdmType> propertyResolver, Type type, OperationContext ctx, TableRequestOptions options, System.Threading.CancellationToken cancellationToken)
        {
            StreamReader streamReader = new StreamReader(responseStream);

#if WINDOWS_DESKTOP && !WINDOWS_PHONE
            if (TableEntity.DisablePropertyResolverCache)
            {
                disablePropertyResolverCache = TableEntity.DisablePropertyResolverCache;
                Logger.LogVerbose(ctx, SR.PropertyResolverCacheDisabled);
            }
#endif
            using (JsonReader reader = new JsonTextReader(streamReader))
            {
                reader.DateParseHandling = DateParseHandling.None;
                JObject dataSet = await JObject.LoadAsync(reader, cancellationToken).ConfigureAwait(false);
                JToken dataTable = dataSet["value"];

                foreach (JToken token in dataTable)
                {
                    string unused;
                    Dictionary<string, object> results = ReadSingleItem(token, out unused);

                    Dictionary<string, string> properties = new Dictionary<string, string>();

                    foreach (string key in results.Keys)
                    {
                        if (results[key] == null)
                        {
                            properties.Add(key, null);
                            continue;
                        }

                        if (results[key] is string)
                        {
                            properties.Add(key, (string)results[key]);
                        }
                        else if (results[key] is DateTime)
                        {
                            properties.Add(key, ((DateTime)results[key]).ToUniversalTime().ToString("o"));
                        }
                        // This should never be a long; if requires a 64-bit number the service will send it as a string instead.
                        else if (results[key] is bool || results[key] is double || results[key] is int)
                        {
                            properties.Add(key, (results[key]).ToString());
                        }
                        else
                        {
                            throw new StorageException(string.Format(CultureInfo.InvariantCulture, SR.InvalidTypeInJsonDictionary, results[key].GetType().ToString()));
                        }
>>>>>>> 78c7f2ca
                    }

                    retSeg.Results.Add(ReadAndResolveWithEdmTypeResolver(properties, resolver, propertyResolver, etag, type, ctx));
                }

<<<<<<< HEAD
                // Parse Entity if needed
                if (currentOperation.OperationType == TableOperationType.Retrieve || (currentOperation.OperationType == TableOperationType.Insert && currentOperation.EchoContent))
                {
                    /*
                    if (mimePartResponseMessage.GetHeader(Constants.ContentTypeElement).Contains(Constants.JsonContentTypeHeaderValue) &&
                        mimePartResponseMessage.GetHeader(Constants.ContentTypeElement).Contains(Constants.NoMetadata))
                    {
                        ReadEntityUsingJsonParser(currentResult, currentOperation, mimePartResponseMessage.GetStream(), ctx, options);
                    }
                    else
                    {
                        ReadOdataEntity(currentResult, currentOperation, mimePartResponseMessage, ctx, readerSettings, accountName);
                    }
                     * */
                    if (headers[Constants.ContentTypeElement].Contains(Constants.JsonNoMetadataAcceptHeaderValue))
                    {
                        await ReadEntityUsingJsonParserAsync(currentResult, currentOperation, bodyStream, ctx, options, cancellationToken).ConfigureAwait(false);
                    }
                    else
                    {
                        await ReadOdataEntityAsync(currentResult, currentOperation, bodyStream, ctx, options, cancellationToken).ConfigureAwait(false);
                    }
                }
                else if (currentOperation.OperationType == TableOperationType.Insert)
                {
                    currentOperation.Entity.Timestamp = ParseETagForTimestamp(currentResult.Etag);
                }

                index++;

                // Operation =>
//                reader.Read();
            }
            //                }

            return result;
            //            });
        }

        internal static async Task<ResultSegment<TElement>> TableQueryPostProcessGeneric<TElement>(Stream responseStream, Func<string, string, DateTimeOffset, IDictionary<string, EntityProperty>, string, TElement> resolver, HttpResponseMessage resp, TableRequestOptions options, OperationContext ctx, string accountName)
        {
//            return Task.Run(() =>
  //          {
                ResultSegment<TElement> retSeg = new ResultSegment<TElement>(new List<TElement>());
                retSeg.ContinuationToken = ContinuationFromResponse(resp);
                IEnumerable<string> contentType;
                IEnumerable<string> eTag;

                resp.Content.Headers.TryGetValues(Constants.ContentTypeElement, out contentType);
                resp.Headers.TryGetValues(Constants.EtagElement, out eTag);
=======
                if (await reader.ReadAsync(cancellationToken).ConfigureAwait(false))
                {
                    throw new InvalidOperationException(string.Format(CultureInfo.InvariantCulture, SR.JsonReaderNotInCompletedState));
                }
            }
        }

        public static async Task<List<KeyValuePair<string, Dictionary<string, object>>>> ReadQueryResponseUsingJsonParserMetadataAsync(Stream responseStream, System.Threading.CancellationToken cancellationToken)
        {
            List<KeyValuePair<string, Dictionary<string, object>>> results = new List<KeyValuePair<string, Dictionary<string, object>>>();
            StreamReader streamReader = new StreamReader(responseStream);
            using (JsonReader reader = new JsonTextReader(streamReader))
            {
                reader.DateParseHandling = DateParseHandling.None;
                JObject dataSet = await JObject.LoadAsync(reader, cancellationToken).ConfigureAwait(false);
                JToken dataTable = dataSet["value"];
>>>>>>> 78c7f2ca

                foreach (JToken token in dataTable)
                {
<<<<<<< HEAD
                    await ReadQueryResponseUsingJsonParserAsync(retSeg, responseStream, ETag, resolver, options.PropertyResolver, typeof(TElement), null, options, System.Threading.CancellationToken.None).ConfigureAwait(false);

//                    ReadQueryResponseUsingJsonParser(retSeg, responseStream, ETag, resolver, options.PropertyResolver, typeof(TElement), null);
=======
                    string etag;
                    Dictionary<string, object> properties = ReadSingleItem(token, out etag);

                    results.Add(new KeyValuePair<string, Dictionary<string, object>>(etag, properties));
>>>>>>> 78c7f2ca
                }

                if (await reader.ReadAsync(cancellationToken).ConfigureAwait(false))
                {
<<<<<<< HEAD
                    List<KeyValuePair<string, Dictionary<string, object>>> results = await ReadQueryResponseUsingJsonParserMetadataAsync(responseStream, System.Threading.CancellationToken.None).ConfigureAwait(false);

                    foreach (KeyValuePair<string, Dictionary<string, object>> kvp in results)
                    {
                        retSeg.Results.Add(ReadAndResolve(kvp.Key, kvp.Value, resolver, options));
                    }
                    Logger.LogInformational(ctx, SR.RetrieveWithContinuationToken, retSeg.Results.Count, retSeg.ContinuationToken);
                    /*
                    ODataMessageReaderSettings readerSettings = new ODataMessageReaderSettings();
                    readerSettings.MessageQuotas = new ODataMessageQuotas() { MaxPartsPerBatch = TableConstants.TableServiceMaxResults, MaxReceivedMessageSize = TableConstants.TableServiceMaxPayload };
=======
                    throw new InvalidOperationException(string.Format(CultureInfo.InvariantCulture, SR.JsonReaderNotInCompletedState));
                }
            }
>>>>>>> 78c7f2ca

            return results;
        }

        public static async Task<KeyValuePair<string, Dictionary<string, object>>> ReadSingleItemResponseUsingJsonParserMetadataAsync(Stream responseStream, System.Threading.CancellationToken cancellationToken)
        {
            StreamReader streamReader = new StreamReader(responseStream);
            using (JsonReader reader = new JsonTextReader(streamReader))
            {
                reader.DateParseHandling = DateParseHandling.None;
                JObject dataSet = await JObject.LoadAsync(reader, cancellationToken).ConfigureAwait(false);

                string etag;
                Dictionary<string, object> properties = ReadSingleItem(dataSet, out etag);

                if (await reader.ReadAsync(cancellationToken).ConfigureAwait(false))
                {
                    throw new InvalidOperationException(string.Format(CultureInfo.InvariantCulture, SR.JsonReaderNotInCompletedState));
                }
                return new KeyValuePair<string, Dictionary<string, object>>(etag, properties);
            }
        }

        private static Dictionary<string, object> ReadSingleItem(JToken token, out string etag)
        {
            Dictionary<string, object> properties = token.ToObject<Dictionary<string, object>>();

            // Parse the etag, and remove all the "odata.*" properties we don't use.
            if (properties.ContainsKey(@"odata.etag"))
            {
                etag = (string)properties[@"odata.etag"];
            }
            else
            {
                etag = null;
            }

            foreach (string odataPropName in properties.Keys.Where(key => key.StartsWith(@"odata.", StringComparison.Ordinal)).ToArray())
            {
                properties.Remove(odataPropName);
            }

<<<<<<< HEAD
                        DrainODataReader(reader);
                    }
                     * */
                }

                return retSeg;
//            });
        }

        public static async Task ReadQueryResponseUsingJsonParserAsync<TElement>(ResultSegment<TElement> retSeg, Stream responseStream, string etag, Func<string, string, DateTimeOffset, IDictionary<string, EntityProperty>, string, TElement> resolver, Func<string, string, string, string, EdmType> propertyResolver, Type type, OperationContext ctx, TableRequestOptions options, System.Threading.CancellationToken cancellationToken)
        {
            StreamReader streamReader = new StreamReader(responseStream);

#if WINDOWS_DESKTOP && !WINDOWS_PHONE
            if (TableEntity.DisablePropertyResolverCache)
            {
                disablePropertyResolverCache = TableEntity.DisablePropertyResolverCache;
                Logger.LogVerbose(ctx, SR.PropertyResolverCacheDisabled);
            }
#endif
            using (JsonReader reader = new JsonTextReader(streamReader))
            {
                reader.DateParseHandling = DateParseHandling.None;
                JObject dataSet = await JObject.LoadAsync(reader, cancellationToken).ConfigureAwait(false);
                JToken dataTable = dataSet["value"];

                foreach (JToken token in dataTable)
                {
                    string unused;
                    Dictionary<string, object> results = ReadSingleItem(token, out unused);

                    Dictionary<string, string> properties = new Dictionary<string, string>();

                    foreach (string key in results.Keys)
                    {
                        if (results[key] == null)
                        {
                            properties.Add(key, null);
                            continue;
                        }

                        if (results[key] is string)
                        {
                            properties.Add(key, (string)results[key]);
                        }
                        else if (results[key] is DateTime)
                        {
                            properties.Add(key, ((DateTime)results[key]).ToUniversalTime().ToString("o"));
                        }
                        // This should never be a long; if requires a 64-bit number the service will send it as a string instead.
                        else if (results[key] is bool || results[key] is double || results[key] is int)
                        {
                            properties.Add(key, (results[key]).ToString());
                        }
                        else
                        {
                            throw new StorageException(string.Format(CultureInfo.InvariantCulture, SR.InvalidTypeInJsonDictionary, results[key].GetType().ToString()));
                        }
                    }

                    retSeg.Results.Add(ReadAndResolveWithEdmTypeResolver(properties, resolver, propertyResolver, etag, type, ctx));
                }

                if (await reader.ReadAsync(cancellationToken).ConfigureAwait(false))
                {
                    throw new InvalidOperationException(string.Format(CultureInfo.InvariantCulture, SR.JsonReaderNotInCompletedState));
                }
            }
        }

        public static async Task<List<KeyValuePair<string, Dictionary<string, object>>>> ReadQueryResponseUsingJsonParserMetadataAsync(Stream responseStream, System.Threading.CancellationToken cancellationToken)
        {
            List<KeyValuePair<string, Dictionary<string, object>>> results = new List<KeyValuePair<string, Dictionary<string, object>>>();
            StreamReader streamReader = new StreamReader(responseStream);
            using (JsonReader reader = new JsonTextReader(streamReader))
            {
                reader.DateParseHandling = DateParseHandling.None;
                JObject dataSet = await JObject.LoadAsync(reader, cancellationToken).ConfigureAwait(false);
                JToken dataTable = dataSet["value"];

                foreach (JToken token in dataTable)
                {
                    string etag;
                    Dictionary<string, object> properties = ReadSingleItem(token, out etag);

                    results.Add(new KeyValuePair<string, Dictionary<string, object>>(etag, properties));
                }

                if (await reader.ReadAsync(cancellationToken).ConfigureAwait(false))
                {
                    throw new InvalidOperationException(string.Format(CultureInfo.InvariantCulture, SR.JsonReaderNotInCompletedState));
                }
            }

            return results;
        }

        public static async Task<KeyValuePair<string, Dictionary<string, object>>> ReadSingleItemResponseUsingJsonParserMetadataAsync(Stream responseStream, System.Threading.CancellationToken cancellationToken)
        {
            StreamReader streamReader = new StreamReader(responseStream);
            using (JsonReader reader = new JsonTextReader(streamReader))
            {
                reader.DateParseHandling = DateParseHandling.None;
                JObject dataSet = await JObject.LoadAsync(reader, cancellationToken).ConfigureAwait(false);

                string etag;
                Dictionary<string, object> properties = ReadSingleItem(dataSet, out etag);

                if (await reader.ReadAsync(cancellationToken).ConfigureAwait(false))
                {
                    throw new InvalidOperationException(string.Format(CultureInfo.InvariantCulture, SR.JsonReaderNotInCompletedState));
                }
                return new KeyValuePair<string, Dictionary<string, object>>(etag, properties);
            }
        }

        private static Dictionary<string, object> ReadSingleItem(JToken token, out string etag)
        {
            Dictionary<string, object> properties = token.ToObject<Dictionary<string, object>>();

            // Parse the etag, and remove all the "odata.*" properties we don't use.
            if (properties.ContainsKey(@"odata.etag"))
            {
                etag = (string)properties[@"odata.etag"];
            }
            else
            {
                etag = null;
            }

            foreach (string odataPropName in properties.Keys.Where(key => key.StartsWith(@"odata.", StringComparison.Ordinal)).ToArray())
            {
                properties.Remove(odataPropName);
            }

            // We have to special-case timestamp here, because in the 'minimalmetadata' case, 
            // Timestamp doesn't have an "@odata.type" property - the assumption is that you know
            // the type.
            if (properties.ContainsKey(@"Timestamp") && properties[@"Timestamp"].GetType() == typeof(string))
            {
                properties[@"Timestamp"] = DateTime.Parse((string)properties[@"Timestamp"], CultureInfo.InvariantCulture);
            }

            // In the full metadata case, this property will exist, and we need to remove it.
            if (properties.ContainsKey(@"Timestamp@odata.type"))
            {
                properties.Remove(@"Timestamp@odata.type");
            }

            // Replace all the 'long's with 'int's (the JSON parser parses all integer types into longs, but the odata spec specifies that they're int's.
            foreach (KeyValuePair<string, object> odataProp in properties.Where(kvp => (kvp.Value != null) && (kvp.Value.GetType() == typeof(long))).ToArray())
            {
                // We first have to unbox the value into a "long", then downcast into an "int".  C# will not combine the operations.
                properties[odataProp.Key] = (int)(long)odataProp.Value;
            }

            foreach (KeyValuePair<string, object> typeAnnotation in properties.Where(kvp => kvp.Key.EndsWith(@"@odata.type", StringComparison.Ordinal)).ToArray())
            {
                properties.Remove(typeAnnotation.Key);
                string propName = typeAnnotation.Key.Split(new char[] { '@' }, StringSplitOptions.RemoveEmptyEntries)[0];
                switch ((string)typeAnnotation.Value)
                {
                    case @"Edm.DateTime":
                        properties[propName] = DateTime.Parse((string)properties[propName], null, DateTimeStyles.AdjustToUniversal);
                        break;
                    case @"Edm.Binary":
                        properties[propName] = Convert.FromBase64String((string)properties[propName]);
                        break;
                    case @"Edm.Guid":
                        properties[propName] = Guid.Parse((string)properties[propName]);
                        break;
                    case @"Edm.Int64":
                        properties[propName] = Int64.Parse((string)properties[propName], CultureInfo.InvariantCulture);
                        break;
                    default:
                        throw new InvalidOperationException(string.Format(CultureInfo.InvariantCulture, SR.UnexpectedEDMType, typeAnnotation.Value));
                }
            }

            return properties;
        }
        
        /*private static void DrainODataReader(ODataReader reader)
        {
            if (reader.State == ODataReaderState.FeedEnd)
=======
            // We have to special-case timestamp here, because in the 'minimalmetadata' case, 
            // Timestamp doesn't have an "@odata.type" property - the assumption is that you know
            // the type.
            if (properties.ContainsKey(@"Timestamp") && properties[@"Timestamp"].GetType() == typeof(string))
            {
                properties[@"Timestamp"] = DateTime.Parse((string)properties[@"Timestamp"], CultureInfo.InvariantCulture);
            }

            // In the full metadata case, this property will exist, and we need to remove it.
            if (properties.ContainsKey(@"Timestamp@odata.type"))
            {
                properties.Remove(@"Timestamp@odata.type");
            }

            // Replace all the 'long's with 'int's (the JSON parser parses all integer types into longs, but the odata spec specifies that they're int's.
            foreach (KeyValuePair<string, object> odataProp in properties.Where(kvp => (kvp.Value != null) && (kvp.Value.GetType() == typeof(long))).ToArray())
>>>>>>> 78c7f2ca
            {
                // We first have to unbox the value into a "long", then downcast into an "int".  C# will not combine the operations.
                properties[odataProp.Key] = (int)(long)odataProp.Value;
            }

            foreach (KeyValuePair<string, object> typeAnnotation in properties.Where(kvp => kvp.Key.EndsWith(@"@odata.type", StringComparison.Ordinal)).ToArray())
            {
                properties.Remove(typeAnnotation.Key);
                string propName = typeAnnotation.Key.Split(new char[] { '@' }, StringSplitOptions.RemoveEmptyEntries)[0];
                switch ((string)typeAnnotation.Value)
                {
                    case @"Edm.DateTime":
                        properties[propName] = DateTime.Parse((string)properties[propName], null, DateTimeStyles.AdjustToUniversal);
                        break;
                    case @"Edm.Binary":
                        properties[propName] = Convert.FromBase64String((string)properties[propName]);
                        break;
                    case @"Edm.Guid":
                        properties[propName] = Guid.Parse((string)properties[propName]);
                        break;
                    case @"Edm.Int64":
                        properties[propName] = Int64.Parse((string)properties[propName], CultureInfo.InvariantCulture);
                        break;
                    default:
                        throw new InvalidOperationException(string.Format(CultureInfo.InvariantCulture, SR.UnexpectedEDMType, typeAnnotation.Value));
                }
            }
<<<<<<< HEAD
        }*/
=======

            return properties;
        }
>>>>>>> 78c7f2ca

        /// <summary>
        /// Gets the table continuation from response.
        /// </summary>
        /// <param name="response">The response.</param>
        /// <returns>The continuation.</returns>
        internal static TableContinuationToken ContinuationFromResponse(HttpResponseMessage response)
        {
            IEnumerable<string> nextPartitionKey;
            IEnumerable<string> nextRowKey;
            IEnumerable<string> nextTableName;

            response.Headers.TryGetValues(
                TableConstants.TableServicePrefixForTableContinuation + TableConstants.TableServiceNextPartitionKey,
                out nextPartitionKey);
            response.Headers.TryGetValues(
                TableConstants.TableServicePrefixForTableContinuation + TableConstants.TableServiceNextRowKey,
                out nextRowKey);
            response.Headers.TryGetValues(
                TableConstants.TableServicePrefixForTableContinuation + TableConstants.TableServiceNextTableName,
                out nextTableName);

            if (nextPartitionKey == null && nextRowKey == null && nextTableName == null)
            {
                return null;
            }

            TableContinuationToken newContinuationToken = new TableContinuationToken()
            {
                NextPartitionKey = nextPartitionKey != null ? nextPartitionKey.FirstOrDefault() : null,
                NextRowKey = nextRowKey != null ? nextRowKey.FirstOrDefault() : null,
                NextTableName = nextTableName != null ? nextTableName.FirstOrDefault() : null
            };

            return newContinuationToken;
        }

        private static async Task ReadOdataEntityAsync(TableResult result, TableOperation operation, Stream responseStream, OperationContext ctx, TableRequestOptions options, System.Threading.CancellationToken cancellationToken)
<<<<<<< HEAD
        {
            KeyValuePair<string, Dictionary<string, object>> rawEntity = await ReadSingleItemResponseUsingJsonParserMetadataAsync(responseStream, cancellationToken).ConfigureAwait(false);


            if (operation.OperationType == TableOperationType.Retrieve)
            {
                result.Result = ReadAndResolve(rawEntity.Key, rawEntity.Value, operation.RetrieveResolver, options);
                result.Etag = rawEntity.Key;
            }
            else
            {
                result.Etag = ReadAndUpdateTableEntity(
                                                        operation.Entity,
                                                        rawEntity.Key,
                                                        rawEntity.Value,
                                                        EntityReadFlags.Timestamp | EntityReadFlags.Etag,
                                                        ctx);
            }
        }
        
        /*
        private static void ReadOdataEntity(TableResult result, TableOperation operation, IODataResponseMessage respMsg, OperationContext ctx, ODataMessageReaderSettings readerSettings, string accountName)
=======
>>>>>>> 78c7f2ca
        {
            KeyValuePair<string, Dictionary<string, object>> rawEntity = await ReadSingleItemResponseUsingJsonParserMetadataAsync(responseStream, cancellationToken).ConfigureAwait(false);


            if (operation.OperationType == TableOperationType.Retrieve)
            {
                result.Result = ReadAndResolve(rawEntity.Key, rawEntity.Value, operation.RetrieveResolver, options);
                result.Etag = rawEntity.Key;
            }
            else
            {
                result.Etag = ReadAndUpdateTableEntity(
                                                        operation.Entity,
                                                        rawEntity.Key,
                                                        rawEntity.Value,
                                                        EntityReadFlags.Timestamp | EntityReadFlags.Etag,
                                                        ctx);
            }
        }
<<<<<<< HEAD
        */
        private static async Task ReadEntityUsingJsonParserAsync(TableResult result, TableOperation operation, Stream stream, OperationContext ctx, TableRequestOptions options, System.Threading.CancellationToken cancellationToken)
        {
            StreamReader streamReader = new StreamReader(stream);
            using (JsonReader reader = new JsonTextReader(streamReader))
            {
                JObject dataSet = await JObject.LoadAsync(reader, cancellationToken).ConfigureAwait(false);

                // We can't use dataSet.ToObject<Dictionary<string, string>>() here, as it doesn't handle
                // DateTime objects properly.

                string temp;
                Dictionary<string, object> results = ReadSingleItem(dataSet, out temp);

                Dictionary<string, string> properties = new Dictionary<string, string>();

                foreach (string key in results.Keys)
                {
                    if (results[key] == null)
                    {
                        properties.Add(key, null);
                        continue;
                    }
                    Type type = results[key].GetType();
                    if (type == typeof(string))
                    {
                        properties.Add(key, (string)results[key]);
                    }
                    else if (type == typeof(DateTime))
                    {
                        properties.Add(key, ((DateTime)results[key]).ToUniversalTime().ToString("o"));
                    }
                    else if (type == typeof(bool))
                    {
                        properties.Add(key, ((bool)results[key]).ToString());
                    }
                    else if (type == typeof(double))
                    {
                        properties.Add(key, ((double)results[key]).ToString());
                    }
                    else if (type == typeof(int))
                    {
                        properties.Add(key, ((int)results[key]).ToString());
                    }
                    else
                    {
                        throw new StorageException();
                    }
                }

                if (operation.OperationType == TableOperationType.Retrieve)
                {
#if WINDOWS_DESKTOP && !WINDOWS_PHONE
                    result.Result = ReadAndResolveWithEdmTypeResolver(properties, operation.RetrieveResolver, options.PropertyResolver, result.Etag, operation.PropertyResolverType, ctx, TableEntity.DisablePropertyResolverCache, options);
#else
                    // doesn't matter what is passed for disablePropertyResolverCache for windows phone because it is not read.
                    result.Result = ReadAndResolveWithEdmTypeResolver(properties, operation.RetrieveResolver, options.PropertyResolver, result.Etag, operation.PropertyResolverType, ctx);
#endif
                }
                else
                {
                    ReadAndUpdateTableEntityWithEdmTypeResolver(operation.Entity, properties, EntityReadFlags.Timestamp | EntityReadFlags.Etag, options.PropertyResolver, ctx);
                }

                if (reader.Read())
                {
                    throw new InvalidOperationException(string.Format(CultureInfo.InvariantCulture, SR.JsonReaderNotInCompletedState));
                }
            }
        }
        /*private static void ReadQueryResponseUsingJsonParser<TElement>(ResultSegment<TElement> retSeg, Stream responseStream, string etag, Func<string, string, DateTimeOffset, IDictionary<string, EntityProperty>, string, TElement> resolver, Func<string, string, string, string, EdmType> propertyResolver, Type type, OperationContext ctx)
=======
        
        private static async Task ReadEntityUsingJsonParserAsync(TableResult result, TableOperation operation, Stream stream, OperationContext ctx, TableRequestOptions options, System.Threading.CancellationToken cancellationToken)
>>>>>>> 78c7f2ca
        {
            StreamReader streamReader = new StreamReader(stream);
            using (JsonReader reader = new JsonTextReader(streamReader))
            {
                JObject dataSet = await JObject.LoadAsync(reader, cancellationToken).ConfigureAwait(false);

                // We can't use dataSet.ToObject<Dictionary<string, string>>() here, as it doesn't handle
                // DateTime objects properly.

                string temp;
                Dictionary<string, object> results = ReadSingleItem(dataSet, out temp);

                Dictionary<string, string> properties = new Dictionary<string, string>();

                foreach (string key in results.Keys)
                {
                    if (results[key] == null)
                    {
                        properties.Add(key, null);
                        continue;
                    }
                    Type type = results[key].GetType();
                    if (type == typeof(string))
                    {
                        properties.Add(key, (string)results[key]);
                    }
                    else if (type == typeof(DateTime))
                    {
                        properties.Add(key, ((DateTime)results[key]).ToUniversalTime().ToString("o"));
                    }
                    else if (type == typeof(bool))
                    {
                        properties.Add(key, ((bool)results[key]).ToString());
                    }
                    else if (type == typeof(double))
                    {
                        properties.Add(key, ((double)results[key]).ToString());
                    }
                    else if (type == typeof(int))
                    {
                        properties.Add(key, ((int)results[key]).ToString());
                    }
                    else
                    {
                        throw new StorageException();
                    }
                }
<<<<<<< HEAD
            }
        }
         
=======
>>>>>>> 78c7f2ca

                if (operation.OperationType == TableOperationType.Retrieve)
                {
#if WINDOWS_DESKTOP && !WINDOWS_PHONE
                    result.Result = ReadAndResolveWithEdmTypeResolver(properties, operation.RetrieveResolver, options.PropertyResolver, result.Etag, operation.PropertyResolverType, ctx, TableEntity.DisablePropertyResolverCache, options);
#else
                    // doesn't matter what is passed for disablePropertyResolverCache for windows phone because it is not read.
                    result.Result = ReadAndResolveWithEdmTypeResolver(properties, operation.RetrieveResolver, options.PropertyResolver, result.Etag, operation.PropertyResolverType, ctx);
#endif
                }
                else
                {
                    ReadAndUpdateTableEntityWithEdmTypeResolver(operation.Entity, properties, EntityReadFlags.Timestamp | EntityReadFlags.Etag, options.PropertyResolver, ctx);
                }

                if (reader.Read())
                {
                    throw new InvalidOperationException(string.Format(CultureInfo.InvariantCulture, SR.JsonReaderNotInCompletedState));
                }
            }
        }
<<<<<<< HEAD
         * */

=======
       
>>>>>>> 78c7f2ca
        internal static void ReadAndUpdateTableEntityWithEdmTypeResolver(ITableEntity entity, Dictionary<string, string> entityAttributes, EntityReadFlags flags, Func<string, string, string, string, EdmType> propertyResolver, OperationContext ctx)
        {
            Dictionary<string, EntityProperty> entityProperties = (flags & EntityReadFlags.Properties) > 0 ? new Dictionary<string, EntityProperty>() : null;
            Dictionary<string, EdmType> propertyResolverDictionary = null;

            if (entity.GetType() != typeof(DynamicTableEntity))
            {
                propertyResolverDictionary = TableOperationHttpResponseParsers.CreatePropertyResolverDictionary(entity.GetType());
            }

            if (flags > 0)
            {
                foreach (KeyValuePair<string, string> prop in entityAttributes)
                {
                    if (prop.Key == TableConstants.PartitionKey)
                    {
                        entity.PartitionKey = (string)prop.Value;
                    }
                    else if (prop.Key == TableConstants.RowKey)
                    {
                        entity.RowKey = (string)prop.Value;
                    }
                    else if (prop.Key == TableConstants.Timestamp)
                    {
                        if ((flags & EntityReadFlags.Timestamp) == 0)
                        {
                            continue;
                        }

                        entity.Timestamp = DateTime.Parse(prop.Value, CultureInfo.InvariantCulture);
                    }
                    else if ((flags & EntityReadFlags.Properties) > 0)
                    {
                        if (propertyResolver != null)
                        {
                            Logger.LogVerbose(ctx, SR.UsingUserProvidedPropertyResolver);
                            try
                            {
                                EdmType type = propertyResolver(entity.PartitionKey, entity.RowKey, prop.Key, prop.Value);
                                Logger.LogVerbose(ctx, SR.AttemptedEdmTypeForTheProperty, prop.Key, type.GetType().ToString());
                                try
                                {
                                    entityProperties.Add(prop.Key, EntityProperty.CreateEntityPropertyFromObject(prop.Value, type.GetType()));
                                }
                                catch (FormatException ex)
                                {
                                    throw new StorageException(string.Format(CultureInfo.InvariantCulture, SR.FailParseProperty, prop.Key, prop.Value, type.ToString()), ex) { IsRetryable = false };
                                }
                            }
                            catch (StorageException)
                            {
                                throw;
                            }
                            catch (Exception ex)
                            {
                                throw new StorageException(SR.PropertyResolverThrewError, ex) { IsRetryable = false };
                            }
                        }
                        else if (entity.GetType() != typeof(DynamicTableEntity))
                        {
                            EdmType edmType;
                            Logger.LogVerbose(ctx, SR.UsingDefaultPropertyResolver);

                            if (propertyResolverDictionary != null)
                            {
                                propertyResolverDictionary.TryGetValue(prop.Key, out edmType);
                                Logger.LogVerbose(ctx, SR.AttemptedEdmTypeForTheProperty, prop.Key, edmType);
                                entityProperties.Add(prop.Key, EntityProperty.CreateEntityPropertyFromObject(prop.Value, edmType));
                            }
                        }
                        else
                        {
                            Logger.LogVerbose(ctx, SR.NoPropertyResolverAvailable);
                            entityProperties.Add(prop.Key, EntityProperty.CreateEntityPropertyFromObject(prop.Value, typeof(string)));
                        }
                    }
                }

                if ((flags & EntityReadFlags.Properties) > 0)
                {
                    entity.ReadEntity(entityProperties, ctx);
                }
            }
        }

<<<<<<< HEAD
//        private static T ReadAndResolve<T>(ODataEntry entry, Func<string, string, DateTimeOffset, IDictionary<string, EntityProperty>, string, T> resolver)
=======
>>>>>>> 78c7f2ca
        private static T ReadAndResolve<T>(string etag, Dictionary<string, object> props, Func<string, string, DateTimeOffset, IDictionary<string, EntityProperty>, string, T> resolver, TableRequestOptions options)
        {
            string pk = null;
            string rk = null;
            DateTimeOffset ts = new DateTimeOffset();
            Dictionary<string, EntityProperty> properties = new Dictionary<string, EntityProperty>();

            foreach (KeyValuePair<string, object> prop in props)
                //foreach (ODataProperty prop in entry.Properties)
            {
                if (prop.Key == TableConstants.PartitionKey)
                {
                    pk = (string)prop.Value;
                }
                else if (prop.Key == TableConstants.RowKey)
                {
                    rk = (string)prop.Value;
                }
                else if (prop.Key == TableConstants.Timestamp)
                {
                    ts = new DateTimeOffset((DateTime)prop.Value);
                }
                else
                {
                    properties.Add(prop.Key, EntityProperty.CreateEntityPropertyFromObject(prop.Value));
                }
            }

            return resolver(pk, rk, ts, properties, etag);
        }

        private static T ReadAndResolveWithEdmTypeResolver<T>(Dictionary<string, string> entityAttributes, Func<string, string, DateTimeOffset, IDictionary<string, EntityProperty>, string, T> resolver, Func<string, string, string, string, EdmType> propertyResolver, string etag, Type type, OperationContext ctx)
        {
            string pk = null;
            string rk = null;
            DateTimeOffset ts = new DateTimeOffset();
            Dictionary<string, EntityProperty> properties = new Dictionary<string, EntityProperty>();
            Dictionary<string, EdmType> propertyResolverDictionary = null;

            if (type != null)
            {
                propertyResolverDictionary = TableOperationHttpResponseParsers.CreatePropertyResolverDictionary(type);
            }

            foreach (KeyValuePair<string, string> prop in entityAttributes)
            {
                if (prop.Key == TableConstants.PartitionKey)
                {
                    pk = (string)prop.Value;
                }
                else if (prop.Key == TableConstants.RowKey)
                {
                    rk = (string)prop.Value;
                }
                else if (prop.Key == TableConstants.Timestamp)
                {
                    ts = DateTimeOffset.Parse(prop.Value, CultureInfo.InvariantCulture, DateTimeStyles.AssumeUniversal | DateTimeStyles.AdjustToUniversal);
                    if (etag == null)
                    {
                        etag = GetETagFromTimestamp(prop.Value);
                    }
                }
                else
                {
                    if (propertyResolver != null)
                    {
                        Logger.LogVerbose(ctx, SR.UsingUserProvidedPropertyResolver);
                        try
                        {
                            EdmType edmType = propertyResolver(pk, rk, prop.Key, prop.Value);
                            Logger.LogVerbose(ctx, SR.AttemptedEdmTypeForTheProperty, prop.Key, edmType);
                            try
                            {
                                properties.Add(prop.Key, EntityProperty.CreateEntityPropertyFromObject(prop.Value, edmType));
                            }
                            catch (FormatException ex)
                            {
                                throw new StorageException(string.Format(CultureInfo.InvariantCulture, SR.FailParseProperty, prop.Key, prop.Value, edmType), ex) { IsRetryable = false };
                            }
                        }
                        catch (StorageException)
                        {
                            throw;
                        }
                        catch (Exception ex)
                        {
                            throw new StorageException(SR.PropertyResolverThrewError, ex) { IsRetryable = false };
                        }
                    }
                    else if (type != null)
                    {
                        Logger.LogVerbose(ctx, SR.UsingDefaultPropertyResolver);
                        EdmType edmType;
                        if (propertyResolverDictionary != null)
                        {
                            propertyResolverDictionary.TryGetValue(prop.Key, out edmType);
                            Logger.LogVerbose(ctx, SR.AttemptedEdmTypeForTheProperty, prop.Key, edmType);
                            properties.Add(prop.Key, EntityProperty.CreateEntityPropertyFromObject(prop.Value, edmType));
                        }
                    }
                    else
                    {
                        Logger.LogVerbose(ctx, SR.NoPropertyResolverAvailable);
                        properties.Add(prop.Key, EntityProperty.CreateEntityPropertyFromObject(prop.Value, EdmType.String));
                    }
                }
            }

            return resolver(pk, rk, ts, properties, etag);
        }
<<<<<<< HEAD

        // returns etag
=======
        
>>>>>>> 78c7f2ca
        internal static string ReadAndUpdateTableEntity(ITableEntity entity, string etag, Dictionary<string, object> props, EntityReadFlags flags, OperationContext ctx)
        {
            if ((flags & EntityReadFlags.Etag) > 0)
            {
                entity.ETag = etag;
            }

            Dictionary<string, EntityProperty> entityProperties = (flags & EntityReadFlags.Properties) > 0 ? new Dictionary<string, EntityProperty>() : null;

            if (flags > 0)
            {
                foreach (KeyValuePair<string, object> prop in props)
<<<<<<< HEAD
                    //foreach (ODataProperty prop in entry.Properties)
=======
>>>>>>> 78c7f2ca
                {
                    if (prop.Key == TableConstants.PartitionKey)
                    {
                        if ((flags & EntityReadFlags.PartitionKey) == 0)
                        {
                            continue;
                        }

                        entity.PartitionKey = (string)prop.Value;
                    }
                    else if (prop.Key == TableConstants.RowKey)
                    {
                        if ((flags & EntityReadFlags.RowKey) == 0)
                        {
                            continue;
                        }

                        entity.RowKey = (string)prop.Value;
                    }
                    else if (prop.Key == TableConstants.Timestamp)
                    {
                        if ((flags & EntityReadFlags.Timestamp) == 0)
                        {
                            continue;
                        }

                        entity.Timestamp = (DateTime)prop.Value;
                    }
                    else if ((flags & EntityReadFlags.Properties) > 0)
                    {
                        entityProperties.Add(prop.Key, EntityProperty.CreateEntityPropertyFromObject(prop.Value));
                    }
                }

                if ((flags & EntityReadFlags.Properties) > 0)
                {
                    entity.ReadEntity(entityProperties, ctx);
                }
            }

            return etag;
        }

        private static DateTimeOffset ParseETagForTimestamp(string etag)
        {
            // Handle strong ETags as well.
            if (etag.StartsWith("W/", StringComparison.Ordinal))
            {
                etag = etag.Substring(2);
            }

            // DateTimeOffset.ParseExact can't be used because the decimal part after seconds may not be present for rounded times.
            etag = etag.Substring(Constants.ETagPrefix.Length, etag.Length - 2 - Constants.ETagPrefix.Length);
            return DateTimeOffset.Parse(Uri.UnescapeDataString(etag), CultureInfo.InvariantCulture, DateTimeStyles.AssumeUniversal | DateTimeStyles.AdjustToUniversal);
        }

        private static string GetETagFromTimestamp(string timeStampString)
        {
            timeStampString = Uri.EscapeDataString(timeStampString);
            return "W/\"datetime'" + timeStampString + "'\"";
        }

        private static Dictionary<string, EdmType> CreatePropertyResolverDictionary(Type type)
        {
            Dictionary<string, EdmType> propertyResolverDictionary = new Dictionary<string, EdmType>();
            IEnumerable<PropertyInfo> objectProperties = type.GetRuntimeProperties();

            foreach (PropertyInfo property in objectProperties)
            {
                if (property.PropertyType == typeof(byte[]))
                {
                    propertyResolverDictionary.Add(property.Name, EdmType.Binary);
                }
                else if (property.PropertyType == typeof(bool) || property.PropertyType == typeof(bool?))
                {
                    propertyResolverDictionary.Add(property.Name, EdmType.Boolean);
                }
                else if (property.PropertyType == typeof(DateTime) || property.PropertyType == typeof(DateTime?) || property.PropertyType == typeof(DateTimeOffset) || property.PropertyType == typeof(DateTimeOffset?))
                {
                    propertyResolverDictionary.Add(property.Name, EdmType.DateTime);
                }
                else if (property.PropertyType == typeof(double) || property.PropertyType == typeof(double?))
                {
                    propertyResolverDictionary.Add(property.Name, EdmType.Double);
                }
                else if (property.PropertyType == typeof(Guid) || property.PropertyType == typeof(Guid?))
                {
                    propertyResolverDictionary.Add(property.Name, EdmType.Guid);
                }
                else if (property.PropertyType == typeof(int) || property.PropertyType == typeof(int?))
                {
                    propertyResolverDictionary.Add(property.Name, EdmType.Int32);
                }
                else if (property.PropertyType == typeof(long) || property.PropertyType == typeof(long?))
                {
                    propertyResolverDictionary.Add(property.Name, EdmType.Int64);
                }
                else
                {
                    propertyResolverDictionary.Add(property.Name, EdmType.String);
                }
            }

            return propertyResolverDictionary;
        }
    }
}<|MERGE_RESOLUTION|>--- conflicted
+++ resolved
@@ -94,51 +94,6 @@
         internal static async Task<TableResult> TableOperationPostProcess(TableResult result, TableOperation operation, RESTCommand<TableResult> cmd, HttpResponseMessage resp, OperationContext ctx, TableRequestOptions options)
         {
             if (operation.OperationType != TableOperationType.Retrieve && operation.OperationType != TableOperationType.Insert)
-<<<<<<< HEAD
-            {
-                result.Etag = resp.Headers.ETag.ToString();
-                operation.Entity.ETag = result.Etag;
-            }
-            else if (operation.OperationType == TableOperationType.Insert && (!operation.EchoContent))
-            {
-                if (resp.Headers.ETag != null)
-                {
-                    result.Etag = resp.Headers.ETag.ToString();
-                    operation.Entity.ETag = result.Etag;
-                    operation.Entity.Timestamp = ParseETagForTimestamp(result.Etag);
-                }
-            }
-            else
-            {
-                // Parse entity
-                IEnumerable<string> contentType;
-                resp.Content.Headers.TryGetValues(Constants.HeaderConstants.PayloadContentTypeHeader, out contentType);
-
-                if (contentType != null && contentType.FirstOrDefault() != null && contentType.FirstOrDefault().Contains(Constants.JsonContentTypeHeaderValue) &&
-                        contentType.FirstOrDefault().Contains(Constants.NoMetadata))
-                {
-                    IEnumerable<string> etag;
-                    resp.Headers.TryGetValues(Constants.HeaderConstants.EtagHeader, out etag);
-                    if (etag != null)
-                    {
-                        result.Etag = etag.FirstOrDefault();
-                    }
-
-                    await ReadEntityUsingJsonParserAsync(result, operation, cmd.ResponseStream, ctx, options, CancellationToken.None).ConfigureAwait(false);
-                }
-                else
-                {
-                    await ReadOdataEntityAsync(result, operation, cmd.ResponseStream, ctx, options, CancellationToken.None).ConfigureAwait(false);
-                }
-            }
-
-            return result;
-
-
-
-            /*            return Task.Run(() =>
-=======
->>>>>>> 78c7f2ca
             {
                 result.Etag = resp.Headers.ETag.ToString();
                 operation.Entity.ETag = result.Etag;
@@ -260,123 +215,6 @@
                         continue;
                     }
 
-<<<<<<< HEAD
-                return result;
-            });
- * */
-        }
-
-        internal static async Task<IList<TableResult>> TableBatchOperationPostProcess(IList<TableResult> result, TableBatchOperation batch, RESTCommand<IList<TableResult>> cmd, HttpResponseMessage resp, OperationContext ctx, TableRequestOptions options, CancellationToken cancellationToken)
-        {
-            //            return Task.Run(() =>
-            //            {
-/*            ODataMessageReaderSettings readerSettings = new ODataMessageReaderSettings();
-            readerSettings.MessageQuotas = new ODataMessageQuotas() { MaxPartsPerBatch = TableConstants.TableServiceMaxResults, MaxReceivedMessageSize = TableConstants.TableServiceMaxPayload };
-
-            //                using (ODataMessageReader responseReader = new ODataMessageReader(new HttpResponseAdapterMessage(resp, cmd.ResponseStream), readerSettings))
-            //              {
-            // create a reader
-            ODataBatchReader reader = responseReader.CreateODataBatchReader();
-
-            // Initial => changesetstart 
-            if (reader.State == ODataBatchReaderState.Initial)
-            {
-                reader.Read();
-            }
-
-            if (reader.State == ODataBatchReaderState.ChangesetStart)
-            {
-                // ChangeSetStart => Operation
-                reader.Read();
-            }*/
-
-            Stream responseStream = cmd.ResponseStream;
-            StreamReader streamReader = new StreamReader(responseStream);
-            string currentLine = await streamReader.ReadLineAsync().ConfigureAwait(false);
-            currentLine = await streamReader.ReadLineAsync().ConfigureAwait(false);
-
-            int index = 0;
-            bool failError = false;
-            bool failUnexpected = false;
-
-            while ((currentLine != null) && !(currentLine.StartsWith(@"--batchresponse")))
-                //while (reader.State == ODataBatchReaderState.Operation)
-            {
-                while (!(currentLine.StartsWith("HTTP")))
-                {
-                    currentLine = await streamReader.ReadLineAsync().ConfigureAwait(false);
-                }
-
-                // The first line of the response looks like this:
-                // HTTP/1.1 204 No Content
-                // The HTTP status code is chars 9 - 11.
-                int statusCode = Int32.Parse(currentLine.Substring(9, 3));
-
-                Dictionary<string, string> headers = new Dictionary<string, string>();
-                currentLine = await streamReader.ReadLineAsync().ConfigureAwait(false);
-                while (!string.IsNullOrWhiteSpace(currentLine))
-                {
-                    // The headers all look like this:
-                    // Cache-Control: no-cache
-                    // This code below parses out the header names and values, by noting the location of the colon.
-                    int colonIndex = currentLine.IndexOf(':');
-                    headers[currentLine.Substring(0, colonIndex)] = currentLine.Substring(colonIndex + 2);
-                    currentLine = await streamReader.ReadLineAsync().ConfigureAwait(false);
-                }
-
-                MemoryStream bodyStream = null;
-
-                currentLine = await streamReader.ReadLineAsync().ConfigureAwait(false);
-                if (statusCode != 204)
-                {
-                    bodyStream = new MemoryStream(Encoding.UTF8.GetBytes(currentLine));
-                }
-
-                currentLine = await streamReader.ReadLineAsync().ConfigureAwait(false);
-                currentLine = await streamReader.ReadLineAsync().ConfigureAwait(false);
-                
-                TableOperation currentOperation = batch[index];
-                TableResult currentResult = new TableResult() { Result = currentOperation.Entity };
-                result.Add(currentResult);
-
-/*                ODataBatchOperationResponseMessage mimePartResponseMessage = reader.CreateOperationResponseMessage();
-                string contentType = mimePartResponseMessage.GetHeader(Constants.ContentTypeElement);
-
-                currentResult.HttpStatusCode = mimePartResponseMessage.StatusCode;
- * */
-                string contentType = null;
-
-                if (headers.ContainsKey(Constants.ContentTypeElement))
-                {
-                    contentType = headers[Constants.ContentTypeElement];
-                }
-
-                currentResult.HttpStatusCode = statusCode;
-
-                // Validate Status Code 
-                if (currentOperation.OperationType == TableOperationType.Insert)
-                {
-                    failError = statusCode == (int)HttpStatusCode.Conflict;
-                    if (currentOperation.EchoContent)
-                    {
-                        failUnexpected = statusCode != (int)HttpStatusCode.Created;
-                    }
-                    else
-                    {
-                        failUnexpected = statusCode != (int)HttpStatusCode.NoContent;
-                    }
-                }
-                else if (currentOperation.OperationType == TableOperationType.Retrieve)
-                {
-                    if (statusCode == (int)HttpStatusCode.NotFound)
-                    {
-                        index++;
-
-                        // Operation => next
-//                        reader.Read();
-                        continue;
-                    }
-
                     failUnexpected = statusCode != (int)HttpStatusCode.OK;
                 }
                 else
@@ -452,92 +290,6 @@
                     throw new StorageException(cmd.CurrentResult, string.Format(SR.BatchErrorInOperation, indexString), null) { IsRetryable = true };
                 }
 
-                // Update etag
-                //if (!string.IsNullOrEmpty(mimePartResponseMessage.GetHeader("ETag")))
-                if ((headers.ContainsKey(Constants.HeaderConstants.EtagHeader)) && (!string.IsNullOrEmpty(headers[Constants.HeaderConstants.EtagHeader])))
-                {
-//                    currentResult.Etag = mimePartResponseMessage.GetHeader("ETag");
-                    currentResult.Etag = headers[Constants.HeaderConstants.EtagHeader];
-
-                    if (currentOperation.Entity != null)
-                    {
-                        currentOperation.Entity.ETag = currentResult.Etag;
-=======
-                    failUnexpected = statusCode != (int)HttpStatusCode.OK;
-                }
-                else
-                {
-                    failError = statusCode == (int)HttpStatusCode.NotFound;
-                    failUnexpected = statusCode != (int)HttpStatusCode.NoContent;
-                }
-
-                if (failError)
-                {
-                    // If the parse error is null, then don't get the extended error information and the StorageException will contain SR.ExtendedErrorUnavailable message.
-                    if (cmd.ParseError != null)
-                    {
-                        cmd.CurrentResult.ExtendedErrorInformation = cmd.ParseError(bodyStream, resp, contentType);
-                    }
-                    else
-                    {
-                        cmd.CurrentResult.ExtendedErrorInformation = StorageExtendedErrorInformation.ReadFromStream(bodyStream);
-                    }
-
-                    cmd.CurrentResult.HttpStatusCode = statusCode;
-                    if (!string.IsNullOrEmpty(cmd.CurrentResult.ExtendedErrorInformation.ErrorMessage))
-                    {
-                        string msg = cmd.CurrentResult.ExtendedErrorInformation.ErrorMessage;
-                        cmd.CurrentResult.HttpStatusMessage = msg.Substring(0, msg.IndexOf("\n"));
-                    }
-                    else
-                    {
-                        cmd.CurrentResult.HttpStatusMessage = statusCode.ToString();
-                    }
-
-                    throw new StorageException(
-                           cmd.CurrentResult,
-                           cmd.CurrentResult.ExtendedErrorInformation != null ? cmd.CurrentResult.ExtendedErrorInformation.ErrorMessage : SR.ExtendedErrorUnavailable,
-                           null)
-                    {
-                        IsRetryable = false
-                    };
-                }
-
-                if (failUnexpected)
-                {
-                    // If the parse error is null, then don't get the extended error information and the StorageException will contain SR.ExtendedErrorUnavailable message.
-                    if (cmd.ParseError != null)
-                    {
-                        cmd.CurrentResult.ExtendedErrorInformation = cmd.ParseError(bodyStream, resp, contentType);
-                    }
-
-                    cmd.CurrentResult.HttpStatusCode = statusCode;
-                    if (!string.IsNullOrEmpty(cmd.CurrentResult.ExtendedErrorInformation.ErrorMessage))
-                    {
-                        string msg = cmd.CurrentResult.ExtendedErrorInformation.ErrorMessage;
-                        cmd.CurrentResult.HttpStatusMessage = msg.Substring(0, msg.IndexOf("\n"));
-                    }
-                    else
-                    {
-                        cmd.CurrentResult.HttpStatusMessage = statusCode.ToString(CultureInfo.InvariantCulture);
-                    }
-
-                    string indexString = Convert.ToString(index);
-
-                    // Attempt to extract index of failing entity from extended error info
-                    if (cmd.CurrentResult.ExtendedErrorInformation != null &&
-                        !string.IsNullOrEmpty(cmd.CurrentResult.ExtendedErrorInformation.ErrorMessage))
-                    {
-                        string tempIndex = TableRequest.ExtractEntityIndexFromExtendedErrorInformation(cmd.CurrentResult);
-                        if (!string.IsNullOrEmpty(tempIndex))
-                        {
-                            indexString = tempIndex;
-                        }
-                    }
-
-                    throw new StorageException(cmd.CurrentResult, string.Format(SR.BatchErrorInOperation, indexString), null) { IsRetryable = true };
-                }
-
                 if ((headers.ContainsKey(Constants.HeaderConstants.EtagHeader)) && (!string.IsNullOrEmpty(headers[Constants.HeaderConstants.EtagHeader])))
                 {
                     currentResult.Etag = headers[Constants.HeaderConstants.EtagHeader];
@@ -602,215 +354,6 @@
             }
 
             return retSeg;
-        }
-
-        public static async Task ReadQueryResponseUsingJsonParserAsync<TElement>(ResultSegment<TElement> retSeg, Stream responseStream, string etag, Func<string, string, DateTimeOffset, IDictionary<string, EntityProperty>, string, TElement> resolver, Func<string, string, string, string, EdmType> propertyResolver, Type type, OperationContext ctx, TableRequestOptions options, System.Threading.CancellationToken cancellationToken)
-        {
-            StreamReader streamReader = new StreamReader(responseStream);
-
-#if WINDOWS_DESKTOP && !WINDOWS_PHONE
-            if (TableEntity.DisablePropertyResolverCache)
-            {
-                disablePropertyResolverCache = TableEntity.DisablePropertyResolverCache;
-                Logger.LogVerbose(ctx, SR.PropertyResolverCacheDisabled);
-            }
-#endif
-            using (JsonReader reader = new JsonTextReader(streamReader))
-            {
-                reader.DateParseHandling = DateParseHandling.None;
-                JObject dataSet = await JObject.LoadAsync(reader, cancellationToken).ConfigureAwait(false);
-                JToken dataTable = dataSet["value"];
-
-                foreach (JToken token in dataTable)
-                {
-                    string unused;
-                    Dictionary<string, object> results = ReadSingleItem(token, out unused);
-
-                    Dictionary<string, string> properties = new Dictionary<string, string>();
-
-                    foreach (string key in results.Keys)
-                    {
-                        if (results[key] == null)
-                        {
-                            properties.Add(key, null);
-                            continue;
-                        }
-
-                        if (results[key] is string)
-                        {
-                            properties.Add(key, (string)results[key]);
-                        }
-                        else if (results[key] is DateTime)
-                        {
-                            properties.Add(key, ((DateTime)results[key]).ToUniversalTime().ToString("o"));
-                        }
-                        // This should never be a long; if requires a 64-bit number the service will send it as a string instead.
-                        else if (results[key] is bool || results[key] is double || results[key] is int)
-                        {
-                            properties.Add(key, (results[key]).ToString());
-                        }
-                        else
-                        {
-                            throw new StorageException(string.Format(CultureInfo.InvariantCulture, SR.InvalidTypeInJsonDictionary, results[key].GetType().ToString()));
-                        }
->>>>>>> 78c7f2ca
-                    }
-
-                    retSeg.Results.Add(ReadAndResolveWithEdmTypeResolver(properties, resolver, propertyResolver, etag, type, ctx));
-                }
-
-<<<<<<< HEAD
-                // Parse Entity if needed
-                if (currentOperation.OperationType == TableOperationType.Retrieve || (currentOperation.OperationType == TableOperationType.Insert && currentOperation.EchoContent))
-                {
-                    /*
-                    if (mimePartResponseMessage.GetHeader(Constants.ContentTypeElement).Contains(Constants.JsonContentTypeHeaderValue) &&
-                        mimePartResponseMessage.GetHeader(Constants.ContentTypeElement).Contains(Constants.NoMetadata))
-                    {
-                        ReadEntityUsingJsonParser(currentResult, currentOperation, mimePartResponseMessage.GetStream(), ctx, options);
-                    }
-                    else
-                    {
-                        ReadOdataEntity(currentResult, currentOperation, mimePartResponseMessage, ctx, readerSettings, accountName);
-                    }
-                     * */
-                    if (headers[Constants.ContentTypeElement].Contains(Constants.JsonNoMetadataAcceptHeaderValue))
-                    {
-                        await ReadEntityUsingJsonParserAsync(currentResult, currentOperation, bodyStream, ctx, options, cancellationToken).ConfigureAwait(false);
-                    }
-                    else
-                    {
-                        await ReadOdataEntityAsync(currentResult, currentOperation, bodyStream, ctx, options, cancellationToken).ConfigureAwait(false);
-                    }
-                }
-                else if (currentOperation.OperationType == TableOperationType.Insert)
-                {
-                    currentOperation.Entity.Timestamp = ParseETagForTimestamp(currentResult.Etag);
-                }
-
-                index++;
-
-                // Operation =>
-//                reader.Read();
-            }
-            //                }
-
-            return result;
-            //            });
-        }
-
-        internal static async Task<ResultSegment<TElement>> TableQueryPostProcessGeneric<TElement>(Stream responseStream, Func<string, string, DateTimeOffset, IDictionary<string, EntityProperty>, string, TElement> resolver, HttpResponseMessage resp, TableRequestOptions options, OperationContext ctx, string accountName)
-        {
-//            return Task.Run(() =>
-  //          {
-                ResultSegment<TElement> retSeg = new ResultSegment<TElement>(new List<TElement>());
-                retSeg.ContinuationToken = ContinuationFromResponse(resp);
-                IEnumerable<string> contentType;
-                IEnumerable<string> eTag;
-
-                resp.Content.Headers.TryGetValues(Constants.ContentTypeElement, out contentType);
-                resp.Headers.TryGetValues(Constants.EtagElement, out eTag);
-=======
-                if (await reader.ReadAsync(cancellationToken).ConfigureAwait(false))
-                {
-                    throw new InvalidOperationException(string.Format(CultureInfo.InvariantCulture, SR.JsonReaderNotInCompletedState));
-                }
-            }
-        }
-
-        public static async Task<List<KeyValuePair<string, Dictionary<string, object>>>> ReadQueryResponseUsingJsonParserMetadataAsync(Stream responseStream, System.Threading.CancellationToken cancellationToken)
-        {
-            List<KeyValuePair<string, Dictionary<string, object>>> results = new List<KeyValuePair<string, Dictionary<string, object>>>();
-            StreamReader streamReader = new StreamReader(responseStream);
-            using (JsonReader reader = new JsonTextReader(streamReader))
-            {
-                reader.DateParseHandling = DateParseHandling.None;
-                JObject dataSet = await JObject.LoadAsync(reader, cancellationToken).ConfigureAwait(false);
-                JToken dataTable = dataSet["value"];
->>>>>>> 78c7f2ca
-
-                foreach (JToken token in dataTable)
-                {
-<<<<<<< HEAD
-                    await ReadQueryResponseUsingJsonParserAsync(retSeg, responseStream, ETag, resolver, options.PropertyResolver, typeof(TElement), null, options, System.Threading.CancellationToken.None).ConfigureAwait(false);
-
-//                    ReadQueryResponseUsingJsonParser(retSeg, responseStream, ETag, resolver, options.PropertyResolver, typeof(TElement), null);
-=======
-                    string etag;
-                    Dictionary<string, object> properties = ReadSingleItem(token, out etag);
-
-                    results.Add(new KeyValuePair<string, Dictionary<string, object>>(etag, properties));
->>>>>>> 78c7f2ca
-                }
-
-                if (await reader.ReadAsync(cancellationToken).ConfigureAwait(false))
-                {
-<<<<<<< HEAD
-                    List<KeyValuePair<string, Dictionary<string, object>>> results = await ReadQueryResponseUsingJsonParserMetadataAsync(responseStream, System.Threading.CancellationToken.None).ConfigureAwait(false);
-
-                    foreach (KeyValuePair<string, Dictionary<string, object>> kvp in results)
-                    {
-                        retSeg.Results.Add(ReadAndResolve(kvp.Key, kvp.Value, resolver, options));
-                    }
-                    Logger.LogInformational(ctx, SR.RetrieveWithContinuationToken, retSeg.Results.Count, retSeg.ContinuationToken);
-                    /*
-                    ODataMessageReaderSettings readerSettings = new ODataMessageReaderSettings();
-                    readerSettings.MessageQuotas = new ODataMessageQuotas() { MaxPartsPerBatch = TableConstants.TableServiceMaxResults, MaxReceivedMessageSize = TableConstants.TableServiceMaxPayload };
-=======
-                    throw new InvalidOperationException(string.Format(CultureInfo.InvariantCulture, SR.JsonReaderNotInCompletedState));
-                }
-            }
->>>>>>> 78c7f2ca
-
-            return results;
-        }
-
-        public static async Task<KeyValuePair<string, Dictionary<string, object>>> ReadSingleItemResponseUsingJsonParserMetadataAsync(Stream responseStream, System.Threading.CancellationToken cancellationToken)
-        {
-            StreamReader streamReader = new StreamReader(responseStream);
-            using (JsonReader reader = new JsonTextReader(streamReader))
-            {
-                reader.DateParseHandling = DateParseHandling.None;
-                JObject dataSet = await JObject.LoadAsync(reader, cancellationToken).ConfigureAwait(false);
-
-                string etag;
-                Dictionary<string, object> properties = ReadSingleItem(dataSet, out etag);
-
-                if (await reader.ReadAsync(cancellationToken).ConfigureAwait(false))
-                {
-                    throw new InvalidOperationException(string.Format(CultureInfo.InvariantCulture, SR.JsonReaderNotInCompletedState));
-                }
-                return new KeyValuePair<string, Dictionary<string, object>>(etag, properties);
-            }
-        }
-
-        private static Dictionary<string, object> ReadSingleItem(JToken token, out string etag)
-        {
-            Dictionary<string, object> properties = token.ToObject<Dictionary<string, object>>();
-
-            // Parse the etag, and remove all the "odata.*" properties we don't use.
-            if (properties.ContainsKey(@"odata.etag"))
-            {
-                etag = (string)properties[@"odata.etag"];
-            }
-            else
-            {
-                etag = null;
-            }
-
-            foreach (string odataPropName in properties.Keys.Where(key => key.StartsWith(@"odata.", StringComparison.Ordinal)).ToArray())
-            {
-                properties.Remove(odataPropName);
-            }
-
-<<<<<<< HEAD
-                        DrainODataReader(reader);
-                    }
-                     * */
-                }
-
-                return retSeg;
-//            });
         }
 
         public static async Task ReadQueryResponseUsingJsonParserAsync<TElement>(ResultSegment<TElement> retSeg, Stream responseStream, string etag, Func<string, string, DateTimeOffset, IDictionary<string, EntityProperty>, string, TElement> resolver, Func<string, string, string, string, EdmType> propertyResolver, Type type, OperationContext ctx, TableRequestOptions options, System.Threading.CancellationToken cancellationToken)
@@ -985,62 +528,6 @@
 
             return properties;
         }
-        
-        /*private static void DrainODataReader(ODataReader reader)
-        {
-            if (reader.State == ODataReaderState.FeedEnd)
-=======
-            // We have to special-case timestamp here, because in the 'minimalmetadata' case, 
-            // Timestamp doesn't have an "@odata.type" property - the assumption is that you know
-            // the type.
-            if (properties.ContainsKey(@"Timestamp") && properties[@"Timestamp"].GetType() == typeof(string))
-            {
-                properties[@"Timestamp"] = DateTime.Parse((string)properties[@"Timestamp"], CultureInfo.InvariantCulture);
-            }
-
-            // In the full metadata case, this property will exist, and we need to remove it.
-            if (properties.ContainsKey(@"Timestamp@odata.type"))
-            {
-                properties.Remove(@"Timestamp@odata.type");
-            }
-
-            // Replace all the 'long's with 'int's (the JSON parser parses all integer types into longs, but the odata spec specifies that they're int's.
-            foreach (KeyValuePair<string, object> odataProp in properties.Where(kvp => (kvp.Value != null) && (kvp.Value.GetType() == typeof(long))).ToArray())
->>>>>>> 78c7f2ca
-            {
-                // We first have to unbox the value into a "long", then downcast into an "int".  C# will not combine the operations.
-                properties[odataProp.Key] = (int)(long)odataProp.Value;
-            }
-
-            foreach (KeyValuePair<string, object> typeAnnotation in properties.Where(kvp => kvp.Key.EndsWith(@"@odata.type", StringComparison.Ordinal)).ToArray())
-            {
-                properties.Remove(typeAnnotation.Key);
-                string propName = typeAnnotation.Key.Split(new char[] { '@' }, StringSplitOptions.RemoveEmptyEntries)[0];
-                switch ((string)typeAnnotation.Value)
-                {
-                    case @"Edm.DateTime":
-                        properties[propName] = DateTime.Parse((string)properties[propName], null, DateTimeStyles.AdjustToUniversal);
-                        break;
-                    case @"Edm.Binary":
-                        properties[propName] = Convert.FromBase64String((string)properties[propName]);
-                        break;
-                    case @"Edm.Guid":
-                        properties[propName] = Guid.Parse((string)properties[propName]);
-                        break;
-                    case @"Edm.Int64":
-                        properties[propName] = Int64.Parse((string)properties[propName], CultureInfo.InvariantCulture);
-                        break;
-                    default:
-                        throw new InvalidOperationException(string.Format(CultureInfo.InvariantCulture, SR.UnexpectedEDMType, typeAnnotation.Value));
-                }
-            }
-<<<<<<< HEAD
-        }*/
-=======
-
-            return properties;
-        }
->>>>>>> 78c7f2ca
 
         /// <summary>
         /// Gets the table continuation from response.
@@ -1079,7 +566,6 @@
         }
 
         private static async Task ReadOdataEntityAsync(TableResult result, TableOperation operation, Stream responseStream, OperationContext ctx, TableRequestOptions options, System.Threading.CancellationToken cancellationToken)
-<<<<<<< HEAD
         {
             KeyValuePair<string, Dictionary<string, object>> rawEntity = await ReadSingleItemResponseUsingJsonParserMetadataAsync(responseStream, cancellationToken).ConfigureAwait(false);
 
@@ -1100,31 +586,6 @@
             }
         }
         
-        /*
-        private static void ReadOdataEntity(TableResult result, TableOperation operation, IODataResponseMessage respMsg, OperationContext ctx, ODataMessageReaderSettings readerSettings, string accountName)
-=======
->>>>>>> 78c7f2ca
-        {
-            KeyValuePair<string, Dictionary<string, object>> rawEntity = await ReadSingleItemResponseUsingJsonParserMetadataAsync(responseStream, cancellationToken).ConfigureAwait(false);
-
-
-            if (operation.OperationType == TableOperationType.Retrieve)
-            {
-                result.Result = ReadAndResolve(rawEntity.Key, rawEntity.Value, operation.RetrieveResolver, options);
-                result.Etag = rawEntity.Key;
-            }
-            else
-            {
-                result.Etag = ReadAndUpdateTableEntity(
-                                                        operation.Entity,
-                                                        rawEntity.Key,
-                                                        rawEntity.Value,
-                                                        EntityReadFlags.Timestamp | EntityReadFlags.Etag,
-                                                        ctx);
-            }
-        }
-<<<<<<< HEAD
-        */
         private static async Task ReadEntityUsingJsonParserAsync(TableResult result, TableOperation operation, Stream stream, OperationContext ctx, TableRequestOptions options, System.Threading.CancellationToken cancellationToken)
         {
             StreamReader streamReader = new StreamReader(stream);
@@ -1194,91 +655,7 @@
                 }
             }
         }
-        /*private static void ReadQueryResponseUsingJsonParser<TElement>(ResultSegment<TElement> retSeg, Stream responseStream, string etag, Func<string, string, DateTimeOffset, IDictionary<string, EntityProperty>, string, TElement> resolver, Func<string, string, string, string, EdmType> propertyResolver, Type type, OperationContext ctx)
-=======
-        
-        private static async Task ReadEntityUsingJsonParserAsync(TableResult result, TableOperation operation, Stream stream, OperationContext ctx, TableRequestOptions options, System.Threading.CancellationToken cancellationToken)
->>>>>>> 78c7f2ca
-        {
-            StreamReader streamReader = new StreamReader(stream);
-            using (JsonReader reader = new JsonTextReader(streamReader))
-            {
-                JObject dataSet = await JObject.LoadAsync(reader, cancellationToken).ConfigureAwait(false);
-
-                // We can't use dataSet.ToObject<Dictionary<string, string>>() here, as it doesn't handle
-                // DateTime objects properly.
-
-                string temp;
-                Dictionary<string, object> results = ReadSingleItem(dataSet, out temp);
-
-                Dictionary<string, string> properties = new Dictionary<string, string>();
-
-                foreach (string key in results.Keys)
-                {
-                    if (results[key] == null)
-                    {
-                        properties.Add(key, null);
-                        continue;
-                    }
-                    Type type = results[key].GetType();
-                    if (type == typeof(string))
-                    {
-                        properties.Add(key, (string)results[key]);
-                    }
-                    else if (type == typeof(DateTime))
-                    {
-                        properties.Add(key, ((DateTime)results[key]).ToUniversalTime().ToString("o"));
-                    }
-                    else if (type == typeof(bool))
-                    {
-                        properties.Add(key, ((bool)results[key]).ToString());
-                    }
-                    else if (type == typeof(double))
-                    {
-                        properties.Add(key, ((double)results[key]).ToString());
-                    }
-                    else if (type == typeof(int))
-                    {
-                        properties.Add(key, ((int)results[key]).ToString());
-                    }
-                    else
-                    {
-                        throw new StorageException();
-                    }
-                }
-<<<<<<< HEAD
-            }
-        }
-         
-=======
->>>>>>> 78c7f2ca
-
-                if (operation.OperationType == TableOperationType.Retrieve)
-                {
-#if WINDOWS_DESKTOP && !WINDOWS_PHONE
-                    result.Result = ReadAndResolveWithEdmTypeResolver(properties, operation.RetrieveResolver, options.PropertyResolver, result.Etag, operation.PropertyResolverType, ctx, TableEntity.DisablePropertyResolverCache, options);
-#else
-                    // doesn't matter what is passed for disablePropertyResolverCache for windows phone because it is not read.
-                    result.Result = ReadAndResolveWithEdmTypeResolver(properties, operation.RetrieveResolver, options.PropertyResolver, result.Etag, operation.PropertyResolverType, ctx);
-#endif
-                }
-                else
-                {
-                    ReadAndUpdateTableEntityWithEdmTypeResolver(operation.Entity, properties, EntityReadFlags.Timestamp | EntityReadFlags.Etag, options.PropertyResolver, ctx);
-                }
-
-                if (reader.Read())
-                {
-                    throw new InvalidOperationException(string.Format(CultureInfo.InvariantCulture, SR.JsonReaderNotInCompletedState));
-                }
-            }
-        }
-<<<<<<< HEAD
-         * */
-
-=======
        
->>>>>>> 78c7f2ca
         internal static void ReadAndUpdateTableEntityWithEdmTypeResolver(ITableEntity entity, Dictionary<string, string> entityAttributes, EntityReadFlags flags, Func<string, string, string, string, EdmType> propertyResolver, OperationContext ctx)
         {
             Dictionary<string, EntityProperty> entityProperties = (flags & EntityReadFlags.Properties) > 0 ? new Dictionary<string, EntityProperty>() : null;
@@ -1364,10 +741,6 @@
             }
         }
 
-<<<<<<< HEAD
-//        private static T ReadAndResolve<T>(ODataEntry entry, Func<string, string, DateTimeOffset, IDictionary<string, EntityProperty>, string, T> resolver)
-=======
->>>>>>> 78c7f2ca
         private static T ReadAndResolve<T>(string etag, Dictionary<string, object> props, Func<string, string, DateTimeOffset, IDictionary<string, EntityProperty>, string, T> resolver, TableRequestOptions options)
         {
             string pk = null;
@@ -1478,12 +851,7 @@
 
             return resolver(pk, rk, ts, properties, etag);
         }
-<<<<<<< HEAD
-
-        // returns etag
-=======
         
->>>>>>> 78c7f2ca
         internal static string ReadAndUpdateTableEntity(ITableEntity entity, string etag, Dictionary<string, object> props, EntityReadFlags flags, OperationContext ctx)
         {
             if ((flags & EntityReadFlags.Etag) > 0)
@@ -1496,10 +864,6 @@
             if (flags > 0)
             {
                 foreach (KeyValuePair<string, object> prop in props)
-<<<<<<< HEAD
-                    //foreach (ODataProperty prop in entry.Properties)
-=======
->>>>>>> 78c7f2ca
                 {
                     if (prop.Key == TableConstants.PartitionKey)
                     {

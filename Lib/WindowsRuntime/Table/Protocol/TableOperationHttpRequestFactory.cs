--- conflicted
+++ resolved
@@ -17,21 +17,12 @@
 
 namespace Microsoft.Azure.Storage.Table.Protocol
 {
-<<<<<<< HEAD
     using Microsoft.Azure.Storage.Auth;
     using Microsoft.Azure.Storage.Core;
     using Microsoft.Azure.Storage.Core.Auth;
     using Microsoft.Azure.Storage.Core.Executor;
     using Microsoft.Azure.Storage.Core.Util;
     using Microsoft.Azure.Storage.Shared.Protocol;
-=======
-    using Microsoft.WindowsAzure.Storage.Auth;
-    using Microsoft.WindowsAzure.Storage.Core;
-    using Microsoft.WindowsAzure.Storage.Core.Auth;
-    using Microsoft.WindowsAzure.Storage.Core.Executor;
-    using Microsoft.WindowsAzure.Storage.Core.Util;
-    using Microsoft.WindowsAzure.Storage.Shared.Protocol;
->>>>>>> 78c7f2ca
     using Newtonsoft.Json;
     using Newtonsoft.Json.Linq;
     using System;
@@ -101,7 +92,6 @@
 
                 MultiBufferMemoryStream ms = new MultiBufferMemoryStream(client.BufferManager);
                 using (JsonTextWriter jsonWriter = new JsonTextWriter(new StreamWriter(new NonCloseableStream(ms))))
-<<<<<<< HEAD
                 {
                     WriteEntityContent(operation, ctx, jsonWriter);
                 }
@@ -114,27 +104,6 @@
                     SetContentTypeForHttpWebRequest(msg);
                 }
                 return msg;
-
-
-
-                /*
-                
-                // create the writer, indent for readability of the examples.  
-                ODataMessageWriterSettings writerSettings = new ODataMessageWriterSettings()
-=======
->>>>>>> 78c7f2ca
-                {
-                    WriteEntityContent(operation, ctx, jsonWriter);
-                }
-
-                ms.Seek(0, SeekOrigin.Begin);
-                msg.Content = new StreamContent(ms);
-                msg.Content.Headers.ContentLength = ms.Length;
-                if (!operation.HttpMethod.Equals("HEAD") && !operation.HttpMethod.Equals("GET"))
-                {
-                    SetContentTypeForHttpWebRequest(msg);
-                }
-                return msg;
             }
 
             return msg;
@@ -146,12 +115,6 @@
             Dictionary<string, object> propertyDictionary = new Dictionary<string, object>();
 
 
-<<<<<<< HEAD
-                ms.Seek(0, SeekOrigin.Begin);
-                msg.Content = new StreamContent(ms);
-                return msg;
-                 * */
-=======
             foreach (KeyValuePair<string, object> kvp in GetPropertiesWithKeys(entityToWrite, ctx, operation.OperationType))
             {
                 if (kvp.Value == null)
@@ -188,7 +151,6 @@
                 }
 
                 propertyDictionary[kvp.Key] = kvp.Value;
->>>>>>> 78c7f2ca
             }
 
             JObject json = JObject.FromObject(propertyDictionary);
@@ -196,65 +158,12 @@
             json.WriteTo(jsonWriter);
         }
 
-<<<<<<< HEAD
-        private static void WriteEntityContent(TableOperation operation, OperationContext ctx, JsonTextWriter jsonWriter)
-        {
-            ITableEntity entityToWrite = operation.Entity;
-            Dictionary<string, object> propertyDictionary = new Dictionary<string, object>();
-
-
-            foreach (KeyValuePair<string, object> kvp in GetPropertiesWithKeys(entityToWrite, ctx, operation.OperationType))
-            {
-                if (kvp.Value == null)
-                {
-                    continue;
-                }
-
-                if (kvp.Value.GetType() == typeof(DateTime))
-                {
-                    propertyDictionary[kvp.Key] = ((DateTime)kvp.Value).ToUniversalTime().ToString("o", System.Globalization.CultureInfo.InvariantCulture);
-                    propertyDictionary[kvp.Key + Constants.OdataTypeString] = Constants.EdmDateTime;
-                    continue;
-                }
-
-                if (kvp.Value.GetType() == typeof(byte[]))
-                {
-                    propertyDictionary[kvp.Key] = Convert.ToBase64String((byte[])kvp.Value);
-                    propertyDictionary[kvp.Key + Constants.OdataTypeString] = Constants.EdmBinary;
-                    continue;
-                }
-
-                if (kvp.Value.GetType() == typeof(Int64))
-                {
-                    propertyDictionary[kvp.Key] = kvp.Value.ToString();
-                    propertyDictionary[kvp.Key + Constants.OdataTypeString] = Constants.EdmInt64;
-                    continue;
-                }
-
-                if (kvp.Value.GetType() == typeof(Guid))
-                {
-                    propertyDictionary[kvp.Key] = kvp.Value.ToString();
-                    propertyDictionary[kvp.Key + Constants.OdataTypeString] = Constants.EdmGuid;
-                    continue;
-                }
-
-                propertyDictionary[kvp.Key] = kvp.Value;
-            }
-
-            JObject json = JObject.FromObject(propertyDictionary);
-
-            json.WriteTo(jsonWriter);
-        }
-
-=======
->>>>>>> 78c7f2ca
 
         internal static StorageRequestMessage BuildRequestForTableBatchOperation<T>(RESTCommand<T> cmd, Uri uri, UriQueryBuilder builder, int? timeout, string tableName, TableBatchOperation batch, CloudTableClient client, HttpContent content, OperationContext ctx, TablePayloadFormat payloadFormat, ICanonicalizer canonicalizer, StorageCredentials credentials)
         {
             StorageRequestMessage msg = BuildRequestCore(NavigationHelper.AppendPathToSingleUri(uri, "$batch"), builder, HttpMethod.Post, timeout, content, ctx, canonicalizer, credentials);
             Logger.LogInformational(ctx, SR.PayloadFormat, payloadFormat);
 
-<<<<<<< HEAD
 
 
             MultiBufferMemoryStream batchContentStream = new MultiBufferMemoryStream(client.BufferManager);
@@ -285,27 +194,6 @@
 
                 contentWriter.WriteLine(batchSeparator);
 
-                /*
-
-
-
-            // create the writer, indent for readability of the examples.  
-            ODataMessageWriterSettings writerSettings = new ODataMessageWriterSettings()
-            {
-                CheckCharacters = false,   // sets this flag on the XmlWriter for ATOM  
-                Version = TableConstants.ODataProtocolVersion // set the Odata version to use when writing the entry 
-            };
-=======
->>>>>>> 78c7f2ca
-
-
-            MultiBufferMemoryStream batchContentStream = new MultiBufferMemoryStream(client.BufferManager);
-
-<<<<<<< HEAD
-
-                */
-
-
                 bool isQuery = batch.Count == 1 && batch[0].OperationType == TableOperationType.Retrieve;
 
                 // Query operations should not be inside changeset in payload
@@ -314,56 +202,12 @@
                     // Start Operation
                     contentWriter.WriteLine(Constants.ChangesetBoundaryMarker + changesetID);
                     contentWriter.WriteLine();
-                    //batchWriter.WriteStartChangeset();
-                    //batchWriter.Flush();
                 }
 
                 foreach (TableOperation operation in batch)
                 {
                     string httpMethod = operation.OperationType == TableOperationType.Merge || operation.OperationType == TableOperationType.InsertOrMerge ? "MERGE" : operation.HttpMethod.Method;
 
-=======
-            string batchID = Guid.NewGuid().ToString();
-            string changesetID = Guid.NewGuid().ToString();
-            using (StreamWriter contentWriter = new StreamWriter(new NonCloseableStream(batchContentStream)))
-            {
-
-                msg.Headers.Add(Constants.HeaderConstants.DataServiceVersion, Constants.HeaderConstants.DataServiceVersionValue);
-
-                string batchSeparator = Constants.BatchSeparator + batchID;
-                string changesetSeparator = Constants.ChangesetSeparator + changesetID;
-                string acceptHeader = "Accept: ";
-
-                switch (payloadFormat)
-                {
-                    case TablePayloadFormat.Json:
-                        acceptHeader = acceptHeader + Constants.JsonLightAcceptHeaderValue;
-                        break;
-                    case TablePayloadFormat.JsonFullMetadata:
-                        acceptHeader = acceptHeader + Constants.JsonFullMetadataAcceptHeaderValue;
-                        break;
-                    case TablePayloadFormat.JsonNoMetadata:
-                        acceptHeader = acceptHeader + Constants.JsonNoMetadataAcceptHeaderValue;
-                        break;
-                }
-
-                contentWriter.WriteLine(batchSeparator);
-
-                bool isQuery = batch.Count == 1 && batch[0].OperationType == TableOperationType.Retrieve;
-
-                // Query operations should not be inside changeset in payload
-                if (!isQuery)
-                {
-                    // Start Operation
-                    contentWriter.WriteLine(Constants.ChangesetBoundaryMarker + changesetID);
-                    contentWriter.WriteLine();
-                }
-
-                foreach (TableOperation operation in batch)
-                {
-                    string httpMethod = operation.OperationType == TableOperationType.Merge || operation.OperationType == TableOperationType.InsertOrMerge ? "MERGE" : operation.HttpMethod.Method;
-
->>>>>>> 78c7f2ca
                     if (!isQuery)
                     {
                         contentWriter.WriteLine(changesetSeparator);
@@ -391,37 +235,16 @@
 
                     contentWriter.WriteLine(Constants.HeaderConstants.DataServiceVersion + ": " + Constants.HeaderConstants.DataServiceVersionValue);
 
-<<<<<<< HEAD
-
-                    //                ODataBatchOperationRequestMessage mimePartMsg = batchWriter.CreateOperationRequestMessage(httpMethod, operation.GenerateRequestURI(uri, tableName));
-                    //                SetAcceptAndContentTypeForODataBatchMessage(mimePartMsg, payloadFormat);
-
-=======
->>>>>>> 78c7f2ca
                     // etag
                     if (operation.OperationType == TableOperationType.Delete ||
                         operation.OperationType == TableOperationType.Replace ||
                         operation.OperationType == TableOperationType.Merge)
                     {
-<<<<<<< HEAD
-                        //mimePartMsg.SetHeader("If-Match", operation.Entity.ETag);
-=======
->>>>>>> 78c7f2ca
                         contentWriter.WriteLine(Constants.HeaderConstants.IfMatch + @": " + operation.ETag);
                     }
 
                     contentWriter.WriteLine();
 
-<<<<<<< HEAD
-                    /*// Prefer header
-                    if (operation.OperationType == TableOperationType.Insert)
-                    {
-                        mimePartMsg.SetHeader("Prefer", operation.EchoContent ? "return-content" : "return-no-content");
-                    }
-                     * */
-
-=======
->>>>>>> 78c7f2ca
                     if (operation.OperationType != TableOperationType.Delete && operation.OperationType != TableOperationType.Retrieve)
                     {
                         using (JsonTextWriter jsonWriter = new JsonTextWriter(contentWriter))
@@ -430,31 +253,12 @@
                             WriteEntityContent(operation, ctx, jsonWriter);
                         }
                         contentWriter.WriteLine();
-<<<<<<< HEAD
-
-
-                        /*
-                                            using (ODataMessageWriter batchEntryWriter = new ODataMessageWriter(mimePartMsg, writerSettings, new TableStorageModel(client.AccountName)))
-                                            {
-                                                // Write entity
-                                                ODataWriter entryWriter = batchEntryWriter.CreateODataEntryWriter();
-                                                WriteOdataEntity(operation.Entity, operation.OperationType, ctx, entryWriter);
-                                            }
-                         * */
-                    }
-=======
                    }
->>>>>>> 78c7f2ca
                 }
 
                 if (!isQuery)
                 {
                     contentWriter.WriteLine(changesetSeparator + "--");
-<<<<<<< HEAD
-                    // End Operation
-                    //                batchWriter.WriteEndChangeset();
-=======
->>>>>>> 78c7f2ca
                 }
 
                 contentWriter.WriteLine(batchSeparator + "--");
@@ -464,12 +268,6 @@
             msg.Content = new StreamContent(batchContentStream);
             msg.Content.Headers.ContentLength = batchContentStream.Length;
             msg.Content.Headers.ContentType = System.Net.Http.Headers.MediaTypeHeaderValue.Parse(Constants.BatchBoundaryMarker + batchID);//new System.Net.Http.Headers.MediaTypeHeaderValue(Constants.BatchBoundaryMarker + batchID);
-<<<<<<< HEAD
-            // End Batch
-            //            batchWriter.WriteEndBatch();
-            //          batchWriter.Flush();
-=======
->>>>>>> 78c7f2ca
 
             return msg;
         }
@@ -479,37 +277,21 @@
         internal static IEnumerable<KeyValuePair<string, object>> GetPropertiesFromDictionary(IDictionary<string, EntityProperty> properties)
         {
             return properties.Select(kvp => new KeyValuePair<string, object>(kvp.Key, kvp.Value.PropertyAsObject));
-<<<<<<< HEAD
-//            return properties.Select(kvp => new ODataProperty() { Name = kvp.Key, Value = kvp.Value.PropertyAsObject }).ToList();
-=======
->>>>>>> 78c7f2ca
         }
 
         internal static IEnumerable<KeyValuePair<string, object>> GetPropertiesWithKeys(ITableEntity entity, OperationContext operationContext, TableOperationType operationType)
         {
-<<<<<<< HEAD
-//            List<ODataProperty> retProps = GetPropertiesFromDictionary(entity.WriteEntity(operationContext));
-=======
->>>>>>> 78c7f2ca
             List<KeyValuePair<string, object>> retProps = GetPropertiesFromDictionary(entity.WriteEntity(operationContext)).ToList();
             if (operationType == TableOperationType.Insert)
             {
                 if (entity.PartitionKey != null)
                 {
                     retProps.Add(new KeyValuePair<string, object>(TableConstants.PartitionKey, entity.PartitionKey));
-<<<<<<< HEAD
-//                    retProps.Add(new ODataProperty() { Name = TableConstants.PartitionKey, Value = entity.PartitionKey });
-=======
->>>>>>> 78c7f2ca
                 }
 
                 if (entity.RowKey != null)
                 {
                     retProps.Add(new KeyValuePair<string, object>(TableConstants.RowKey, entity.RowKey));
-<<<<<<< HEAD
-//                    retProps.Add(new ODataProperty() { Name = TableConstants.RowKey, Value = entity.RowKey });
-=======
->>>>>>> 78c7f2ca
                 }
             }
 
@@ -543,29 +325,6 @@
 
             msg.Content.Headers.ContentType = new System.Net.Http.Headers.MediaTypeHeaderValue(Constants.JsonContentTypeHeaderValue);
         }
-<<<<<<< HEAD
-
-/*        private static void SetAcceptAndContentTypeForODataBatchMessage(ODataBatchOperationRequestMessage mimePartMsg, TablePayloadFormat payloadFormat)
-        {
-            if (payloadFormat == TablePayloadFormat.JsonFullMetadata)
-            {
-                mimePartMsg.SetHeader(Constants.HeaderConstants.PayloadAcceptHeader, Constants.JsonFullMetadataAcceptHeaderValue);
-                mimePartMsg.SetHeader(Constants.HeaderConstants.PayloadContentTypeHeader, Constants.JsonContentTypeHeaderValue);
-            }
-            else if (payloadFormat == TablePayloadFormat.Json)
-            {
-                mimePartMsg.SetHeader(Constants.HeaderConstants.PayloadAcceptHeader, Constants.JsonLightAcceptHeaderValue);
-                mimePartMsg.SetHeader(Constants.HeaderConstants.PayloadContentTypeHeader, Constants.JsonContentTypeHeaderValue);
-            }
-            else
-            {
-                mimePartMsg.SetHeader(Constants.HeaderConstants.PayloadAcceptHeader, Constants.JsonNoMetadataAcceptHeaderValue);
-                mimePartMsg.SetHeader(Constants.HeaderConstants.PayloadContentTypeHeader, Constants.JsonContentTypeHeaderValue);
-            }
-        }
- * */
-=======
->>>>>>> 78c7f2ca
         #endregion
     }
 }
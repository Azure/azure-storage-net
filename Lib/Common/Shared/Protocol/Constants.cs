--- conflicted
+++ resolved
@@ -1368,7 +1368,9 @@
             /// </summary>
             internal const string PayloadContentTypeHeader = "Content-Type";
 
-<<<<<<< HEAD
+            /// <summary>
+            /// OData Related
+            /// </summary>
             internal const string AcceptCharset = "Accept-Charset";
 
             internal const string AcceptCharsetValue = "UTF-8";
@@ -1388,13 +1390,10 @@
             internal const string PreferReturnContent = "return-content";
             internal const string PreferReturnNoContent = "return-no-content";
 
-
-=======
             /// <summary>
             /// Header that specifies the storage error code string in a failed response.
             /// </summary>
             internal const string StorageErrorCodeHeader = "x-ms-error-code";
->>>>>>> 45ab1cf2
         }
 
         /// <summary>

﻿// -----------------------------------------------------------------------------------------
// <copyright file="Constants.cs" company="Microsoft">
//    Copyright 2013 Microsoft Corporation
// 
//    Licensed under the Apache License, Version 2.0 (the "License");
//    you may not use this file except in compliance with the License.
//    You may obtain a copy of the License at
//      http://www.apache.org/licenses/LICENSE-2.0
// 
//    Unless required by applicable law or agreed to in writing, software
//    distributed under the License is distributed on an "AS IS" BASIS,
//    WITHOUT WARRANTIES OR CONDITIONS OF ANY KIND, either express or implied.
//    See the License for the specific language governing permissions and
//    limitations under the License.
// </copyright>
// -----------------------------------------------------------------------------------------

namespace Microsoft.WindowsAzure.Storage.Shared.Protocol
{
    using System;
    using System.Diagnostics.CodeAnalysis;
    using System.Globalization;

    /// <summary>
    /// Contains storage constants.
    /// </summary>
#if WINDOWS_RT
    internal
#else
    public
#endif
 static class Constants
    {
        /// <summary>
        /// Constant for the max value of ParallelOperationThreadCount for Block Blobs.
        /// </summary>
        public const int MaxParallelOperationThreadCount = 64;

        /// <summary>
        /// Maximum number of shared access policy identifiers supported by server.
        /// </summary>
        public const int MaxSharedAccessPolicyIdentifiers = 5;

        /// <summary>
        /// Default Write Block Size used by Blob stream.
        /// </summary>
        public const int DefaultWriteBlockSizeBytes = (int)(4 * Constants.MB);

        /// <summary>
        /// Default read buffer size used by the SubStream class for Large Block Blob uploads.
        /// </summary>
        public const int DefaultSubStreamBufferSize = (int)(4 * Constants.MB);

        /// <summary>
        /// Default range size when downloading a blob in parallel.
        /// </summary>
        public const long DefaultParallelDownloadRangeSizeBytes = 16 * Constants.MB;

        /// <summary>
        /// The maximum size of a blob before it must be separated into blocks.
        /// </summary>
        public const long MaxSingleUploadBlobSize = 256 * MB;

        /// <summary>
        /// The maximum size of a single block for Block Blobs.
        /// </summary>
        public const int MaxBlockSize = (int)(100 * Constants.MB);

        /// <summary>
        /// The maximum size of a single block for Append Blobs.
        /// </summary>
        public const int MaxAppendBlockSize = (int)(4 * Constants.MB);

        /// <summary>
        /// The maximum allowed time between write calls to the stream for parallel download streams.
        /// </summary>
        public const int MaxIdleTimeMs = 120000;

        /// <summary>
        /// The maximum size of a range get operation that returns content MD5.
        /// </summary>
        public const int MaxRangeGetContentMD5Size = (int)(4 * Constants.MB);

        /// <summary>
        /// The maximum number of blocks.
        /// </summary>
        public const long MaxBlockNumber = 50000;

        /// <summary>
        /// The maximum size of a blob with blocks.
        /// </summary>
        public const long MaxBlobSize = MaxBlockNumber * MaxBlockSize;

        /// <summary>
        /// The minimum size of a block for the large block upload strategy to be employed.
        /// </summary>
        public const int MinLargeBlockSize = (int)(4 * Constants.MB) + 1;

        /// <summary>
        /// Constant for the max value of MaximumExecutionTime.
        /// </summary>
        public static readonly TimeSpan MaxMaximumExecutionTime = TimeSpan.FromDays(24.0);

        /// <summary>
        /// Default client side timeout for all service clients.
        /// </summary>
        public static readonly TimeSpan DefaultClientSideTimeout = TimeSpan.FromMinutes(5);

        /// <summary>
        /// Maximum Retry Policy back-off
        /// </summary>
        [SuppressMessage("Microsoft.Naming", "CA1704:IdentifiersShouldBeSpelledCorrectly", MessageId = "Backoff", Justification = "Reviewed")]
        public static readonly TimeSpan MaximumRetryBackoff = TimeSpan.FromHours(1);

        /// <summary>
        /// Maximum allowed timeout for any request.
        /// </summary>
        public static readonly TimeSpan MaximumAllowedTimeout = TimeSpan.FromSeconds(int.MaxValue);

        /// <summary>
        /// Maximum allowed value for Delete Retention Days.
        /// </summary>
        internal static readonly int MaximumAllowedRetentionDays = 365;

        /// <summary>
        /// Default size of buffer for unknown sized requests.
        /// </summary>
        internal const int DefaultBufferSize = (int)(64 * KB);

        /// <summary>
        /// Common name to be used for all loggers.
        /// </summary>
        internal const string LogSourceName = "Microsoft.WindowsAzure.Storage";

        /// <summary>
        /// The size of a page in a PageBlob.
        /// </summary>
        public const int PageSize = 512;

        /// <summary>
        /// A constant representing a kilo-byte (Non-SI version).
        /// </summary>
        public const long KB = 1024;

        /// <summary>
        /// A constant representing a megabyte (Non-SI version).
        /// </summary>
        public const long MB = 1024 * KB;

        /// <summary>
        /// A constant representing a gigabyte (Non-SI version).
        /// </summary>
        public const long GB = 1024 * MB;

        /// <summary>
        /// XML element for committed blocks.
        /// </summary>
        public const string CommittedBlocksElement = "CommittedBlocks";

        /// <summary>
        /// XML element for uncommitted blocks.
        /// </summary>
        public const string UncommittedBlocksElement = "UncommittedBlocks";

        /// <summary>
        /// XML element for blocks.
        /// </summary>
        public const string BlockElement = "Block";

        /// <summary>
        /// XML element for names.
        /// </summary>
        public const string NameElement = "Name";

        /// <summary>
        /// XML element for sizes.
        /// </summary>
        public const string SizeElement = "Size";

        /// <summary>
        /// XML element for block lists.
        /// </summary>
        public const string BlockListElement = "BlockList";

        /// <summary>
        /// XML element for queue message lists.
        /// </summary>
        public const string MessagesElement = "QueueMessagesList";

        /// <summary>
        /// XML element for queue messages.
        /// </summary>
        public const string MessageElement = "QueueMessage";

        /// <summary>
        /// XML element for message IDs.
        /// </summary>
        public const string MessageIdElement = "MessageId";

        /// <summary>
        /// XML element for insertion times.
        /// </summary>
        public const string InsertionTimeElement = "InsertionTime";

        /// <summary>
        /// XML element for expiration times.
        /// </summary>
        public const string ExpirationTimeElement = "ExpirationTime";

        /// <summary>
        /// XML element for pop receipts.
        /// </summary>
        public const string PopReceiptElement = "PopReceipt";

        /// <summary>
        /// XML element for the time next visible fields.
        /// </summary>
        public const string TimeNextVisibleElement = "TimeNextVisible";

        /// <summary>
        /// XML element for message texts.
        /// </summary>
        public const string MessageTextElement = "MessageText";

        /// <summary>
        /// XML element for dequeue counts.
        /// </summary>
        public const string DequeueCountElement = "DequeueCount";

        /// <summary>
        /// XML element for page ranges.
        /// </summary>
        public const string PageRangeElement = "PageRange";

        /// <summary>
        /// XML element for clear ranges.
        /// </summary>
        public const string ClearRangeElement = "ClearRange";

        /// <summary>
        /// XML element for page list elements.
        /// </summary>
        public const string PageListElement = "PageList";

        /// <summary>
        /// XML element for page range start elements.
        /// </summary>
        public const string StartElement = "Start";

        /// <summary>
        /// XML element for page range end elements.
        /// </summary>
        public const string EndElement = "End";

        /// <summary>
        /// XML element for delimiters.
        /// </summary>
        public const string DelimiterElement = "Delimiter";

        /// <summary>
        /// XML element for blob prefixes.
        /// </summary>
        public const string BlobPrefixElement = "BlobPrefix";

        /// <summary>
        /// XML element for content type fields.
        /// </summary>
        public const string CacheControlElement = "Cache-Control";

        /// <summary>
        /// XML element for content type fields.
        /// </summary>
        public const string ContentTypeElement = "Content-Type";

        /// <summary>
        /// XML element for content encoding fields.
        /// </summary>
        public const string ContentEncodingElement = "Content-Encoding";

        /// <summary>
        /// XML element for content language fields.
        /// </summary>
        public const string ContentLanguageElement = "Content-Language";

        /// <summary>
        /// XML element for content length fields.
        /// </summary>
        public const string ContentLengthElement = "Content-Length";

        /// <summary>
        /// XML element for content MD5 fields.
        /// </summary>
        public const string ContentMD5Element = "Content-MD5";

        /// <summary>
        /// XML element for enumeration results.
        /// </summary>
        public const string EnumerationResultsElement = "EnumerationResults";

        /// <summary>
        /// XML element for service endpoint.
        /// </summary>
        public const string ServiceEndpointElement = "ServiceEndpoint";

        /// <summary>
        /// XML element for container name.
        /// </summary>
        public const string ContainerNameElement = "ContainerName";

        /// <summary>
        /// XML element for share name.
        /// </summary>
        public const string ShareNameElement = "ShareName";

        /// <summary>
        /// XML element for directory path.
        /// </summary>
        public const string DirectoryPathElement = "DirectoryPath";

        /// <summary>
        /// XML element for blobs.
        /// </summary>
        public const string BlobsElement = "Blobs";

        /// <summary>
        /// XML element for prefixes.
        /// </summary>
        public const string PrefixElement = "Prefix";

        /// <summary>
        /// XML element for maximum results.
        /// </summary>
        public const string MaxResultsElement = "MaxResults";

        /// <summary>
        /// XML element for markers.
        /// </summary>
        public const string MarkerElement = "Marker";

        /// <summary>
        /// XML element for the next marker.
        /// </summary>
        public const string NextMarkerElement = "NextMarker";

        /// <summary>
        /// XML element for the ETag.
        /// </summary>
        public const string EtagElement = "Etag";

        /// <summary>
        /// XML element for the last modified date.
        /// </summary>
        public const string LastModifiedElement = "Last-Modified";

        /// <summary>
        /// XML element for the server encryption status.
        /// </summary>
        public const string ServerEncryptionElement = "ServerEncrypted";

        /// <summary>
        /// XML element for the Url.
        /// </summary>
        public const string UrlElement = "Url";

        /// <summary>
        /// XML element for blobs.
        /// </summary>
        public const string BlobElement = "Blob";

        /// <summary>
        /// XML element for copy ID.
        /// </summary>
        public const string CopyIdElement = "CopyId";

        /// <summary>
        /// XML element for copy status.
        /// </summary>
        public const string CopyStatusElement = "CopyStatus";

        /// <summary>
        /// XML element for copy source.
        /// </summary>
        public const string CopySourceElement = "CopySource";

        /// <summary>
        /// XML element for copy progress.
        /// </summary>
        public const string CopyProgressElement = "CopyProgress";

        /// <summary>
        /// XML element for copy completion time.
        /// </summary>
        public const string CopyCompletionTimeElement = "CopyCompletionTime";

        /// <summary>
        /// XML element for copy status description.
        /// </summary>
        public const string CopyStatusDescriptionElement = "CopyStatusDescription";

        /// <summary>
        /// XML element for incremental copy.
        /// </summary>
        public const string IncrementalCopy = "IncrementalCopy";

        /// <summary>
        /// XML element for destination snapshot time.
        /// </summary>
        public const string CopyDestinationSnapshotElement = "CopyDestinationSnapshot";

        /// <summary>
        /// XML element for deleted flag indicating the retention policy on the blob.
        /// </summary>
        public const string DeletedElement = "Deleted";

        /// <summary>
        /// XML element for the time the retained blob was deleted.
        /// </summary>
        public const string DeletedTimeElement = "DeletedTime";

        /// <summary>
        /// XML element for the remaining days before the retained blob will be permenantly deleted.
        /// </summary>
        public const string RemainingRetentionDaysElement = "RemainingRetentionDays";

        /// <summary>
        /// Constant signaling a page blob.
        /// </summary>
        public const string PageBlobValue = "PageBlob";

        /// <summary>
        /// Constant signaling a block blob.
        /// </summary>
        public const string BlockBlobValue = "BlockBlob";

        /// <summary>
        /// Constant signaling an append blob.
        /// </summary>
        public const string AppendBlobValue = "AppendBlob";

        /// <summary>
        /// Constant signaling the blob is locked.
        /// </summary>
        public const string LockedValue = "locked";

        /// <summary>
        /// Constant signaling the blob is unlocked.
        /// </summary>
        public const string UnlockedValue = "unlocked";

        /// <summary>
        /// Constant signaling the resource is available for leasing.
        /// </summary>
        public const string LeaseAvailableValue = "available";

        /// <summary>
        /// Constant signaling the resource is leased.
        /// </summary>
        public const string LeasedValue = "leased";

        /// <summary>
        /// Constant signaling the resource's lease has expired.
        /// </summary>
        public const string LeaseExpiredValue = "expired";

        /// <summary>
        /// Constant signaling the resource's lease is breaking.
        /// </summary>
        public const string LeaseBreakingValue = "breaking";

        /// <summary>
        /// Constant signaling the resource's lease is broken.
        /// </summary>
        public const string LeaseBrokenValue = "broken";

        /// <summary>
        /// Constant signaling the resource's lease is infinite.
        /// </summary>
        public const string LeaseInfiniteValue = "infinite";

        /// <summary>
        /// Constant signaling the resource's lease is fixed (finite).
        /// </summary>
        public const string LeaseFixedValue = "fixed";
        
        /// <summary>
        /// Constant for the minimum period of time that a lease can be broken in. 
        /// </summary>
        public const int MinimumBreakLeasePeriod = 0;

        /// <summary>
        /// Constant for the maximum period of time that a lease can be broken in.
        /// </summary>
        public const int MaximumBreakLeasePeriod = 60;

        /// <summary>
        /// Constant for the minimum duration of a lease.
        /// </summary>
        public const int MinimumLeaseDuration = 15;

        /// <summary>
        /// Constant for the maximum non-infinite duration of a lease.
        /// </summary>
        public const int MaximumLeaseDuration = 60;

        /// <summary>
        /// Constant for a pending copy.
        /// </summary>
        public const string CopyPendingValue = "pending";

        /// <summary>
        /// Constant for a successful copy.
        /// </summary>
        public const string CopySuccessValue = "success";

        /// <summary>
        /// Constant for an aborted copy.
        /// </summary>
        public const string CopyAbortedValue = "aborted";

        /// <summary>
        /// Constant for a failed copy.
        /// </summary>
        public const string CopyFailedValue = "failed";

        /// <summary>
        /// Constant for rehydrating an archived blob to hot storage.
        /// </summary>
        public const string RehydratePendingToHot = "rehydrate-pending-to-hot";

        /// <summary>
        /// Constant for rehydrating an archived blob to cool storage.
        /// </summary>
        public const string RehydratePendingToCool = "rehydrate-pending-to-cool";

        /// <summary>
        /// Constant for unavailable geo-replication status.
        /// </summary>
        public const string GeoUnavailableValue = "unavailable";

        /// <summary>
        /// Constant for live geo-replication status.
        /// </summary>
        public const string GeoLiveValue = "live";

        /// <summary>
        /// Constant for bootstrap geo-replication status.
        /// </summary>
        public const string GeoBootstrapValue = "bootstrap";

        /// <summary>
        /// Constant for the blob tier.
        /// </summary>
        public const string AccessTierElement = "AccessTier";

        /// <summary>
        /// Constant for the access tier being inferred.
        /// </summary>
        public const string AccessTierInferred = "AccessTierInferred";

        /// <summary>
        /// Constant for the access tier change time.
        /// </summary>
        public const string AccessTierChangeTimeElement = "AccessTierChangeTime";

        /// <summary>
        /// Constant for the archive status.
        /// </summary>
        public const string ArchiveStatusElement = "ArchiveStatus";

        /// <summary>
        /// XML element for blob types.
        /// </summary>
        public const string BlobTypeElement = "BlobType";

        /// <summary>
        /// XML element for the lease status.
        /// </summary>
        public const string LeaseStatusElement = "LeaseStatus";

        /// <summary>
        /// XML element for the lease status.
        /// </summary>
        public const string LeaseStateElement = "LeaseState";

        /// <summary>
        /// XML element for the lease status.
        /// </summary>
        public const string LeaseDurationElement = "LeaseDuration";

        /// <summary>
        /// XML element for the public access value.
        /// </summary>
        public const string PublicAccessElement = "PublicAccess";

        /// <summary>
        /// XML element for snapshots.
        /// </summary>
        public const string SnapshotElement = "Snapshot";

        /// <summary>
        /// XML element for containers.
        /// </summary>
        public const string ContainersElement = "Containers";

        /// <summary>
        /// XML element for a container.
        /// </summary>
        public const string ContainerElement = "Container";

        /// <summary>
        /// XML element for shares.
        /// </summary>
        public const string SharesElement = "Shares";

        /// <summary>
        /// XML element for a share.
        /// </summary>
        public const string ShareElement = "Share";

        /// <summary>
        /// XML element for Share Quota.
        /// </summary>
        public const string QuotaElement = "Quota";

        /// <summary>
        /// XML element for file ranges.
        /// </summary>
        public const string FileRangeElement = "Range";

        /// <summary>
        /// XML element for file list elements.
        /// </summary>
        public const string FileRangeListElement = "Ranges";

        /// <summary>
        /// XML element for files.
        /// </summary>
        public const string EntriesElement = "Entries";

        /// <summary>
        /// XML element for files.
        /// </summary>
        public const string FileElement = "File";

        /// <summary>
        /// XML element for directory.
        /// </summary>
        public const string FileDirectoryElement = "Directory";

        /// <summary>
        /// XML element for queues.
        /// </summary>
        public const string QueuesElement = "Queues";

        /// <summary>
        /// Version 2 of the XML element for the queue name.
        /// </summary>
        public const string QueueNameElement = "Name";

        /// <summary>
        /// XML element for the queue.
        /// </summary>
        public const string QueueElement = "Queue";

        /// <summary>
        /// XML element for properties.
        /// </summary>
        public const string PropertiesElement = "Properties";

        /// <summary>
        /// XML element for the metadata.
        /// </summary>
        public const string MetadataElement = "Metadata";

        /// <summary>
        /// XML element for an invalid metadata name.
        /// </summary>
        public const string InvalidMetadataName = "x-ms-invalid-name";

        /// <summary>
        /// XML element for maximum results.
        /// </summary>
        public const string MaxResults = "MaxResults";

        /// <summary>
        /// XML element for committed blocks.
        /// </summary>
        public const string CommittedElement = "Committed";

        /// <summary>
        /// XML element for uncommitted blocks.
        /// </summary>
        public const string UncommittedElement = "Uncommitted";

        /// <summary>
        /// XML element for the latest.
        /// </summary>
        public const string LatestElement = "Latest";

        /// <summary>
        /// XML element for signed identifiers.
        /// </summary>
        public const string SignedIdentifiers = "SignedIdentifiers";

        /// <summary>
        /// XML element for a signed identifier.
        /// </summary>
        public const string SignedIdentifier = "SignedIdentifier";

        /// <summary>
        /// XML element for access policies.
        /// </summary>
        public const string AccessPolicy = "AccessPolicy";

        /// <summary>
        /// XML attribute for IDs.
        /// </summary>
        public const string Id = "Id";

        /// <summary>
        /// XML element for the start time of an access policy.
        /// </summary>
        public const string Start = "Start";

        /// <summary>
        /// XML element for the end of an access policy.
        /// </summary>
        public const string Expiry = "Expiry";

        /// <summary>
        /// XML element for the permissions of an access policy.
        /// </summary>
        public const string Permission = "Permission";

        /// <summary>
        /// The URI path component to access the messages in a queue.
        /// </summary>
        public const string Messages = "messages";

        /// <summary>
        /// XML element for exception details.
        /// </summary>
        internal const string ErrorException = "exceptiondetails";

        /// <summary>
        /// XML root element for errors.
        /// </summary>
        public const string ErrorRootElement = "Error";

        /// <summary>
        /// XML element for error codes.
        /// </summary>
        public const string ErrorCode = "Code";

        /// <summary>
        /// XML element for error codes returned by the preview tenants.
        /// </summary>
        internal const string ErrorCodePreview = "code";

        /// <summary>
        /// XML element for error messages.
        /// </summary>
        public const string ErrorMessage = "Message";

        /// <summary>
        /// XML element for error messages.
        /// </summary>
        internal const string ErrorMessagePreview = "message";

        /// <summary>
        /// XML element for exception messages.
        /// </summary>
        public const string ErrorExceptionMessage = "ExceptionMessage";

        /// <summary>
        /// XML element for stack traces.
        /// </summary>
        public const string ErrorExceptionStackTrace = "StackTrace";

        /// <summary>
        /// Namespace of the entity container.
        /// </summary>
        internal const string EdmEntityTypeNamespaceName = "AzureTableStorage";

        /// <summary>
        /// Name of the entity container.
        /// </summary>
        internal const string EdmEntityTypeName = "DefaultContainer";

        /// <summary>
        /// Name of the entity set.
        /// </summary>
        internal const string EntitySetName = "Tables";

        /// <summary>
        /// Namespace name for primitive types.
        /// </summary>
        internal const string Edm = "Edm.";

        /// <summary>
        /// Default namespace name for Tables. 
        /// </summary>
        internal const string DefaultNamespaceName = "account";

        /// <summary>
        /// Default name for Tables. 
        /// </summary>
        internal const string DefaultTableName = "TableName";

        /// <summary>
        /// Header value to set Accept to XML.
        /// </summary>
        internal const string XMLAcceptHeaderValue = "application/xml";

        /// <summary>
        /// Header value to set Accept to JsonLight.
        /// </summary>
        internal const string JsonLightAcceptHeaderValue = "application/json;odata=minimalmetadata";

        /// <summary>
        /// Header value to set Accept to JsonFullMetadata.
        /// </summary>
        internal const string JsonFullMetadataAcceptHeaderValue = "application/json;odata=fullmetadata";

        /// <summary>
        /// Header value to set Accept to JsonNoMetadata.
        /// </summary>
        internal const string JsonNoMetadataAcceptHeaderValue = "application/json;odata=nometadata";

        /// <summary>
        /// Header value argument to set JSON no metadata.
        /// </summary>
        internal const string NoMetadata = "odata=nometadata";

        /// <summary>
        /// Header value to set Content-Type to JSON.
        /// </summary>
        internal const string JsonContentTypeHeaderValue = "application/json";

        /// <summary>
        /// The prefix used in all ETags.
        /// </summary>
        internal const string ETagPrefix = "\"datetime'";

        internal const string OdataTypeString = "@odata.type";

        internal const string EdmDateTime = @"Edm.DateTime";
        internal const string EdmBinary = @"Edm.Binary";
        internal const string EdmInt64 = @"Edm.Int64";
        internal const string EdmGuid = @"Edm.Guid";

        internal const string BatchBoundaryMarker = @"multipart/mixed; boundary=batch_";
        internal const string ChangesetBoundaryMarker = @"Content-Type: multipart/mixed; boundary=changeset_";

        internal const string BatchSeparator = @"--batch_";
        internal const string ChangesetSeparator = @"--changeset_";

        internal const string ContentTypeApplicationHttp = @"Content-Type: application/http";
        internal const string ContentTransferEncodingBinary = @"Content-Transfer-Encoding: binary";

        internal const string ContentTypeApplicationJson = HeaderConstants.PayloadContentTypeHeader + ": " + JsonContentTypeHeaderValue;

        internal const string HTTP1_1 = "HTTP/1.1";

        /// <summary>
        /// Constants for HTTP headers.
        /// </summary>
        [SuppressMessage("Microsoft.Design", "CA1034:NestedTypesShouldNotBeVisible", Justification = "Reviewed.")]
        [SuppressMessage("StyleCop.CSharp.DocumentationRules", "SA1650:ElementDocumentationMustBeSpelledCorrectly", Justification = "Reviewed.")]
        public static class HeaderConstants
        {
            static HeaderConstants()
            {
#if WINDOWS_PHONE && WINDOWS_DESKTOP
                UserAgentComment = string.Format(CultureInfo.InvariantCulture, "(.NET CLR {0}; Windows Phone {1})", Environment.Version, Environment.OSVersion.Version);
#elif WINDOWS_PHONE && WINDOWS_RT
                UserAgentComment = "(Windows Runtime Phone)";
#elif WINDOWS_RT
                UserAgentComment = "(Windows Runtime)";
#elif NETCORE
                UserAgentComment = "(.NET Core)";
#else
                UserAgentComment = string.Format(CultureInfo.InvariantCulture, "(.NET CLR {0}; {1} {2})", Environment.Version, Environment.OSVersion.Platform, Environment.OSVersion.Version);
#endif

                UserAgent = UserAgentProductName + "/" + UserAgentProductVersion + " " + UserAgentComment;
            }

            /// <summary>
            /// Specifies the value to use for UserAgent header.
            /// </summary>
            public static readonly string UserAgent;

            /// <summary>
            /// Specifies the comment to use for UserAgent header.
            /// </summary>
            public static readonly string UserAgentComment;

            /// <summary>
            /// Specifies the value to use for UserAgent header.
            /// </summary>
            public const string UserAgentProductName = "Azure-Storage";

            /// <summary>
            /// Specifies the value to use for UserAgent header.
            /// </summary>
            public const string UserAgentProductVersion = "9.1.0";

            /// <summary>
            /// Master Microsoft Azure Storage header prefix.
            /// </summary>
            public const string PrefixForStorageHeader = "x-ms-";

            /// <summary>
            /// True Header.
            /// </summary>
            public const string TrueHeader = "true";

            /// <summary>
            /// False Header.
            /// </summary>
            public const string FalseHeader = "false";

            /// <summary>
            /// Header prefix for properties.
            /// </summary>
            public const string PrefixForStorageProperties = "x-ms-prop-";

            /// <summary>
            /// Header prefix for metadata.
            /// </summary>
            public const string PrefixForStorageMetadata = "x-ms-meta-";

            /// <summary>
            /// Header that specifies content disposition.
            /// </summary>
            public const string ContentDispositionResponseHeader = "Content-Disposition";

            /// <summary>
            /// Header that specifies content length.
            /// </summary>
            public const string ContentLengthHeader = "Content-Length";

            /// <summary>
            /// Header that specifies content language.
            /// </summary>
            public const string ContentLanguageHeader = "Content-Language";

            /// <summary>
            /// Header that specifies the ETag value for the resource.
            /// </summary>
            public const string EtagHeader = "ETag";

            /// <summary>
            /// Header that specifies if a resourse is fully encrypted server-side.
            /// </summary>
            public const string ServerEncrypted = PrefixForStorageHeader + "server-encrypted";

            /// <summary>
            /// Header that acknowledges the data used for write operation is encrypted server-side.
            /// </summary>
            public const string ServerRequestEncrypted = PrefixForStorageHeader + "request-server-encrypted";

            /// <summary>
            /// Header for data ranges.
            /// </summary>
            public const string RangeHeader = PrefixForStorageHeader + "range";

            /// <summary>
            /// Header for range content MD5.
            /// </summary>
            public const string RangeContentMD5Header = PrefixForStorageHeader + "range-get-content-md5";

            /// <summary>
            /// Header for storage version.
            /// </summary>
            public const string StorageVersionHeader = PrefixForStorageHeader + "version";

            /// <summary>
            /// Header for copy source.
            /// </summary>
            public const string CopySourceHeader = PrefixForStorageHeader + "copy-source";

            /// <summary>
            /// Header for the If-Match condition.
            /// </summary>
            public const string SourceIfMatchHeader = PrefixForStorageHeader + "source-if-match";

            /// <summary>
            /// Header for the If-Modified-Since condition.
            /// </summary>
            public const string SourceIfModifiedSinceHeader = PrefixForStorageHeader + "source-if-modified-since";

            /// <summary>
            /// Header for the If-None-Match condition.
            /// </summary>
            public const string SourceIfNoneMatchHeader = PrefixForStorageHeader + "source-if-none-match";

            /// <summary>
            /// Header for the If-Unmodified-Since condition.
            /// </summary>
            public const string SourceIfUnmodifiedSinceHeader = PrefixForStorageHeader + "source-if-unmodified-since";

            /// <summary>
            /// Header for the file type.
            /// </summary>
            public const string FileType = PrefixForStorageHeader + "type";

            /// <summary>
            /// Header that specifies file caching control.
            /// </summary>
            public const string FileCacheControlHeader = PrefixForStorageHeader + "cache-control";

            /// <summary>
            /// Request header that specifies the file content disposition.
            /// </summary>
            public const string FileContentDispositionRequestHeader = PrefixForStorageHeader + "content-disposition";

            /// <summary>
            /// Header that specifies file content encoding.
            /// </summary>
            public const string FileContentEncodingHeader = PrefixForStorageHeader + "content-encoding";

            /// <summary>
            /// Header that specifies file content language.
            /// </summary>
            public const string FileContentLanguageHeader = PrefixForStorageHeader + "content-language";

            /// <summary>
            /// Header that specifies file content MD5.
            /// </summary>
            public const string FileContentMD5Header = PrefixForStorageHeader + "content-md5";

            /// <summary>
            /// Header that specifies file content type.
            /// </summary>
            public const string FileContentTypeHeader = PrefixForStorageHeader + "content-type";

            /// <summary>
            /// Header that specifies file content length.
            /// </summary>
            public const string FileContentLengthHeader = PrefixForStorageHeader + "content-length";

            /// <summary>
            /// Header that specifies the file write mode.
            /// </summary>
            public const string FileRangeWrite = PrefixForStorageHeader + "write";

            /// <summary>
            /// Header for the blob type.
            /// </summary>
            public const string BlobType = PrefixForStorageHeader + "blob-type";

            /// <summary>
            /// Header for snapshots.
            /// </summary>
            public const string SnapshotHeader = PrefixForStorageHeader + "snapshot";

            /// <summary>
            /// Header to delete snapshots.
            /// </summary>
            public const string DeleteSnapshotHeader = PrefixForStorageHeader + "delete-snapshots";

            /// <summary>
            /// Header for the blob tier.
            /// </summary>
            public const string AccessTierHeader = PrefixForStorageHeader + "access-tier";

            /// <summary>
            /// Header for the archive status.
            /// </summary>
            public const string ArchiveStatusHeader = PrefixForStorageHeader + "archive-status";

            /// <summary>
            /// Header for the blob tier inferred.
            /// </summary>
            public const string AccessTierInferredHeader = PrefixForStorageHeader + "access-tier-inferred";

            /// <summary>
            /// Header for the last time the tier was modified.
            /// </summary>
            public const string AccessTierChangeTimeHeader = PrefixForStorageHeader + "access-tier-change-time";

            /// <summary>
            /// Header that specifies blob caching control.
            /// </summary>
            public const string BlobCacheControlHeader = PrefixForStorageHeader + "blob-cache-control";

            /// <summary>
            /// Request header that specifies the blob content disposition.
            /// </summary>
            public const string BlobContentDispositionRequestHeader = PrefixForStorageHeader + "blob-content-disposition";

            /// <summary>
            /// Header that specifies blob content encoding.
            /// </summary>
            public const string BlobContentEncodingHeader = PrefixForStorageHeader + "blob-content-encoding";

            /// <summary>
            /// Header that specifies blob content language.
            /// </summary>
            public const string BlobContentLanguageHeader = PrefixForStorageHeader + "blob-content-language";

            /// <summary>
            /// Header that specifies blob content MD5.
            /// </summary>
            public const string BlobContentMD5Header = PrefixForStorageHeader + "blob-content-md5";

            /// <summary>
            /// Header that specifies blob content type.
            /// </summary>
            public const string BlobContentTypeHeader = PrefixForStorageHeader + "blob-content-type";

            /// <summary>
            /// Header that specifies blob content length.
            /// </summary>
            public const string BlobContentLengthHeader = PrefixForStorageHeader + "blob-content-length";

            /// <summary>
            /// Header that specifies blob sequence number.
            /// </summary>
            public const string BlobSequenceNumber = PrefixForStorageHeader + "blob-sequence-number";

            /// <summary>
            /// Header that specifies sequence number action.
            /// </summary>
            public const string SequenceNumberAction = PrefixForStorageHeader + "sequence-number-action";

            /// <summary>
            /// Header that specifies committed block count.
            /// </summary>
            public const string BlobCommittedBlockCount = PrefixForStorageHeader + "blob-committed-block-count";

            /// <summary>
            /// Header that specifies the blob append offset.
            /// </summary>
            public const string BlobAppendOffset = PrefixForStorageHeader + "blob-append-offset";

            /// <summary>
            /// Header for the If-Sequence-Number-LE condition.
            /// </summary>
            public const string IfSequenceNumberLEHeader = PrefixForStorageHeader + "if-sequence-number-le";

            /// <summary>
            /// Header for the If-Sequence-Number-LT condition.
            /// </summary>
            public const string IfSequenceNumberLTHeader = PrefixForStorageHeader + "if-sequence-number-lt";

            /// <summary>
            /// Header for the If-Sequence-Number-EQ condition.
            /// </summary>
            public const string IfSequenceNumberEqHeader = PrefixForStorageHeader + "if-sequence-number-eq";

            /// <summary>
            /// Header for the blob-condition-maxsize condition.
            /// </summary>
            public const string IfMaxSizeLessThanOrEqualHeader = PrefixForStorageHeader + "blob-condition-maxsize";

            /// <summary>
            /// Header for the blob-condition-appendpos condition.
            /// </summary>
            public const string IfAppendPositionEqualHeader = PrefixForStorageHeader + "blob-condition-appendpos";

            /// <summary>
            /// Header that specifies lease ID.
            /// </summary>
            public const string LeaseIdHeader = PrefixForStorageHeader + "lease-id";

            /// <summary>
            /// Header that specifies lease status.
            /// </summary>
            public const string LeaseStatus = PrefixForStorageHeader + "lease-status";

            /// <summary>
            /// Header that specifies lease status.
            /// </summary>
            public const string LeaseState = PrefixForStorageHeader + "lease-state";

            /// <summary>
            /// Header that specifies page write mode.
            /// </summary>
            public const string PageWrite = PrefixForStorageHeader + "page-write";

            /// <summary>
            /// Header that specifies approximate message count of a queue.
            /// </summary>
            public const string ApproximateMessagesCount = PrefixForStorageHeader + "approximate-messages-count";

            /// <summary>
            /// Header that specifies the date.
            /// </summary>
            public const string Date = PrefixForStorageHeader + "date";

            /// <summary>
            /// Header indicating the request ID.
            /// </summary>
            public const string RequestIdHeader = PrefixForStorageHeader + "request-id";

            /// <summary>
            /// Header indicating the client request ID.
            /// </summary>
            public const string ClientRequestIdHeader = PrefixForStorageHeader + "client-request-id";

            /// <summary>
            /// Header that specifies public access to blobs.
            /// </summary>
            public const string BlobPublicAccess = PrefixForStorageHeader + "blob-public-access";

            /// <summary>
            /// Format string for specifying ranges.
            /// </summary>
            public const string RangeHeaderFormat = "bytes={0}-{1}";

            /// <summary>
            /// Current storage version header value.
            /// Every time this version changes, assembly version needs to be updated as well.
            /// </summary>
<<<<<<< HEAD
            public const string TargetStorageVersion = "2017-07-29";
=======
            public const string TargetStorageVersion = "2017-11-09";
>>>>>>> de605064

            /// <summary>
            /// Specifies the file type.
            /// </summary>
            public const string File = "File";

            /// <summary>
            /// Specifies the page blob type.
            /// </summary>
            public const string PageBlob = "PageBlob";

            /// <summary>
            /// Specifies the block blob type.
            /// </summary>
            public const string BlockBlob = "BlockBlob";

            /// <summary>
            /// Specifies the append blob type.
            /// </summary>
            public const string AppendBlob = "AppendBlob";

            /// <summary>
            /// Specifies only snapshots are to be included.
            /// </summary>
            public const string SnapshotsOnlyValue = "only";

            /// <summary>
            /// Specifies snapshots are to be included.
            /// </summary>
            public const string IncludeSnapshotsValue = "include";

            /// <summary>
            /// Header that specifies the pop receipt for a message.
            /// </summary>
            public const string PopReceipt = PrefixForStorageHeader + "popreceipt";

            /// <summary>
            /// Header that specifies the next visible time for a message.
            /// </summary>
            public const string NextVisibleTime = PrefixForStorageHeader + "time-next-visible";

            /// <summary>
            /// Header that specifies whether to peek-only.
            /// </summary>
            public const string PeekOnly = "peekonly";

            /// <summary>
            /// Header that specifies whether data in the container may be accessed publicly and what level of access is to be allowed.
            /// </summary>
            public const string ContainerPublicAccessType = PrefixForStorageHeader + "blob-public-access";

            /// <summary>
            /// Header that specifies the lease action to perform.
            /// </summary>
            public const string LeaseActionHeader = PrefixForStorageHeader + "lease-action";

            /// <summary>
            /// Header that specifies the proposed lease ID for a leasing operation.
            /// </summary>
            public const string ProposedLeaseIdHeader = PrefixForStorageHeader + "proposed-lease-id";

            /// <summary>
            /// Header that specifies the duration of a lease.
            /// </summary>
            public const string LeaseDurationHeader = PrefixForStorageHeader + "lease-duration";

            /// <summary>
            /// Header that specifies the break period of a lease.
            /// </summary>
            public const string LeaseBreakPeriodHeader = PrefixForStorageHeader + "lease-break-period";

            /// <summary>
            /// Header that specifies the remaining lease time.
            /// </summary>
            public const string LeaseTimeHeader = PrefixForStorageHeader + "lease-time";

            /// <summary>
            /// Header that specifies the key name for explicit keys.
            /// </summary>
            public const string KeyNameHeader = PrefixForStorageHeader + "key-name";

            /// <summary>
            /// Header that specifies the copy ID.
            /// </summary>
            public const string CopyIdHeader = PrefixForStorageHeader + "copy-id";

            /// <summary>
            /// Header that specifies the conclusion time of the last attempted blob copy operation 
            /// where this blob was the destination blob.
            /// </summary>
            public const string CopyCompletionTimeHeader = PrefixForStorageHeader + "copy-completion-time";

            /// <summary>
            /// Header that specifies the copy status.
            /// </summary>
            public const string CopyStatusHeader = PrefixForStorageHeader + "copy-status";

            /// <summary>
            /// Header that specifies the copy progress.
            /// </summary>
            public const string CopyProgressHeader = PrefixForStorageHeader + "copy-progress";

            /// <summary>
            /// Header that specifies a copy error message.
            /// </summary>
            public const string CopyDescriptionHeader = PrefixForStorageHeader + "copy-status-description";

            /// <summary>
            /// Header that specifies the copy action.
            /// </summary>
            public const string CopyActionHeader = PrefixForStorageHeader + "copy-action";

            /// <summary>
            /// Header that specifies the copy type.
            /// </summary>
            public const string CopyTypeHeader = PrefixForStorageHeader + "copy-type";

            /// <summary>
            /// The value of the copy action header that signifies an abort operation.
            /// </summary>
            public const string CopyActionAbort = "abort";

            /// <summary>
            /// Header that specifies an incremental copy.
            /// </summary>
            public const string IncrementalCopyHeader = PrefixForStorageHeader + "incremental-copy";

            /// <summary>
            /// Header that specifies the snapshot time of the last successful incremental copy snapshot.
            /// </summary>
            public const string CopyDestinationSnapshotHeader = PrefixForStorageHeader + "copy-destination-snapshot";

            /// <summary>
            /// Header that specifies the share size, in gigabytes.
            /// </summary>
            public const string ShareSize = PrefixForStorageHeader + "share-size";

            /// <summary>
            /// Header that specifies the share quota, in gigabytes.
            /// </summary>
            public const string ShareQuota = PrefixForStorageHeader + "share-quota";

            /// <summary>
            /// Header that specifies the Accept type for the response payload.
            /// </summary>
            internal const string PayloadAcceptHeader = "Accept";

            /// <summary>
            /// Header that specifies the Content type for the request payload.
            /// </summary>
            internal const string PayloadContentTypeHeader = "Content-Type";

            /// <summary>
            /// OData Related
            /// </summary>
            internal const string AcceptCharset = "Accept-Charset";

            internal const string AcceptCharsetValue = "UTF-8";

            internal const string MaxDataServiceVersion = "MaxDataServiceVersion";
            internal const string MaxDataServiceVersionValue = "3.0;NetFx";

            internal const string DataServiceVersion = "DataServiceVersion";
            internal const string DataServiceVersionValue = "3.0;";

            internal const string PostTunnelling = "X-HTTP-Method";

            internal const string IfMatch = "If-Match";

            internal const string Prefer = "Prefer";

            internal const string PreferReturnContent = "return-content";
            internal const string PreferReturnNoContent = "return-no-content";

            /// <summary>
            /// Header that specifies the storage error code string in a failed response.
            /// </summary>
            internal const string StorageErrorCodeHeader = "x-ms-error-code";
        }

        /// <summary>
        /// Constants for query strings.
        /// </summary>
        [SuppressMessage("Microsoft.Design", "CA1034:NestedTypesShouldNotBeVisible", Justification = "Reviewed.")]
        public static class QueryConstants
        {
            /// <summary>
            /// Query component for snapshot time.
            /// </summary>
            public const string Snapshot = "snapshot";

            /// <summary>
            /// Query component for share snapshot time.
            /// </summary>
            public const string ShareSnapshot = "sharesnapshot";

            /// <summary>
            /// Query component for the signed SAS start time.
            /// </summary>
            public const string SignedStart = "st";

            /// <summary>
            /// Query component for the signed SAS expiry time.
            /// </summary>
            public const string SignedExpiry = "se";

            /// <summary>
            /// Query component for the signed SAS resource.
            /// </summary>
            public const string SignedResource = "sr";

            /// <summary>
            /// Query component for the signed SAS resource types.
            /// </summary>
            public const string SignedResourceTypes = "srt";

            /// <summary>
            /// Query component for the signed SAS service.
            /// </summary>
            public const string SignedServices = "ss";

            /// <summary>
            /// Query component for the signed SAS protocol.
            /// </summary>
            public const string SignedProtocols = "spr";

            /// <summary>
            /// Query component for the signed SAS IP.
            /// </summary>
            public const string SignedIP = "sip";

            /// <summary>
            /// Query component for the SAS table name.
            /// </summary>
            public const string SasTableName = "tn";

            /// <summary>
            /// Query component for the signed SAS permissions.
            /// </summary>
            public const string SignedPermissions = "sp";

            /// <summary>
            /// Query component for the SAS start partition key.
            /// </summary>
            public const string StartPartitionKey = "spk";

            /// <summary>
            /// Query component for the SAS start row key.
            /// </summary>
            public const string StartRowKey = "srk";

            /// <summary>
            /// Query component for the SAS end partition key.
            /// </summary>
            public const string EndPartitionKey = "epk";

            /// <summary>
            /// Query component for the SAS end row key.
            /// </summary>
            public const string EndRowKey = "erk";

            /// <summary>
            /// Query component for the signed SAS identifier.
            /// </summary>
            public const string SignedIdentifier = "si";

            /// <summary>
            /// Query component for the signing SAS key.
            /// </summary>
            public const string SignedKey = "sk";

            /// <summary>
            /// Query component for the signed SAS version.
            /// </summary>
            public const string SignedVersion = "sv";

            /// <summary>
            /// Query component for SAS signature.
            /// </summary>
            public const string Signature = "sig";

            /// <summary>
            /// Query component for SAS cache control.
            /// </summary>
            public const string CacheControl = "rscc";

            /// <summary>
            /// Query component for SAS content type.
            /// </summary>
            public const string ContentType = "rsct";

            /// <summary>
            /// Query component for SAS content encoding.
            /// </summary>
            public const string ContentEncoding = "rsce";

            /// <summary>
            /// Query component for SAS content language.
            /// </summary>
            public const string ContentLanguage = "rscl";

            /// <summary>
            /// Query component for SAS content disposition.
            /// </summary>
            public const string ContentDisposition = "rscd";

            /// <summary>
            /// Query component for SAS API version.
            /// </summary>
            public const string ApiVersion = "api-version";

            /// <summary>
            /// Query component for message time-to-live.
            /// </summary>
            public const string MessageTimeToLive = "messagettl";

            /// <summary>
            /// Query component for message visibility timeout.
            /// </summary>
            public const string VisibilityTimeout = "visibilitytimeout";

            /// <summary>
            /// Query component for the number of messages.
            /// </summary>
            [SuppressMessage("Microsoft.Naming", "CA1704:IdentifiersShouldBeSpelledCorrectly", MessageId = "Num", Justification = "Reviewed : Num is allowed in an identifier name.")]
            public const string NumOfMessages = "numofmessages";

            /// <summary>
            /// Query component for message pop receipt.
            /// </summary>
            public const string PopReceipt = "popreceipt";

            /// <summary>
            /// Query component for resource type.
            /// </summary>
            public const string ResourceType = "restype";

            /// <summary>
            /// Query component for the operation (component) to access.
            /// </summary>
            public const string Component = "comp";

            /// <summary>
            /// Query component for the copy ID.
            /// </summary>
            public const string CopyId = "copyid";
            
        }

        /// <summary>
        /// Constants for Result Continuations
        /// </summary>
        [SuppressMessage("Microsoft.Design", "CA1034:NestedTypesShouldNotBeVisible", Justification = "Reviewed.")]
        public static class ContinuationConstants
        {
            /// <summary>
            /// Top Element for Continuation Tokens
            /// </summary>
            public const string ContinuationTopElement = "ContinuationToken";

            /// <summary>
            /// XML element for the next marker.
            /// </summary>
            public const string NextMarkerElement = "NextMarker";

            /// <summary>
            /// XML element for the next partition key.
            /// </summary>
            public const string NextPartitionKeyElement = "NextPartitionKey";

            /// <summary>
            /// XML element for the next row key.
            /// </summary>
            public const string NextRowKeyElement = "NextRowKey";

            /// <summary>
            /// XML element for the next table name.
            /// </summary>
            public const string NextTableNameElement = "NextTableName";

            /// <summary>
            /// XML element for the target location.
            /// </summary>
            public const string TargetLocationElement = "TargetLocation";

            /// <summary>
            /// XML element for the token version.
            /// </summary>
            public const string VersionElement = "Version";

            /// <summary>
            /// Stores the current token version value.
            /// </summary>
            public const string CurrentVersion = "2.0";

            /// <summary>
            /// XML element for the token type.
            /// </summary>
            public const string TypeElement = "Type";

            /// <summary>
            /// Specifies the blob continuation token type.
            /// </summary>
            public const string BlobType = "Blob";

            /// <summary>
            /// Specifies the queue continuation token type.
            /// </summary>
            public const string QueueType = "Queue";

            /// <summary>
            /// Specifies the table continuation token type.
            /// </summary>
            public const string TableType = "Table";

            /// <summary>
            /// Specifies the file continuation token type.
            /// </summary>
            public const string FileType = "File";
        }

        /// <summary>
        /// Constants for version strings
        /// </summary>
        [SuppressMessage("Microsoft.Design", "CA1034:NestedTypesShouldNotBeVisible", Justification = "Reviewed.")]
        public static class VersionConstants
        {
            /// <summary>
            /// Constant for the 2013-08-15 version.
            /// </summary>
            public const string August2013 = "2013-08-15";

            /// <summary>
            /// Constant for the 2012-02-12 version.
            /// </summary>
            public const string February2012 = "2012-02-12";
        }

        /// <summary>
        /// Constants for analytics client
        /// </summary>
        [SuppressMessage("Microsoft.Design", "CA1034:NestedTypesShouldNotBeVisible", Justification = "Reviewed.")]
        public static class AnalyticsConstants
        {
            /// <summary>
            /// Constant for the logs container.
            /// </summary>
            public const string LogsContainer = "$logs";

            /// <summary>
            /// Constant for the blob capacity metrics table.
            /// </summary>
            public const string MetricsCapacityBlob = "$MetricsCapacityBlob";

            /// <summary>
            /// Constant for the blob service primary location hourly metrics table.
            /// </summary>
            public const string MetricsHourPrimaryTransactionsBlob = "$MetricsHourPrimaryTransactionsBlob";

            /// <summary>
            /// Constant for the table service primary location hourly metrics table.
            /// </summary>
            public const string MetricsHourPrimaryTransactionsTable = "$MetricsHourPrimaryTransactionsTable";

            /// <summary>
            /// Constant for the queue service primary location hourly metrics table.
            /// </summary>
            public const string MetricsHourPrimaryTransactionsQueue = "$MetricsHourPrimaryTransactionsQueue";

            /// <summary>
            /// Constant for the file service primary location hourly metrics table.
            /// </summary>
            public const string MetricsHourPrimaryTransactionsFile = "$MetricsHourPrimaryTransactionsFile";

            /// <summary>
            /// Constant for the blob service primary location minute metrics table.
            /// </summary>
            public const string MetricsMinutePrimaryTransactionsBlob = "$MetricsMinutePrimaryTransactionsBlob";

            /// <summary>
            /// Constant for the table service primary location minute metrics table.
            /// </summary>
            public const string MetricsMinutePrimaryTransactionsTable = "$MetricsMinutePrimaryTransactionsTable";

            /// <summary>
            /// Constant for the queue service primary location minute metrics table.
            /// </summary>
            public const string MetricsMinutePrimaryTransactionsQueue = "$MetricsMinutePrimaryTransactionsQueue";

            /// <summary>
            /// Constant for the file service primary location minute metrics table.
            /// </summary>
            public const string MetricsMinutePrimaryTransactionsFile = "$MetricsMinutePrimaryTransactionsFile";

            /// <summary>
            /// Constant for the blob service secondary location hourly metrics table.
            /// </summary>
            public const string MetricsHourSecondaryTransactionsBlob = "$MetricsHourSecondaryTransactionsBlob";

            /// <summary>
            /// Constant for the table service secondary location hourly metrics table.
            /// </summary>
            public const string MetricsHourSecondaryTransactionsTable = "$MetricsHourSecondaryTransactionsTable";

            /// <summary>
            /// Constant for the queue service secondary location hourly metrics table.
            /// </summary>
            public const string MetricsHourSecondaryTransactionsQueue = "$MetricsHourSecondaryTransactionsQueue";

            /// <summary>
            /// Constant for the file service secondary location hourly metrics table.
            /// </summary>
            public const string MetricsHourSecondaryTransactionsFile = "$MetricsHourSecondaryTransactionsFile";

            /// <summary>
            /// Constant for the blob service secondary location minute metrics table.
            /// </summary>
            public const string MetricsMinuteSecondaryTransactionsBlob = "$MetricsMinuteSecondaryTransactionsBlob";

            /// <summary>
            /// Constant for the table service secondary location minute metrics table.
            /// </summary>
            public const string MetricsMinuteSecondaryTransactionsTable = "$MetricsMinuteSecondaryTransactionsTable";

            /// <summary>
            /// Constant for the queue service secondary location minute metrics table.
            /// </summary>
            public const string MetricsMinuteSecondaryTransactionsQueue = "$MetricsMinuteSecondaryTransactionsQueue";

            /// <summary>
            /// Constant for the file service secondary location minute metrics table.
            /// </summary>
            public const string MetricsMinuteSecondaryTransactionsFile = "$MetricsMinuteSecondaryTransactionsFile";

            /// <summary>
            /// Constant for default logging version.
            /// </summary>
            public const string LoggingVersionV1 = "1.0";

            /// <summary>
            /// Constant for default metrics version.
            /// </summary>
            public const string MetricsVersionV1 = "1.0";
        }

        /// <summary>
        /// Constants for client encryption.
        /// </summary>
        [SuppressMessage("Microsoft.Design", "CA1034:NestedTypesShouldNotBeVisible", Justification = "Reviewed.")]
        public static class EncryptionConstants
        {
            /// <summary>
            /// Constant for the encryption protocol.
            /// </summary>
            internal const string EncryptionProtocolV1 = "1.0";

            /// <summary>
            /// Encryption metadata key for key wrapping IV.
            /// </summary>
            internal const string KeyWrappingIV = "KeyWrappingIV";

            /// <summary>
            /// Metadata header to store encryption materials.
            /// </summary>
            public const string BlobEncryptionData = "encryptiondata";

            /// <summary>
            /// Property name to store the encryption metadata.
            /// </summary>
            public const string TableEncryptionKeyDetails = "_ClientEncryptionMetadata1";

            /// <summary>
            /// Additional property name to store the encryption metadata.
            /// </summary>
            public const string TableEncryptionPropertyDetails = "_ClientEncryptionMetadata2";

            /// <summary>
            /// Key for the encryption agent
            /// </summary>
            public const string AgentMetadataKey = "EncryptionLibrary";

            /// <summary>
            /// Value for the encryption agent
            /// </summary>
            public const string AgentMetadataValue = ".NET " + Constants.HeaderConstants.UserAgentProductVersion;
        }
    }
}<|MERGE_RESOLUTION|>--- conflicted
+++ resolved
@@ -1215,11 +1215,7 @@
             /// Current storage version header value.
             /// Every time this version changes, assembly version needs to be updated as well.
             /// </summary>
-<<<<<<< HEAD
-            public const string TargetStorageVersion = "2017-07-29";
-=======
             public const string TargetStorageVersion = "2017-11-09";
->>>>>>> de605064
 
             /// <summary>
             /// Specifies the file type.

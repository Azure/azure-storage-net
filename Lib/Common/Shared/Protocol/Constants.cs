--- conflicted
+++ resolved
@@ -888,11 +888,8 @@
             /// <summary>
             /// Specifies the value to use for UserAgent header.
             /// </summary>
-<<<<<<< HEAD
-            public const string UserAgentProductVersion = "8.6.0-preview";
-=======
-            public const string UserAgentProductVersion = "8.7.0";
->>>>>>> f2b672c4
+
+            public const string UserAgentProductVersion = "8.7.0-preview";
 
             /// <summary>
             /// Master Microsoft Azure Storage header prefix.

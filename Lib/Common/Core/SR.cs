--- conflicted
+++ resolved
@@ -182,11 +182,8 @@
         public const string QueryBuilderKeyNotFound = "'{0}' key not found in the query builder.";
         public const string Queue = "queue";
         public const string QueueEndPointNotConfigured = "No queue endpoint configured.";
-<<<<<<< HEAD
-=======
         public const string RangeSizeIsInvalid = "The range size of '{0}' is invalid. Please use a size that is greater than or equal to '{1}' MB and is a multiple of 4 KB.";
         public const string RangeSizeIsInvalidMD5 = "The argument '{0}' is invalid when using MD5. When MD5 is enabled the range size must be '{1}' MB.";
->>>>>>> d40ee0e4
         public const string RangeDownloadNotPermittedOnPhone = "Windows Phone does not support downloading closed ranges from an encrypted blob. Please download the full blob or an open range (by specifying length as null)";
         public const string RecursiveReferencedObject = "Recursive reference detected. Object Path: {0} Property Type: {1}.";
         public const string RelativeAddressNotPermitted = "Address '{0}' is a relative address. Only absolute addresses are permitted.";

--- conflicted
+++ resolved
@@ -60,11 +60,8 @@
             this.StandardBlobTier = other.StandardBlobTier;
             this.RehydrationStatus = other.RehydrationStatus;
             this.BlobTierLastModifiedTime = other.BlobTierLastModifiedTime;
-<<<<<<< HEAD
             this.DeletedTime = other.DeletedTime;
             this.RemainingDaysBeforePermanentDelete = other.RemainingDaysBeforePermanentDelete;
-=======
->>>>>>> bdeb107c
         }
 
         /// <summary>
@@ -206,16 +203,12 @@
         /// <value>A bool representing if the blob tier has been inferred.</value>
         public bool? BlobTierInferred { get; internal set; }
 
-<<<<<<< HEAD
-
-=======
->>>>>>> bdeb107c
         /// <summary>
         /// Gets the time for when the tier of the blob was last-modified, expressed as a UTC value.
         /// </summary>
         /// <value>A <see cref="DateTimeOffset"/> containing the time for when the tier of the blob was last-modified, in UTC format.</value>
         public DateTimeOffset? BlobTierLastModifiedTime { get; internal set; }
-<<<<<<< HEAD
+
 
         /// <summary>
         /// If the blob is deleted, gets the the deletion time for the blob, expressed as a UTC value.
@@ -228,8 +221,5 @@
         /// </summary>
         /// <value>An integer containing the number of remaining days before permenant delete.</value>
         public int? RemainingDaysBeforePermanentDelete { get; internal set; }
-
-=======
->>>>>>> bdeb107c
     }
 }
﻿//-----------------------------------------------------------------------
// <copyright file="ListBlobsResponse.cs" company="Microsoft">
//    Copyright 2013 Microsoft Corporation
//
//    Licensed under the Apache License, Version 2.0 (the "License");
//    you may not use this file except in compliance with the License.
//    You may obtain a copy of the License at
//      http://www.apache.org/licenses/LICENSE-2.0
//
//    Unless required by applicable law or agreed to in writing, software
//    distributed under the License is distributed on an "AS IS" BASIS,
//    WITHOUT WARRANTIES OR CONDITIONS OF ANY KIND, either express or implied.
//    See the License for the specific language governing permissions and
//    limitations under the License.
// </copyright>
//-----------------------------------------------------------------------

namespace Microsoft.WindowsAzure.Storage.Blob.Protocol
{
    using Microsoft.WindowsAzure.Storage.Core;
    using Microsoft.WindowsAzure.Storage.Core.Util;
    using Microsoft.WindowsAzure.Storage.Shared.Protocol;
    using System;
    using System.Collections.Generic;
    using System.Diagnostics.CodeAnalysis;
    using System.Globalization;
    using System.IO;

    /// <summary>
    /// Provides methods for parsing the response from a blob listing operation.
    /// </summary>
#if WINDOWS_RT
    internal
#else
    public
#endif
 sealed class ListBlobsResponse : ResponseParsingBase<IListBlobEntry>
    {
        /// <summary>
        /// Stores the blob prefix.
        /// </summary>
        private string prefix;

        /// <summary>
        /// Signals when the blob prefix can be consumed.
        /// </summary>
        private bool prefixConsumable;

        /// <summary>
        /// Stores the marker.
        /// </summary>
        private string marker;

        /// <summary>
        /// Signals when the marker can be consumed.
        /// </summary>
        private bool markerConsumable;

        /// <summary>
        /// Stores the blob delimiter.
        /// </summary>
        private string delimiter;

        /// <summary>
        /// Signals when the blob delimiter can be consumed.
        /// </summary>
        private bool delimiterConsumable;

        /// <summary>
        /// Stores the max results.
        /// </summary>
        private int maxResults;

        /// <summary>
        /// Signals when the max results can be consumed.
        /// </summary>
        private bool maxResultsConsumable;

        /// <summary>
        /// Stores the next marker.
        /// </summary>
        private string nextMarker;

        /// <summary>
        /// Signals when the next marker can be consumed.
        /// </summary>
        private bool nextMarkerConsumable;

        /// <summary>
        /// Initializes a new instance of the <see cref="ListBlobsResponse"/> class.
        /// </summary>
        /// <param name="stream">The stream to be parsed.</param>
        public ListBlobsResponse(Stream stream)
            : base(stream)
        {
        }

        /// <summary>
        /// Gets the listing context from the XML response.
        /// </summary>
        /// <value>A <see cref="BlobListingContext"/> object.</value>
        public BlobListingContext ListingContext
        {
            get
            {
                BlobListingContext listingContext = new BlobListingContext(this.Prefix, this.MaxResults, this.Delimiter, BlobListingDetails.None);
                listingContext.Marker = this.NextMarker;
                return listingContext;
            }
        }

        /// <summary>
        /// Gets an enumerable collection of objects that implement <see cref="IListBlobEntry"/> from the response.
        /// </summary>
        /// <value>An enumerable collection of objects that implement <see cref="IListBlobEntry"/>.</value>
        public IEnumerable<IListBlobEntry> Blobs
        {
            get
            {
                return this.ObjectsToParse;
            }
        }

        /// <summary>
        /// Gets the Prefix value provided for the listing operation from the XML response.
        /// </summary>
        /// <value>A string containing the Prefix value.</value>
        public string Prefix
        {
            get
            {
                this.Variable(ref this.prefixConsumable);

                return this.prefix;
            }
        }

        /// <summary>
        /// Gets the Marker value provided for the listing operation from the XML response.
        /// </summary>
        /// <value>A string containing the Marker value.</value>
        public string Marker
        {
            get
            {
                this.Variable(ref this.markerConsumable);

                return this.marker;
            }
        }

        /// <summary>
        /// Gets the Delimiter value provided for the listing operation from the XML response.
        /// </summary>
        /// <value>A string containing the Delimiter value.</value>
        public string Delimiter
        {
            get
            {
                this.Variable(ref this.delimiterConsumable);

                return this.delimiter;
            }
        }

        /// <summary>
        /// Gets the MaxResults value provided for the listing operation from the XML response.
        /// </summary>
        /// <value>An integer containing the MaxResults value.</value>
        public int MaxResults
        {
            get
            {
                this.Variable(ref this.maxResultsConsumable);

                return this.maxResults;
            }
        }

        /// <summary>
        /// Gets or sets the NextMarker value from the XML response, if the listing was not complete.
        /// </summary>
        /// <value>A string containing the NextMarker value.</value>
        public string NextMarker
        {
            get
            {
                this.Variable(ref this.nextMarkerConsumable);

                return this.nextMarker;
            }
        }

        /// <summary>
        /// Parses a blob entry in a blob listing response.
        /// </summary>
        /// <returns>Blob listing entry</returns>
        [SuppressMessage("Microsoft.Maintainability", "CA1502:AvoidExcessiveComplexity", Justification = "Reviewed.")]
        private IListBlobEntry ParseBlobEntry(Uri baseUri)
        {
            BlobAttributes blob = new BlobAttributes();
            string name = null;

            // copy blob attribute strings
            string copyId = null;
            string copyStatus = null;
            string copyCompletionTime = null;
            string copyProgress = null;
            string copySource = null;
            string copyStatusDescription = null;
            string copyDestinationSnapshotTime = null;

            string blobTierString = null;
            bool? blobTierInferred = null;
            string rehydrationStatusString = null;
            DateTimeOffset? blobTierLastModifiedTime = null;

            this.reader.ReadStartElement();
            while (this.reader.IsStartElement())
            {
                if (this.reader.IsEmptyElement)
                {
                    this.reader.Skip();
                }
                else
                {
                    switch (this.reader.Name)
                    {
                        case Constants.NameElement:
                            name = reader.ReadElementContentAsString();
                            break;

                        case Constants.SnapshotElement:
                            blob.SnapshotTime = reader.ReadElementContentAsString().ToUTCTime();
                            break;

                        case Constants.DeletedElement:
                            blob.IsDeleted = BlobHttpResponseParsers.GetDeletionStatus(reader.ReadElementContentAsString());
                            break;

                        case Constants.PropertiesElement:
                            this.reader.ReadStartElement();
                            while (this.reader.IsStartElement())
                            {
                                if (this.reader.IsEmptyElement)
                                {
                                    this.reader.Skip();
                                }
                                else
                                {
                                    switch (this.reader.Name)
                                    {
                                        case Constants.LastModifiedElement:
                                            blob.Properties.LastModified = reader.ReadElementContentAsString().ToUTCTime();
                                            break;

                                        case Constants.EtagElement:
                                            blob.Properties.ETag = string.Format(CultureInfo.InvariantCulture, "\"{0}\"", reader.ReadElementContentAsString());
                                            break;

                                        case Constants.ContentLengthElement:
                                            blob.Properties.Length = reader.ReadElementContentAsLong();
                                            break;

                                        case Constants.CacheControlElement:
                                            blob.Properties.CacheControl = reader.ReadElementContentAsString();
                                            break;

                                        case Constants.ContentTypeElement:
                                            blob.Properties.ContentType = reader.ReadElementContentAsString();
                                            break;

                                        case Constants.HeaderConstants.ContentDispositionResponseHeader:
                                            blob.Properties.ContentDisposition = reader.ReadElementContentAsString();
                                            break;

                                        case Constants.ContentEncodingElement:
                                            blob.Properties.ContentEncoding = reader.ReadElementContentAsString();
                                            break;

                                        case Constants.ContentLanguageElement:
                                            blob.Properties.ContentLanguage = reader.ReadElementContentAsString();
                                            break;

                                        case Constants.ContentMD5Element:
                                            blob.Properties.ContentMD5 = reader.ReadElementContentAsString();
                                            break;

                                        case Constants.BlobTypeElement:
                                            string blobTypeString = reader.ReadElementContentAsString();
                                            switch (blobTypeString)
                                            {
                                                case Constants.BlockBlobValue:
                                                    blob.Properties.BlobType = BlobType.BlockBlob;
                                                    break;

                                                case Constants.PageBlobValue:
                                                    blob.Properties.BlobType = BlobType.PageBlob;
                                                    break;

                                                case Constants.AppendBlobValue:
                                                    blob.Properties.BlobType = BlobType.AppendBlob;
                                                    break;
                                            }

                                            break;

                                        case Constants.LeaseStatusElement:
                                            blob.Properties.LeaseStatus = BlobHttpResponseParsers.GetLeaseStatus(reader.ReadElementContentAsString());
                                            break;

                                        case Constants.LeaseStateElement:
                                            blob.Properties.LeaseState = BlobHttpResponseParsers.GetLeaseState(reader.ReadElementContentAsString());
                                            break;

                                        case Constants.LeaseDurationElement:
                                            blob.Properties.LeaseDuration = BlobHttpResponseParsers.GetLeaseDuration(reader.ReadElementContentAsString());
                                            break;

                                        case Constants.CopyIdElement:
                                            copyId = reader.ReadElementContentAsString();
                                            break;

                                        case Constants.CopyCompletionTimeElement:
                                            copyCompletionTime = reader.ReadElementContentAsString();
                                            break;

                                        case Constants.CopyStatusElement:
                                            copyStatus = reader.ReadElementContentAsString();
                                            break;

                                        case Constants.CopyProgressElement:
                                            copyProgress = reader.ReadElementContentAsString();
                                            break;

                                        case Constants.CopySourceElement:
                                            copySource = reader.ReadElementContentAsString();
                                            break;

                                        case Constants.CopyStatusDescriptionElement:
                                            copyStatusDescription = reader.ReadElementContentAsString();
                                            break;

                                        case Constants.ServerEncryptionElement:
                                            blob.Properties.IsServerEncrypted = BlobHttpResponseParsers.GetServerEncrypted(reader.ReadElementContentAsString());
                                            break;

                                        case Constants.IncrementalCopy:
                                            blob.Properties.IsIncrementalCopy = BlobHttpResponseParsers.GetIncrementalCopyStatus(reader.ReadElementContentAsString());
                                            break;

                                        case Constants.CopyDestinationSnapshotElement:
                                            copyDestinationSnapshotTime = reader.ReadElementContentAsString();
                                            break;

                                        case Constants.AccessTierElement:
                                            blobTierString = reader.ReadElementContentAsString();
                                            break;

                                        case Constants.ArchiveStatusElement:
                                            rehydrationStatusString = reader.ReadElementContentAsString();
                                            break;

<<<<<<< HEAD

=======
>>>>>>> bdeb107c
                                        case Constants.AccessTierInferred:
                                            blobTierInferred = reader.ReadElementContentAsBoolean();
                                            break;

                                        case Constants.AccessTierChangeTimeElement:
                                            string t = reader.ReadElementContentAsString();
                                            blobTierLastModifiedTime = DateTimeOffset.Parse(t, CultureInfo.InvariantCulture);
                                            break;

<<<<<<< HEAD
                                        case Constants.DeletedTimeElement:
                                            blob.Properties.DeletedTime = reader.ReadElementContentAsString().ToUTCTime();
                                            break;

                                        case Constants.RemainingRetentionDaysElement:
                                            blob.Properties.RemainingDaysBeforePermanentDelete = int.Parse(reader.ReadElementContentAsString());
                                            break;

=======
>>>>>>> bdeb107c
                                        default:
                                            reader.Skip();
                                            break;
                                    }
                                }
                            }

                            this.reader.ReadEndElement();
                            break;

                        case Constants.MetadataElement:
                            blob.Metadata = Response.ParseMetadata(this.reader);
                            break;

                        default:
                            this.reader.Skip();
                            break;
                    }
                }
            }

            this.reader.ReadEndElement();

            Uri uri = NavigationHelper.AppendPathToSingleUri(baseUri, name);

            if (blob.SnapshotTime.HasValue)
            {
                UriQueryBuilder builder = new UriQueryBuilder();
                builder.Add("snapshot", Request.ConvertDateTimeToSnapshotString(blob.SnapshotTime.Value));
                uri = builder.AddToUri(uri);
            }

            blob.StorageUri = new StorageUri(uri);

            if (!string.IsNullOrEmpty(copyStatus))
            {
                blob.CopyState = BlobHttpResponseParsers.GetCopyAttributes(
                    copyStatus,
                    copyId,
                    copySource,
                    copyProgress,
                    copyCompletionTime,
                    copyStatusDescription,
                    copyDestinationSnapshotTime);
            }

            if (!string.IsNullOrEmpty(blobTierString))
            {
                StandardBlobTier? standardBlobTier;
                PremiumPageBlobTier? premiumPageBlobTier;
                BlobHttpResponseParsers.GetBlobTier(blob.Properties.BlobType, blobTierString, out standardBlobTier, out premiumPageBlobTier);
                blob.Properties.StandardBlobTier = standardBlobTier;
                blob.Properties.PremiumPageBlobTier = premiumPageBlobTier;
            }

            blob.Properties.RehydrationStatus = BlobHttpResponseParsers.GetRehydrationStatus(rehydrationStatusString);
            blob.Properties.BlobTierLastModifiedTime = blobTierLastModifiedTime;
            blob.Properties.BlobTierInferred = blobTierInferred;

            return new ListBlobEntry(name, blob);
        }

        /// <summary>
        /// Parses a blob prefix entry in a blob listing response.
        /// </summary>
        /// <returns>Blob listing entry</returns>
        private IListBlobEntry ParseBlobPrefixEntry()
        {
            ListBlobPrefixEntry commonPrefix = new ListBlobPrefixEntry();

            this.reader.ReadStartElement();
            while (this.reader.IsStartElement())
            {
                if (this.reader.IsEmptyElement)
                {
                    this.reader.Skip();
                }
                else
                {
                    switch (this.reader.Name)
                    {
                        case Constants.NameElement:
                            commonPrefix.Name = reader.ReadElementContentAsString();
                            break;

                        default:
                            reader.Skip();
                            break;
                    }
                }
            }

            this.reader.ReadEndElement();

            return commonPrefix;
        }

        /// <summary>
        /// Parses the response XML for a blob listing operation.
        /// </summary>
        /// <returns>An enumerable collection of objects that implement <see cref="IListBlobEntry"/>.</returns>
        protected override IEnumerable<IListBlobEntry> ParseXml()
        {
            if (this.reader.ReadToFollowing(Constants.EnumerationResultsElement))
            {
                if (this.reader.IsEmptyElement)
                {
                    this.reader.Skip();
                }
                else
                {
                    Uri baseUri;
                    string serviceEndpoint = this.reader.GetAttribute(Constants.ServiceEndpointElement);
                    if (!string.IsNullOrEmpty(serviceEndpoint))
                    {
                        baseUri = NavigationHelper.AppendPathToSingleUri(
                                new Uri(serviceEndpoint),
                                this.reader.GetAttribute(Constants.ContainerNameElement));
                    }
                    else
                    {
                        baseUri = new Uri(this.reader.GetAttribute(Constants.ContainerNameElement));
                    }

                    this.reader.ReadStartElement();
                    while (this.reader.IsStartElement())
                    {
                        if (this.reader.IsEmptyElement)
                        {
                            this.reader.Skip();
                        }
                        else
                        {
                            switch (this.reader.Name)
                            {
                                case Constants.DelimiterElement:
                                    this.delimiter = reader.ReadElementContentAsString();
                                    this.delimiterConsumable = true;
                                    yield return null;
                                    break;

                                case Constants.MarkerElement:
                                    this.marker = reader.ReadElementContentAsString();
                                    this.markerConsumable = true;
                                    yield return null;
                                    break;

                                case Constants.NextMarkerElement:
                                    this.nextMarker = reader.ReadElementContentAsString();
                                    this.nextMarkerConsumable = true;
                                    yield return null;
                                    break;

                                case Constants.MaxResultsElement:
                                    this.maxResults = reader.ReadElementContentAsInt();
                                    this.maxResultsConsumable = true;
                                    yield return null;
                                    break;

                                case Constants.PrefixElement:
                                    this.prefix = reader.ReadElementContentAsString();
                                    this.prefixConsumable = true;
                                    yield return null;
                                    break;

                                case Constants.BlobsElement:
                                    this.reader.ReadStartElement();
                                    while (this.reader.IsStartElement())
                                    {
                                        switch (this.reader.Name)
                                        {
                                            case Constants.BlobElement:
                                                yield return this.ParseBlobEntry(baseUri);
                                                break;

                                            case Constants.BlobPrefixElement:
                                                yield return this.ParseBlobPrefixEntry();
                                                break;
                                        }
                                    }

                                    this.reader.ReadEndElement();
                                    this.allObjectsParsed = true;
                                    break;

                                default:
                                    reader.Skip();
                                    break;
                            }
                        }
                    }

                    this.reader.ReadEndElement();
                }
            }
        }
    }
}<|MERGE_RESOLUTION|>--- conflicted
+++ resolved
@@ -361,10 +361,6 @@
                                             rehydrationStatusString = reader.ReadElementContentAsString();
                                             break;
 
-<<<<<<< HEAD
-
-=======
->>>>>>> bdeb107c
                                         case Constants.AccessTierInferred:
                                             blobTierInferred = reader.ReadElementContentAsBoolean();
                                             break;
@@ -374,7 +370,7 @@
                                             blobTierLastModifiedTime = DateTimeOffset.Parse(t, CultureInfo.InvariantCulture);
                                             break;
 
-<<<<<<< HEAD
+
                                         case Constants.DeletedTimeElement:
                                             blob.Properties.DeletedTime = reader.ReadElementContentAsString().ToUTCTime();
                                             break;
@@ -383,8 +379,6 @@
                                             blob.Properties.RemainingDaysBeforePermanentDelete = int.Parse(reader.ReadElementContentAsString());
                                             break;
 
-=======
->>>>>>> bdeb107c
                                         default:
                                             reader.Skip();
                                             break;

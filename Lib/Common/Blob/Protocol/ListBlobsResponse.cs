﻿//-----------------------------------------------------------------------
// <copyright file="ListBlobsResponse.cs" company="Microsoft">
//    Copyright 2013 Microsoft Corporation
//
//    Licensed under the Apache License, Version 2.0 (the "License");
//    you may not use this file except in compliance with the License.
//    You may obtain a copy of the License at
//      http://www.apache.org/licenses/LICENSE-2.0
//
//    Unless required by applicable law or agreed to in writing, software
//    distributed under the License is distributed on an "AS IS" BASIS,
//    WITHOUT WARRANTIES OR CONDITIONS OF ANY KIND, either express or implied.
//    See the License for the specific language governing permissions and
//    limitations under the License.
// </copyright>
//-----------------------------------------------------------------------

namespace Microsoft.WindowsAzure.Storage.Blob.Protocol
{
    using Microsoft.WindowsAzure.Storage.Core;
    using Microsoft.WindowsAzure.Storage.Core.Util;
    using Microsoft.WindowsAzure.Storage.Shared.Protocol;
    using System;
    using System.Collections.Generic;
    using System.Diagnostics.CodeAnalysis;
    using System.Globalization;
    using System.IO;

    /// <summary>
    /// Provides methods for parsing the response from a blob listing operation.
    /// </summary>
#if WINDOWS_RT
    internal
#else
    public
#endif
 sealed class ListBlobsResponse : ResponseParsingBase<IListBlobEntry>
    {
        /// <summary>
        /// Stores the blob prefix.
        /// </summary>
        private string prefix;

        /// <summary>
        /// Signals when the blob prefix can be consumed.
        /// </summary>
        private bool prefixConsumable;

        /// <summary>
        /// Stores the marker.
        /// </summary>
        private string marker;

        /// <summary>
        /// Signals when the marker can be consumed.
        /// </summary>
        private bool markerConsumable;

        /// <summary>
        /// Stores the blob delimiter.
        /// </summary>
        private string delimiter;

        /// <summary>
        /// Signals when the blob delimiter can be consumed.
        /// </summary>
        private bool delimiterConsumable;

        /// <summary>
        /// Stores the max results.
        /// </summary>
        private int maxResults;

        /// <summary>
        /// Signals when the max results can be consumed.
        /// </summary>
        private bool maxResultsConsumable;

        /// <summary>
        /// Stores the next marker.
        /// </summary>
        private string nextMarker;

        /// <summary>
        /// Signals when the next marker can be consumed.
        /// </summary>
        private bool nextMarkerConsumable;

        /// <summary>
        /// Initializes a new instance of the <see cref="ListBlobsResponse"/> class.
        /// </summary>
        /// <param name="stream">The stream to be parsed.</param>
        public ListBlobsResponse(Stream stream)
            : base(stream)
        {
        }

        /// <summary>
        /// Gets the listing context from the XML response.
        /// </summary>
        /// <value>A <see cref="BlobListingContext"/> object.</value>
        public BlobListingContext ListingContext
        {
            get
            {
                BlobListingContext listingContext = new BlobListingContext(this.Prefix, this.MaxResults, this.Delimiter, BlobListingDetails.None);
                listingContext.Marker = this.NextMarker;
                return listingContext;
            }
        }

        /// <summary>
        /// Gets an enumerable collection of objects that implement <see cref="IListBlobEntry"/> from the response.
        /// </summary>
        /// <value>An enumerable collection of objects that implement <see cref="IListBlobEntry"/>.</value>
        public IEnumerable<IListBlobEntry> Blobs
        {
            get
            {
                return this.ObjectsToParse;
            }
        }

        /// <summary>
        /// Gets the Prefix value provided for the listing operation from the XML response.
        /// </summary>
        /// <value>A string containing the Prefix value.</value>
        public string Prefix
        {
            get
            {
                this.Variable(ref this.prefixConsumable);

                return this.prefix;
            }
        }

        /// <summary>
        /// Gets the Marker value provided for the listing operation from the XML response.
        /// </summary>
        /// <value>A string containing the Marker value.</value>
        public string Marker
        {
            get
            {
                this.Variable(ref this.markerConsumable);

                return this.marker;
            }
        }

        /// <summary>
        /// Gets the Delimiter value provided for the listing operation from the XML response.
        /// </summary>
        /// <value>A string containing the Delimiter value.</value>
        public string Delimiter
        {
            get
            {
                this.Variable(ref this.delimiterConsumable);

                return this.delimiter;
            }
        }

        /// <summary>
        /// Gets the MaxResults value provided for the listing operation from the XML response.
        /// </summary>
        /// <value>An integer containing the MaxResults value.</value>
        public int MaxResults
        {
            get
            {
                this.Variable(ref this.maxResultsConsumable);

                return this.maxResults;
            }
        }

        /// <summary>
        /// Gets or sets the NextMarker value from the XML response, if the listing was not complete.
        /// </summary>
        /// <value>A string containing the NextMarker value.</value>
        public string NextMarker
        {
            get
            {
                this.Variable(ref this.nextMarkerConsumable);

                return this.nextMarker;
            }
        }

        /// <summary>
        /// Parses a blob entry in a blob listing response.
        /// </summary>
        /// <returns>Blob listing entry</returns>
        [SuppressMessage("Microsoft.Maintainability", "CA1502:AvoidExcessiveComplexity", Justification = "Reviewed.")]
        private IListBlobEntry ParseBlobEntry(Uri baseUri)
        {
            BlobAttributes blob = new BlobAttributes();
            string name = null;

            // copy blob attribute strings
            string copyId = null;
            string copyStatus = null;
            string copyCompletionTime = null;
            string copyProgress = null;
            string copySource = null;
            string copyStatusDescription = null;
            string copyDestinationSnapshotTime = null;

            string blobTierString = null;
            bool? blobTierInferred = null;
            string rehydrationStatusString = null;
            DateTimeOffset? blobTierLastModifiedTime = null;

            this.reader.ReadStartElement();
            while (this.reader.IsStartElement())
            {
                if (this.reader.IsEmptyElement)
                {
                    this.reader.Skip();
                }
                else
                {
                    switch (this.reader.Name)
                    {
                        case Constants.NameElement:
                            name = reader.ReadElementContentAsString();
                            break;

                        case Constants.SnapshotElement:
                            blob.SnapshotTime = reader.ReadElementContentAsString().ToUTCTime();
                            break;

                        case Constants.DeletedElement:
                            blob.IsDeleted = BlobHttpResponseParsers.GetDeletionStatus(reader.ReadElementContentAsString());
                            break;

                        case Constants.PropertiesElement:
                            this.reader.ReadStartElement();
                            while (this.reader.IsStartElement())
                            {
                                if (this.reader.IsEmptyElement)
                                {
                                    this.reader.Skip();
                                }
                                else
                                {
                                    switch (this.reader.Name)
                                    {
                                        case Constants.LastModifiedElement:
                                            blob.Properties.LastModified = reader.ReadElementContentAsString().ToUTCTime();
                                            break;

                                        case Constants.EtagElement:
                                            blob.Properties.ETag = string.Format(CultureInfo.InvariantCulture, "\"{0}\"", reader.ReadElementContentAsString());
                                            break;

                                        case Constants.ContentLengthElement:
                                            blob.Properties.Length = reader.ReadElementContentAsLong();
                                            break;

                                        case Constants.CacheControlElement:
                                            blob.Properties.CacheControl = reader.ReadElementContentAsString();
                                            break;

                                        case Constants.ContentTypeElement:
                                            blob.Properties.ContentType = reader.ReadElementContentAsString();
                                            break;

                                        case Constants.HeaderConstants.ContentDispositionResponseHeader:
                                            blob.Properties.ContentDisposition = reader.ReadElementContentAsString();
                                            break;

                                        case Constants.ContentEncodingElement:
                                            blob.Properties.ContentEncoding = reader.ReadElementContentAsString();
                                            break;

                                        case Constants.ContentLanguageElement:
                                            blob.Properties.ContentLanguage = reader.ReadElementContentAsString();
                                            break;

                                        case Constants.ContentMD5Element:
                                            blob.Properties.ContentMD5 = reader.ReadElementContentAsString();
                                            break;

                                        case Constants.BlobTypeElement:
                                            string blobTypeString = reader.ReadElementContentAsString();
                                            switch (blobTypeString)
                                            {
                                                case Constants.BlockBlobValue:
                                                    blob.Properties.BlobType = BlobType.BlockBlob;
                                                    break;

                                                case Constants.PageBlobValue:
                                                    blob.Properties.BlobType = BlobType.PageBlob;
                                                    break;

                                                case Constants.AppendBlobValue:
                                                    blob.Properties.BlobType = BlobType.AppendBlob;
                                                    break;
                                            }

                                            break;

                                        case Constants.LeaseStatusElement:
                                            blob.Properties.LeaseStatus = BlobHttpResponseParsers.GetLeaseStatus(reader.ReadElementContentAsString());
                                            break;

                                        case Constants.LeaseStateElement:
                                            blob.Properties.LeaseState = BlobHttpResponseParsers.GetLeaseState(reader.ReadElementContentAsString());
                                            break;

                                        case Constants.LeaseDurationElement:
                                            blob.Properties.LeaseDuration = BlobHttpResponseParsers.GetLeaseDuration(reader.ReadElementContentAsString());
                                            break;

                                        case Constants.CopyIdElement:
                                            copyId = reader.ReadElementContentAsString();
                                            break;

                                        case Constants.CopyCompletionTimeElement:
                                            copyCompletionTime = reader.ReadElementContentAsString();
                                            break;

                                        case Constants.CopyStatusElement:
                                            copyStatus = reader.ReadElementContentAsString();
                                            break;

                                        case Constants.CopyProgressElement:
                                            copyProgress = reader.ReadElementContentAsString();
                                            break;

                                        case Constants.CopySourceElement:
                                            copySource = reader.ReadElementContentAsString();
                                            break;

                                        case Constants.CopyStatusDescriptionElement:
                                            copyStatusDescription = reader.ReadElementContentAsString();
                                            break;

                                        case Constants.ServerEncryptionElement:
                                            blob.Properties.IsServerEncrypted = BlobHttpResponseParsers.GetServerEncrypted(reader.ReadElementContentAsString());
                                            break;

                                        case Constants.IncrementalCopy:
                                            blob.Properties.IsIncrementalCopy = BlobHttpResponseParsers.GetIncrementalCopyStatus(reader.ReadElementContentAsString());
                                            break;

                                        case Constants.CopyDestinationSnapshotElement:
                                            copyDestinationSnapshotTime = reader.ReadElementContentAsString();
                                            break;

                                        case Constants.AccessTierElement:
                                            blobTierString = reader.ReadElementContentAsString();
                                            break;

                                        case Constants.ArchiveStatusElement:
                                            rehydrationStatusString = reader.ReadElementContentAsString();
                                            break;

<<<<<<< HEAD
                                        case Constants.AccessTierInferred:
                                            blobTierInferred = reader.ReadElementContentAsBoolean();
                                            break;

                                        case Constants.AccessTierChangeTimeElement:
                                            string t = reader.ReadElementContentAsString();
                                            blobTierLastModifiedTime = DateTimeOffset.Parse(t, CultureInfo.InvariantCulture);
=======
                                        case Constants.DeletedTimeElement:
                                            blob.Properties.DeletedTime = reader.ReadElementContentAsString().ToUTCTime();
                                            break;

                                        case Constants.RemainingRetentionDaysElement:
                                            blob.Properties.RemainingDaysBeforePermanentDelete = int.Parse(reader.ReadElementContentAsString());
>>>>>>> 387c8e5f
                                            break;

                                        default:
                                            reader.Skip();
                                            break;
                                    }
                                }
                            }

                            this.reader.ReadEndElement();
                            break;

                        case Constants.MetadataElement:
                            blob.Metadata = Response.ParseMetadata(this.reader);
                            break;

                        default:
                            this.reader.Skip();
                            break;
                    }
                }
            }

            this.reader.ReadEndElement();

            Uri uri = NavigationHelper.AppendPathToSingleUri(baseUri, name);

            if (blob.SnapshotTime.HasValue)
            {
                UriQueryBuilder builder = new UriQueryBuilder();
                builder.Add("snapshot", Request.ConvertDateTimeToSnapshotString(blob.SnapshotTime.Value));
                uri = builder.AddToUri(uri);
            }

            blob.StorageUri = new StorageUri(uri);

            if (!string.IsNullOrEmpty(copyStatus))
            {
                blob.CopyState = BlobHttpResponseParsers.GetCopyAttributes(
                    copyStatus,
                    copyId,
                    copySource,
                    copyProgress,
                    copyCompletionTime,
                    copyStatusDescription,
                    copyDestinationSnapshotTime);
            }

            if (!string.IsNullOrEmpty(blobTierString))
            {
                StandardBlobTier? standardBlobTier;
                PremiumPageBlobTier? premiumPageBlobTier;
                BlobHttpResponseParsers.GetBlobTier(blob.Properties.BlobType, blobTierString, out standardBlobTier, out premiumPageBlobTier);
                blob.Properties.StandardBlobTier = standardBlobTier;
                blob.Properties.PremiumPageBlobTier = premiumPageBlobTier;
            }

            blob.Properties.RehydrationStatus = BlobHttpResponseParsers.GetRehydrationStatus(rehydrationStatusString);
            blob.Properties.BlobTierLastModifiedTime = blobTierLastModifiedTime;
            blob.Properties.BlobTierInferred = blobTierInferred;

            return new ListBlobEntry(name, blob);
        }

        /// <summary>
        /// Parses a blob prefix entry in a blob listing response.
        /// </summary>
        /// <returns>Blob listing entry</returns>
        private IListBlobEntry ParseBlobPrefixEntry()
        {
            ListBlobPrefixEntry commonPrefix = new ListBlobPrefixEntry();

            this.reader.ReadStartElement();
            while (this.reader.IsStartElement())
            {
                if (this.reader.IsEmptyElement)
                {
                    this.reader.Skip();
                }
                else
                {
                    switch (this.reader.Name)
                    {
                        case Constants.NameElement:
                            commonPrefix.Name = reader.ReadElementContentAsString();
                            break;

                        default:
                            reader.Skip();
                            break;
                    }
                }
            }

            this.reader.ReadEndElement();

            return commonPrefix;
        }

        /// <summary>
        /// Parses the response XML for a blob listing operation.
        /// </summary>
        /// <returns>An enumerable collection of objects that implement <see cref="IListBlobEntry"/>.</returns>
        protected override IEnumerable<IListBlobEntry> ParseXml()
        {
            if (this.reader.ReadToFollowing(Constants.EnumerationResultsElement))
            {
                if (this.reader.IsEmptyElement)
                {
                    this.reader.Skip();
                }
                else
                {
                    Uri baseUri;
                    string serviceEndpoint = this.reader.GetAttribute(Constants.ServiceEndpointElement);
                    if (!string.IsNullOrEmpty(serviceEndpoint))
                    {
                        baseUri = NavigationHelper.AppendPathToSingleUri(
                                new Uri(serviceEndpoint),
                                this.reader.GetAttribute(Constants.ContainerNameElement));
                    }
                    else
                    {
                        baseUri = new Uri(this.reader.GetAttribute(Constants.ContainerNameElement));
                    }

                    this.reader.ReadStartElement();
                    while (this.reader.IsStartElement())
                    {
                        if (this.reader.IsEmptyElement)
                        {
                            this.reader.Skip();
                        }
                        else
                        {
                            switch (this.reader.Name)
                            {
                                case Constants.DelimiterElement:
                                    this.delimiter = reader.ReadElementContentAsString();
                                    this.delimiterConsumable = true;
                                    yield return null;
                                    break;

                                case Constants.MarkerElement:
                                    this.marker = reader.ReadElementContentAsString();
                                    this.markerConsumable = true;
                                    yield return null;
                                    break;

                                case Constants.NextMarkerElement:
                                    this.nextMarker = reader.ReadElementContentAsString();
                                    this.nextMarkerConsumable = true;
                                    yield return null;
                                    break;

                                case Constants.MaxResultsElement:
                                    this.maxResults = reader.ReadElementContentAsInt();
                                    this.maxResultsConsumable = true;
                                    yield return null;
                                    break;

                                case Constants.PrefixElement:
                                    this.prefix = reader.ReadElementContentAsString();
                                    this.prefixConsumable = true;
                                    yield return null;
                                    break;

                                case Constants.BlobsElement:
                                    this.reader.ReadStartElement();
                                    while (this.reader.IsStartElement())
                                    {
                                        switch (this.reader.Name)
                                        {
                                            case Constants.BlobElement:
                                                yield return this.ParseBlobEntry(baseUri);
                                                break;

                                            case Constants.BlobPrefixElement:
                                                yield return this.ParseBlobPrefixEntry();
                                                break;
                                        }
                                    }

                                    this.reader.ReadEndElement();
                                    this.allObjectsParsed = true;
                                    break;

                                default:
                                    reader.Skip();
                                    break;
                            }
                        }
                    }

                    this.reader.ReadEndElement();
                }
            }
        }
    }
}<|MERGE_RESOLUTION|>--- conflicted
+++ resolved
@@ -361,7 +361,7 @@
                                             rehydrationStatusString = reader.ReadElementContentAsString();
                                             break;
 
-<<<<<<< HEAD
+
                                         case Constants.AccessTierInferred:
                                             blobTierInferred = reader.ReadElementContentAsBoolean();
                                             break;
@@ -369,14 +369,13 @@
                                         case Constants.AccessTierChangeTimeElement:
                                             string t = reader.ReadElementContentAsString();
                                             blobTierLastModifiedTime = DateTimeOffset.Parse(t, CultureInfo.InvariantCulture);
-=======
+
                                         case Constants.DeletedTimeElement:
                                             blob.Properties.DeletedTime = reader.ReadElementContentAsString().ToUTCTime();
                                             break;
 
                                         case Constants.RemainingRetentionDaysElement:
                                             blob.Properties.RemainingDaysBeforePermanentDelete = int.Parse(reader.ReadElementContentAsString());
->>>>>>> 387c8e5f
                                             break;
 
                                         default:

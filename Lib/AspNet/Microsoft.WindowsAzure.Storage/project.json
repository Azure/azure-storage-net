﻿{
<<<<<<< HEAD
    "version": "7.1.2.0",
=======
    "version": "7.1.3.0",
>>>>>>> e5f962fa
    "authors": [ "Microsoft Corporation" ],
    "description": "Azure Storage SDK for CoreCLR Preview",
    "dependencies": {
        "Microsoft.Data.OData": "5.6.4",
        "Microsoft.Data.Services.Client": "5.6.4",
        "System.Spatial": "5.6.4",
        "Newtonsoft.Json": "6.0.8"
    },

    "frameworks": {
        "netstandard1.6": {
            "dependencies": {
                "NETStandard.Library": "1.6.0",
                "System.Dynamic.Runtime": "4.0.11",
                "System.Security.Cryptography.Algorithms": "4.2.0"
            },
            "imports": [
                "dnxcore50",
                "portable-net451+win8"
            ]
        }
    },

    "buildOptions": {
        "define": [ "ASPNET_K" ],
        "allowUnsafe": false,
        "warningsAsErrors": true,
        "delaySign": true,
        "keyFile": "MSSharedLibKey.snk",
        "compile": [
            "**/*.cs",

            "../../Common/*.cs",
            "../../Common/Shared/**/*.cs",
            "../../Common/Auth/**/*.cs",
            "../../Common/Core/**/*.cs",
            "../../Common/RetryPolicies/**/*.cs",
            "../../Common/Blob/**/*.cs",
            "../../Common/File/**/*.cs",
            "../../Common/Queue/**/*.cs",
            "../../Common/Table/*.cs",
            "../../Common/Table/Protocol/*.cs",

            "../../WindowsRuntime/*.cs",
            "../../WindowsRuntime/Auth/**/*.cs",
            "../../WindowsRuntime/Blob/Protocol/*.cs",
            "../../WindowsRuntime/Blob/*.cs",
            "../../WindowsRuntime/Core/**/*.cs",
            "../../WindowsRuntime/Shared/**/*.cs",
            "../../WindowsRuntime/Queue/*.cs",
            "../../WindowsRuntime/Queue/Protocol/*.cs",
            "../../WindowsRuntime/File/*.cs",
            "../../WindowsRuntime/File/Protocol/*.cs",
            "../../WindowsRuntime/Table/*.cs",
            "../../WindowsRuntime/Table/DataServices/*.cs",
            "../../WindowsRuntime/Table/Protocol/*.cs"
        ]
    }
}<|MERGE_RESOLUTION|>--- conflicted
+++ resolved
@@ -1,9 +1,5 @@
 ﻿{
-<<<<<<< HEAD
-    "version": "7.1.2.0",
-=======
     "version": "7.1.3.0",
->>>>>>> e5f962fa
     "authors": [ "Microsoft Corporation" ],
     "description": "Azure Storage SDK for CoreCLR Preview",
     "dependencies": {
@@ -25,6 +21,7 @@
                 "portable-net451+win8"
             ]
         }
+
     },
 
     "buildOptions": {

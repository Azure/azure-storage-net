--- conflicted
+++ resolved
@@ -4,11 +4,6 @@
     "authors": [ "Microsoft Corporation" ],
     "description": "Azure Storage SDK for NetCore",
     "dependencies": {
-<<<<<<< HEAD
-        "Microsoft.Data.OData": "5.8.2",
-        "System.Spatial": "5.8.2",
-=======
->>>>>>> 78c7f2ca
         "Newtonsoft.Json": "10.0.2"
     },
 

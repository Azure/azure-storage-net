--- conflicted
+++ resolved
@@ -2,19 +2,7 @@
 <package xmlns="http://schemas.microsoft.com/packaging/2011/08/nuspec.xsd">
   <metadata minClientVersion="2.8.3">
     <id>WindowsAzure.Storage</id>
-<<<<<<< HEAD
-<<<<<<< eed8570c40bf613981a74a0b2947a0f8bcff7d6c
-<<<<<<< 734aa473512cab1e24a5689b06d661a45a14ad30
-    <version>7.1.4</version>
-=======
-    <version>7.1.50-preview</version>
->>>>>>> Implement share snapshot
-=======
-    <version>7.1.91-preview</version>
->>>>>>> Update assemblies for test
-=======
-    <version>7.1.91-preview</version>
->>>>>>> fae404b8
+    <version>8.0.0</version>
     <title>Windows Azure Storage</title>
     <authors>Microsoft</authors>
     <owners>Microsoft</owners>

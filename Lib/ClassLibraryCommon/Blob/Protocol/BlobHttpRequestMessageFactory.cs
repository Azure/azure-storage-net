﻿// -----------------------------------------------------------------------------------------
// <copyright file="BlobHttpRequestMessageFactory.cs" company="Microsoft">
//    Copyright 2013 Microsoft Corporation
// 
//    Licensed under the Apache License, Version 2.0 (the "License");
//    you may not use this file except in compliance with the License.
//    You may obtain a copy of the License at
//      http://www.apache.org/licenses/LICENSE-2.0
// 
//    Unless required by applicable law or agreed to in writing, software
//    distributed under the License is distributed on an "AS IS" BASIS,
//    WITHOUT WARRANTIES OR CONDITIONS OF ANY KIND, either express or implied.
//    See the License for the specific language governing permissions and
//    limitations under the License.
// </copyright>
// -----------------------------------------------------------------------------------------

namespace Microsoft.Azure.Storage.Blob.Protocol
{
    using Microsoft.Azure.Storage.Auth;
    using Microsoft.Azure.Storage.Auth.Protocol;
    using Microsoft.Azure.Storage.Core;
    using Microsoft.Azure.Storage.Core.Auth;
    using Microsoft.Azure.Storage.Core.Executor;
    using Microsoft.Azure.Storage.Core.Util;
    using Microsoft.Azure.Storage.Shared.Protocol;
    using System;
    using System.Collections.Generic;
    using System.Globalization;
    using System.Linq;
    using System.Net.Http;
    using System.Net.Http.Headers;
    using System.Text;

    internal static class BlobHttpRequestMessageFactory
    {
        /// <summary>
        /// Constructs a web request to commit a block to an append blob.
        /// </summary>
        /// <param name="uri">A <see cref="System.Uri"/> specifying the absolute URI to the blob.</param>
        /// <param name="timeout">An integer specifying the server timeout interval.</param>
        /// <param name="accessCondition">An <see cref="AccessCondition"/> object that represents the condition that must be met in order for the request to proceed.</param>
        /// <param name="content"> The HTTP entity body and content headers.</param>
        /// <param name="operationContext">An <see cref="OperationContext"/> object that represents the context for the current operation.</param>
        /// <returns>A <see cref="System.Net.HttpWebRequest"/> object.</returns>
        public static StorageRequestMessage AppendBlock(Uri uri, int? timeout, AccessCondition accessCondition, HttpContent content, OperationContext operationContext,
            ICanonicalizer canonicalizer, StorageCredentials credentials, BlobRequestOptions options)
        {
            UriQueryBuilder builder = new UriQueryBuilder();
            builder.Add(Constants.QueryConstants.Component, "appendblock");

            StorageRequestMessage request = HttpRequestMessageFactory.CreateRequestMessage(HttpMethod.Put, uri, timeout, builder, content, operationContext, canonicalizer, credentials);
            request.ApplyAccessCondition(accessCondition);
            request.ApplyAppendCondition(accessCondition);
            BlobRequest.ApplyCustomerProvidedKey(request, options, isSource: false);
            return request;
        }

        /// <summary>
        /// Constructs a web request to commit a block to an append blob.
        /// </summary>
        /// <param name="uri">A <see cref="System.Uri"/> specifying the absolute URI to the blob.</param>
        /// <param name="sourceUri">A <see cref="System.Uri"/> specifying the absolute URI to the source blob.</param>
        /// <param name="offset">The byte offset at which to begin returning content.</param>
        /// <param name="count">The number of bytes to return, or <c>null</c> to return all bytes through the end of the blob.</param>
        /// <param name="sourceContentChecksum">The checksum calculated for the range of bytes of the source.</param>
        /// <param name="timeout">An integer specifying the server timeout interval.</param>
        /// <param name="sourceAccessCondition">The source access condition to apply to the request.</param>
        /// <param name="destAccessCondition">The destination access condition to apply to the request.</param>
        /// <param name="content"> The HTTP entity body and content headers.</param>
        /// <param name="operationContext">An <see cref="OperationContext"/> object that represents the context for the current operation.</param>
        /// <returns>A <see cref="System.Net.HttpWebRequest"/> object.</returns>
<<<<<<< HEAD
        public static StorageRequestMessage AppendBlock(Uri uri, Uri sourceUri, long? offset, long? count, string sourceContentMd5, int? timeout, AccessCondition sourceAccessCondition, AccessCondition destAccessCondition, 
            HttpContent content, OperationContext operationContext, ICanonicalizer canonicalizer, StorageCredentials credentials, BlobRequestOptions options)
=======
        public static StorageRequestMessage AppendBlock(Uri uri, Uri sourceUri, long? offset, long? count, Checksum sourceContentChecksum, int? timeout, AccessCondition sourceAccessCondition, AccessCondition destAccessCondition, HttpContent content, OperationContext operationContext, ICanonicalizer canonicalizer, StorageCredentials credentials)
>>>>>>> 76fb5dff
        {
            UriQueryBuilder builder = new UriQueryBuilder();
            builder.Add(Constants.QueryConstants.Component, "appendblock");

            StorageRequestMessage request = HttpRequestMessageFactory.CreateRequestMessage(HttpMethod.Put, uri, timeout, builder, content, operationContext, canonicalizer, credentials);

            request.ApplyAccessConditionToSource(sourceAccessCondition);
            request.ApplyAccessCondition(destAccessCondition);
            request.ApplyAppendCondition(destAccessCondition);

            AddCopySource(request, sourceUri);
            AddSourceRange(request, offset, count);

            request.ApplySourceContentChecksumHeaders(sourceContentChecksum);

            BlobRequest.ApplyCustomerProvidedKey(request, options, isSource: false);

            return request;
        }

        /// <summary>
        /// Constructs a web request to create a new block blob or page blob, or to update the content 
        /// of an existing block blob. 
        /// </summary>
        /// <param name="uri">The absolute URI to the blob.</param>
        /// <param name="timeout">The server timeout interval.</param>
        /// <param name="properties">The properties to set for the blob.</param>
        /// <param name="blobType">The type of the blob.</param>
        /// <param name="pageBlobSize">For a page blob, the size of the blob. This parameter is ignored
        /// for block blobs.</param>
        /// <param name="pageBlobTier">A <see cref="PremiumPageBlobTier"/> representing the tier to set.</param>
        /// <param name="accessCondition">The access condition to apply to the request.</param>
        /// <param name="content"> The HTTP entity body and content headers.</param>
        /// <param name="operationContext">An <see cref="OperationContext"/> object that represents the context for the current operation.</param>
        /// <param name="canonicalizer">A canonicalizer that converts HTTP request data into a standard form appropriate for signing.</param>
        /// <param name="credentials">A <see cref="StorageCredentials"/> object providing credentials for the request.</param>
        /// <param name="options">A <see cref="BlobRequestOptions"/> containing blob request options</param>
        /// <returns>A web request to use to perform the operation.</returns>
        public static StorageRequestMessage Put(Uri uri, int? timeout, BlobProperties properties, BlobType blobType, long pageBlobSize, PremiumPageBlobTier? pageBlobTier, 
            AccessCondition accessCondition, HttpContent content, OperationContext operationContext, ICanonicalizer canonicalizer, StorageCredentials credentials, BlobRequestOptions options)
        {
            CommonUtility.AssertNotNull("properties", properties);

            if (blobType == BlobType.Unspecified)
            {
                throw new InvalidOperationException(SR.UndefinedBlobType);
            }

            StorageRequestMessage request = HttpRequestMessageFactory.CreateRequestMessage(HttpMethod.Put, uri, timeout, null /* builder */, content, operationContext, canonicalizer, credentials);

            if (properties.CacheControl != null)
            {
                request.AddOptionalHeader(Constants.HeaderConstants.BlobCacheControlHeader, properties.CacheControl);
            }

            if (properties.ContentType != null)
            {
                request.AddOptionalHeader(Constants.HeaderConstants.BlobContentTypeHeader, properties.ContentType);
            }

            if (properties.ContentLanguage != null)
            {
                request.AddOptionalHeader(Constants.HeaderConstants.BlobContentLanguageHeader, properties.ContentLanguage);
            }

            if (properties.ContentEncoding != null)
            {
                request.AddOptionalHeader(Constants.HeaderConstants.BlobContentEncodingHeader, properties.ContentEncoding);
            }

            if (properties.ContentDisposition != null)
            {
                request.AddOptionalHeader(Constants.HeaderConstants.BlobContentDispositionRequestHeader, properties.ContentDisposition);
            }

            request.ApplyBlobContentChecksumHeaders(properties.ContentChecksum);

            if (blobType == BlobType.PageBlob)
            {
                request.Headers.Add(Constants.HeaderConstants.BlobType, Constants.HeaderConstants.PageBlob);
                request.Headers.Add(Constants.HeaderConstants.BlobContentLengthHeader, pageBlobSize.ToString(NumberFormatInfo.InvariantInfo));
                properties.Length = pageBlobSize;

                if (pageBlobTier.HasValue)
                {
                    request.Headers.Add(Constants.HeaderConstants.AccessTierHeader, pageBlobTier.Value.ToString());
                }
            }
            else if (blobType == BlobType.BlockBlob)
            {
                request.Headers.Add(Constants.HeaderConstants.BlobType, Constants.HeaderConstants.BlockBlob);
            }
            else 
            {
                request.Headers.Add(Constants.HeaderConstants.BlobType, Constants.HeaderConstants.AppendBlob);
            }

            request.ApplyAccessCondition(accessCondition);
            BlobRequest.ApplyCustomerProvidedKey(request, options, isSource: false);
            return request;
        }

        /// <summary>
        /// Adds the snapshot.
        /// </summary>
        /// <param name="builder">The builder.</param>
        /// <param name="snapshot">The snapshot version, if the blob is a snapshot.</param>
        private static void AddSnapshot(UriQueryBuilder builder, DateTimeOffset? snapshot)
        {
            if (snapshot.HasValue)
            {
                builder.Add("snapshot", Request.ConvertDateTimeToSnapshotString(snapshot.Value));
            }
        }

        /// <summary>
        /// Constructs a web request to return the list of valid page ranges for a page blob.
        /// </summary>
        /// <param name="uri">The absolute URI to the blob.</param>
        /// <param name="timeout">The server timeout interval.</param>
        /// <param name="snapshot">The snapshot timestamp, if the blob is a snapshot.</param>
        /// <param name="offset">The starting offset of the data range over which to list page ranges, in bytes. Must be a multiple of 512.</param>
        /// <param name="count">The length of the data range over which to list page ranges, in bytes. Must be a multiple of 512.</param>
        /// <param name="accessCondition">The access condition to apply to the request.</param>
        /// <param name="content"> The HTTP entity body and content headers.</param>
        /// <param name="operationContext">An <see cref="OperationContext"/> object that represents the context for the current operation.</param>
        /// <param name="canonicalizer">A canonicalizer that converts HTTP request data into a standard form appropriate for signing.</param>
        /// <param name="credentials">A <see cref="StorageCredentials"/> object providing credentials for the request.</param>
        /// <returns>A web request to use to perform the operation.</returns>
        public static StorageRequestMessage GetPageRanges(Uri uri, int? timeout, DateTimeOffset? snapshot, long? offset, long? count, AccessCondition accessCondition, HttpContent content, OperationContext operationContext, ICanonicalizer canonicalizer, StorageCredentials credentials)
        {
            if (offset.HasValue)
            {
                CommonUtility.AssertNotNull("count", count);
            }

            UriQueryBuilder builder = new UriQueryBuilder();
            builder.Add(Constants.QueryConstants.Component, "pagelist");
            BlobHttpRequestMessageFactory.AddSnapshot(builder, snapshot);

            StorageRequestMessage request = HttpRequestMessageFactory.CreateRequestMessage(HttpMethod.Get, uri, timeout, builder, content, operationContext, canonicalizer, credentials);
            AddRange(request, offset, count);
            request.ApplyAccessCondition(accessCondition);
            return request;
        }

        /// <summary>
        /// Constructs a web request to return the list of page ranges that differ between a specified snapshot and this object.
        /// </summary>
        /// <param name="uri">The absolute URI to the blob.</param>
        /// <param name="timeout">The server timeout interval.</param>
        /// <param name="snapshot">The snapshot timestamp, if the blob is a snapshot.</param>
        /// <param name="previousSnapshotTime">A <see cref="DateTimeOffset"/> representing the snapshot timestamp to use as the starting point for the diff. If this CloudPageBlob represents a snapshot, the previousSnapshotTime parameter must be prior to the current snapshot timestamp.</param>
        /// <param name="offset">The starting offset of the data range over which to list page ranges, in bytes. Must be a multiple of 512.</param>
        /// <param name="count">The length of the data range over which to list page ranges, in bytes. Must be a multiple of 512.</param>
        /// <param name="accessCondition">The access condition to apply to the request.</param>
        /// <param name="content"> The HTTP entity body and content headers.</param>
        /// <param name="operationContext">An <see cref="OperationContext"/> object that represents the context for the current operation.</param>
        /// <param name="canonicalizer">A canonicalizer that converts HTTP request data into a standard form appropriate for signing.</param>
        /// <param name="credentials">A <see cref="StorageCredentials"/> object providing credentials for the request.</param>
        /// <returns>A web request to use to perform the operation.</returns>
        public static StorageRequestMessage GetPageRangesDiff(Uri uri, int? timeout, DateTimeOffset? snapshot, DateTimeOffset previousSnapshotTime, long? offset, long? count, AccessCondition accessCondition, HttpContent content, OperationContext operationContext, ICanonicalizer canonicalizer, StorageCredentials credentials)
        {
            if (offset.HasValue)
            {
                CommonUtility.AssertNotNull("count", count);
            }

            UriQueryBuilder builder = new UriQueryBuilder();
            builder.Add(Constants.QueryConstants.Component, "pagelist");
            BlobHttpRequestMessageFactory.AddSnapshot(builder, snapshot);
            builder.Add("prevsnapshot", Request.ConvertDateTimeToSnapshotString(previousSnapshotTime));

            StorageRequestMessage request = HttpRequestMessageFactory.CreateRequestMessage(HttpMethod.Get, uri, timeout, builder, content, operationContext, canonicalizer, credentials);
            AddRange(request, offset, count);
            request.ApplyAccessCondition(accessCondition);
            return request;
        }

        /// <summary>
        /// Adds the Copy Source Header for Blob Service Operations.
        /// </summary>
        /// <param name="request">The <see cref="StorageRequestMessage"/> to add the copy source header to.</param>
        /// <param name="sourceUri">URI of the source</param>
        private static void AddCopySource(StorageRequestMessage request, Uri sourceUri)
        {
            request.Headers.Add(Constants.HeaderConstants.CopySourceHeader, sourceUri.AbsoluteUri);
        }

        /// <summary>
        /// Adds the Range Header for Blob Service Operations.
        /// </summary>
        /// <param name="request">Request</param>
        /// <param name="offset">Starting byte of the range</param>
        /// <param name="count">Number of bytes in the range</param>
        private static void AddRange(StorageRequestMessage request, long? offset, long? count)
        {
            AddRangeImpl(Constants.HeaderConstants.RangeHeader, request, offset, count);
        }

        /// <summary>
        /// Adds the Source Range Header for Blob Service Operations.
        /// </summary>
        /// <param name="request">Request</param>
        /// <param name="offset">Starting byte of the range</param>
        /// <param name="count">Number of bytes in the range</param>
        private static void AddSourceRange(StorageRequestMessage request, long? offset, long? count)
        {
            AddRangeImpl(Constants.HeaderConstants.SourceRangeHeader, request, offset, count);
        }

        /// <summary>
        /// Adds the Range Header for Blob Service Operations.
        /// </summary>
        /// <param name="header">Name of the header</param>
        /// <param name="request">Request</param>
        /// <param name="offset">Starting byte of the range</param>
        /// <param name="count">Number of bytes in the range</param>
        private static void AddRangeImpl(string header, StorageRequestMessage request, long? offset, long? count)
        {
            if (count.HasValue)
            {
                CommonUtility.AssertNotNull("offset", offset);
                CommonUtility.AssertInBounds("count", count.Value, 1, long.MaxValue);
            }

            if (offset.HasValue)
            {
                string rangeStart = offset.ToString();
                string rangeEnd = string.Empty;
                if (count.HasValue)
                {
                    rangeEnd = (offset + count.Value - 1).ToString();
                }

                string rangeHeaderValue = string.Format(CultureInfo.InvariantCulture, Constants.HeaderConstants.RangeHeaderFormat, rangeStart, rangeEnd);
                request.Headers.Add(header, rangeHeaderValue);
            }
        }

        /// <summary>
        /// Constructs a web request to return the blob's system properties.
        /// </summary>
        /// <param name="uri">The absolute URI to the blob.</param>
        /// <param name="timeout">The server timeout interval.</param>
        /// <param name="snapshot">The snapshot timestamp, if the blob is a snapshot.</param>
        /// <param name="accessCondition">The access condition to apply to the request.</param>
        /// <param name="content"> The HTTP entity body and content headers.</param>
        /// <param name="operationContext">An <see cref="OperationContext"/> object that represents the context for the current operation.</param>
        /// <param name="canonicalizer">A canonicalizer that converts HTTP request data into a standard form appropriate for signing.</param>
        /// <param name="credentials">A <see cref="StorageCredentials"/> object providing credentials for the request.</param>
        /// <param name="options">A <see cref="BlobRequestOptions"/> containing blob request options</param>
        /// <returns>A web request for performing the operation.</returns>
        public static StorageRequestMessage GetProperties(Uri uri, int? timeout, DateTimeOffset? snapshot, AccessCondition accessCondition, HttpContent content, OperationContext operationContext, 
            ICanonicalizer canonicalizer, StorageCredentials credentials, BlobRequestOptions options)
        {
            UriQueryBuilder builder = new UriQueryBuilder();
            BlobHttpRequestMessageFactory.AddSnapshot(builder, snapshot);

            StorageRequestMessage request = HttpRequestMessageFactory.GetProperties(uri, timeout, builder, content, operationContext, canonicalizer, credentials);
            request.ApplyAccessCondition(accessCondition);

            BlobRequest.ApplyCustomerProvidedKey(request, options, isSource: false);

            return request;
        }

        /// <summary>
        /// Constructs a web request to set system properties for a blob.
        /// </summary>
        /// <param name="uri">The absolute URI to the blob.</param>
        /// <param name="timeout">The server timeout interval.</param>
        /// <param name="properties">The blob's properties.</param>
        /// <param name="accessCondition">The access condition to apply to the request.</param>
        /// <param name="content"> The HTTP entity body and content headers.</param>
        /// <param name="operationContext">An <see cref="OperationContext"/> object that represents the context for the current operation.</param>
        /// <param name="canonicalizer">A canonicalizer that converts HTTP request data into a standard form appropriate for signing.</param>
        /// <param name="credentials">A <see cref="StorageCredentials"/> object providing credentials for the request.</param>
        /// <returns>A web request to use to perform the operation.</returns>
        public static StorageRequestMessage SetProperties(Uri uri, int? timeout, BlobProperties properties, AccessCondition accessCondition, HttpContent content, OperationContext operationContext, 
            ICanonicalizer canonicalizer, StorageCredentials credentials)
        {
            CommonUtility.AssertNotNull("properties", properties);

            UriQueryBuilder builder = new UriQueryBuilder();
            builder.Add(Constants.QueryConstants.Component, "properties");

            StorageRequestMessage request = HttpRequestMessageFactory.CreateRequestMessage(HttpMethod.Put, uri, timeout, builder, content, operationContext, canonicalizer, credentials);

            if (properties != null)
            {
                request.AddOptionalHeader(Constants.HeaderConstants.BlobCacheControlHeader, properties.CacheControl);
                request.AddOptionalHeader(Constants.HeaderConstants.BlobContentDispositionRequestHeader, properties.ContentDisposition);
                request.AddOptionalHeader(Constants.HeaderConstants.BlobContentEncodingHeader, properties.ContentEncoding);
                request.AddOptionalHeader(Constants.HeaderConstants.BlobContentLanguageHeader, properties.ContentLanguage);
                request.AddOptionalHeader(Constants.HeaderConstants.BlobContentTypeHeader, properties.ContentType); 
                request.ApplyBlobContentChecksumHeaders(properties.ContentChecksum);
            }

            request.ApplyAccessCondition(accessCondition);

            return request;
        }

        /// <summary>
        /// Constructs a web request to get a user delegation key for user-delegation-based SAS.
        /// </summary>
        /// <param name="uri">A <see cref="System.Uri"/> specifying the absolute URI to the blob.</param>
        /// <param name="timeout">An integer specifying the server timeout interval.</param>
        /// <param name="accessCondition">An <see cref="AccessCondition"/> object that represents the condition that must be met in order for the request to proceed.</param>
        /// <param name="content">The HTTP entity body and content headers.</param>
        /// <param name="operationContext">An <see cref="OperationContext"/> object that represents the context for the current operation.</param>
        /// <param name="canonicalizer">A canonicalizer that converts HTTP request data into a standard form appropriate for signing.</param>
        /// <param name="credentials">A <see cref="StorageCredentials"/> object providing credentials for the request.</param>
        /// <returns>A <see cref="StorageRequestMessage"/> object.</returns>
        public static StorageRequestMessage GetUserDelegationKey(Uri uri, int? timeout, AccessCondition accessCondition, HttpContent content, OperationContext operationContext, ICanonicalizer canonicalizer, StorageCredentials credentials)
        {
            UriQueryBuilder builder = new UriQueryBuilder();
            builder.Add(Constants.QueryConstants.ResourceType, "service");
            builder.Add(Constants.QueryConstants.Component, "userdelegationkey");
            StorageRequestMessage request = HttpRequestMessageFactory.CreateRequestMessage(HttpMethod.Post, uri, timeout, builder, content, operationContext, canonicalizer, credentials);
            
            request.ApplyAccessCondition(accessCondition);
            return request;
        }

        /// <summary>
        /// Constructs a web request to resize a page blob.
        /// </summary>
        /// <param name="uri">The absolute URI to the blob.</param>
        /// <param name="timeout">The server timeout interval.</param>
        /// <param name="newBlobSize">The new blob size, if the blob is a page blob. Set this parameter to <c>null</c> to keep the existing blob size.</param>
        /// <param name="accessCondition">The access condition to apply to the request.</param>
        /// <param name="content"> The HTTP entity body and content headers.</param>
        /// <param name="operationContext">An <see cref="OperationContext"/> object that represents the context for the current operation.</param>
        /// <param name="canonicalizer">A canonicalizer that converts HTTP request data into a standard form appropriate for signing.</param>
        /// <param name="credentials">A <see cref="StorageCredentials"/> object providing credentials for the request.</param>
        /// <returns>A web request to use to perform the operation.</returns>
        public static StorageRequestMessage Resize(Uri uri, int? timeout, long newBlobSize, AccessCondition accessCondition, HttpContent content, OperationContext operationContext, ICanonicalizer canonicalizer, StorageCredentials credentials)
        {
            UriQueryBuilder builder = new UriQueryBuilder();
            builder.Add(Constants.QueryConstants.Component, "properties");

            StorageRequestMessage request = HttpRequestMessageFactory.CreateRequestMessage(HttpMethod.Put, uri, timeout, builder, content, operationContext, canonicalizer, credentials);

            request.Headers.Add(Constants.HeaderConstants.BlobContentLengthHeader, newBlobSize.ToString(NumberFormatInfo.InvariantInfo));

            request.ApplyAccessCondition(accessCondition);
            return request;
        }

        /// <summary>
        /// Constructs a web request to set a page blob's sequence number.
        /// </summary>
        /// <param name="uri">The absolute URI to the blob.</param>
        /// <param name="timeout">The server timeout interval.</param>
        /// <param name="sequenceNumberAction">A value of type <see cref="SequenceNumberAction"/>, indicating the operation to perform on the sequence number.</param>
        /// <param name="sequenceNumber">The sequence number. Set this parameter to <c>null</c> if this operation is an increment action.</param>
        /// <param name="accessCondition">The access condition to apply to the request.</param>
        /// <param name="content"> The HTTP entity body and content headers.</param>
        /// <param name="operationContext">An <see cref="OperationContext"/> object that represents the context for the current operation.</param>
        /// <param name="canonicalizer">A canonicalizer that converts HTTP request data into a standard form appropriate for signing.</param>
        /// <param name="credentials">A <see cref="StorageCredentials"/> object providing credentials for the request.</param>
        /// <returns>A web request to use to perform the operation.</returns>
        public static StorageRequestMessage SetSequenceNumber(Uri uri, int? timeout, SequenceNumberAction sequenceNumberAction, long? sequenceNumber, AccessCondition accessCondition, HttpContent content, OperationContext operationContext, ICanonicalizer canonicalizer, StorageCredentials credentials)
        {
            CommonUtility.AssertInBounds("sequenceNumberAction", sequenceNumberAction, SequenceNumberAction.Max, SequenceNumberAction.Increment);
            if (sequenceNumberAction == SequenceNumberAction.Increment)
            {
                if (sequenceNumber.HasValue)
                {
                    throw new ArgumentException(SR.BlobInvalidSequenceNumber, "sequenceNumber");
                }
            }
            else
            {
                CommonUtility.AssertNotNull("sequenceNumber", sequenceNumber);
                CommonUtility.AssertInBounds("sequenceNumber", sequenceNumber.Value, 0);
            }

            UriQueryBuilder builder = new UriQueryBuilder();
            builder.Add(Constants.QueryConstants.Component, "properties");

            StorageRequestMessage request = HttpRequestMessageFactory.CreateRequestMessage(HttpMethod.Put, uri, timeout, builder, content, operationContext, canonicalizer, credentials);

            request.Headers.Add(Constants.HeaderConstants.SequenceNumberAction, sequenceNumberAction.ToString());
            if (sequenceNumberAction != SequenceNumberAction.Increment)
            {
                request.Headers.Add(Constants.HeaderConstants.BlobSequenceNumber, sequenceNumber.Value.ToString(CultureInfo.InvariantCulture));
            }

            request.ApplyAccessCondition(accessCondition);
            return request;
        }

        /// <summary>
        /// Constructs a web request to return the user-defined metadata for the blob.
        /// </summary>
        /// <param name="uri">The absolute URI to the blob.</param>
        /// <param name="timeout">The server timeout interval.</param>
        /// <param name="snapshot">The snapshot timestamp, if the blob is a snapshot.</param>
        /// <param name="accessCondition">The access condition to apply to the request.</param>
        /// <param name="content"> The HTTP entity body and content headers.</param>
        /// <param name="operationContext">An <see cref="OperationContext"/> object that represents the context for the current operation.</param>
        /// <param name="canonicalizer">A canonicalizer that converts HTTP request data into a standard form appropriate for signing.</param>
        /// <param name="credentials">A <see cref="StorageCredentials"/> object providing credentials for the request.</param>
        /// <param name="options">A <see cref="BlobRequestOptions"/> object containing blob request options</param>
        /// <returns>A web request for performing the operation.</returns>
        public static StorageRequestMessage GetMetadata(Uri uri, int? timeout, DateTimeOffset? snapshot, AccessCondition accessCondition, HttpContent content, 
            OperationContext operationContext, ICanonicalizer canonicalizer, StorageCredentials credentials, BlobRequestOptions options)
        {
            UriQueryBuilder builder = new UriQueryBuilder();
            BlobHttpRequestMessageFactory.AddSnapshot(builder, snapshot);

            StorageRequestMessage request = HttpRequestMessageFactory.GetMetadata(uri, timeout, builder, content, operationContext, canonicalizer, credentials);
            request.ApplyAccessCondition(accessCondition);

            BlobRequest.ApplyCustomerProvidedKey(request, options, isSource: false);

            return request;
        }

        /// <summary>
        /// Constructs a web request to set user-defined metadata for the blob.
        /// </summary>
        /// <param name="uri">The absolute URI to the blob.</param>
        /// <param name="timeout">The server timeout interval.</param>
        /// <param name="accessCondition">The access condition to apply to the request.</param>
        /// <param name="content"> The HTTP entity body and content headers.</param>
        /// <param name="operationContext">An <see cref="OperationContext"/> object that represents the context for the current operation.</param>
        /// <param name="canonicalizer">A canonicalizer that converts HTTP request data into a standard form appropriate for signing.</param>
        /// <param name="credentials">A <see cref="StorageCredentials"/> object providing credentials for the request.</param>
        /// <returns>A web request for performing the operation.</returns>
        public static StorageRequestMessage SetMetadata(Uri uri, int? timeout, AccessCondition accessCondition, HttpContent content, OperationContext operationContext, 
            ICanonicalizer canonicalizer, StorageCredentials credentials, BlobRequestOptions options)
        {
            StorageRequestMessage request = HttpRequestMessageFactory.SetMetadata(uri, timeout, null /* builder */, content, operationContext, canonicalizer, credentials);
            request.ApplyAccessCondition(accessCondition);
            BlobRequest.ApplyCustomerProvidedKey(request, options, isSource: false);
            return request;
        }

        /// <summary>
        /// Adds user-defined metadata to the request as one or more name-value pairs.
        /// </summary>
        /// <param name="request">The web request.</param>
        /// <param name="metadata">The user-defined metadata.</param>
        public static void AddMetadata(StorageRequestMessage request, IDictionary<string, string> metadata)
        {
            HttpRequestMessageFactory.AddMetadata(request, metadata);
        }

        /// <summary>
        /// Adds user-defined metadata to the request as a single name-value pair.
        /// </summary>
        /// <param name="request">The web request.</param>
        /// <param name="name">The metadata name.</param>
        /// <param name="value">The metadata value.</param>
        public static void AddMetadata(StorageRequestMessage request, string name, string value)
        {
            HttpRequestMessageFactory.AddMetadata(request, name, value);
        }

        /// <summary>
        /// Constructs a web request to delete a blob.
        /// </summary>
        /// <param name="uri">The absolute URI to the blob.</param>
        /// <param name="timeout">The server timeout interval.</param>
        /// <param name="snapshot">The snapshot timestamp, if the blob is a snapshot.</param>
        /// <param name="deleteSnapshotsOption">A <see cref="DeleteSnapshotsOption"/> object indicating whether to delete only blobs, only snapshots, or both.</param>
        /// <param name="accessCondition">The access condition to apply to the request.</param>
        /// <param name="content"> The HTTP entity body and content headers.</param>
        /// <param name="operationContext">An <see cref="OperationContext"/> object that represents the context for the current operation.</param>
        /// <param name="canonicalizer">A canonicalizer that converts HTTP request data into a standard form appropriate for signing.</param>
        /// <param name="credentials">A <see cref="StorageCredentials"/> object providing credentials for the request.</param>
        /// <returns>A web request to use to perform the operation.</returns>
        public static StorageRequestMessage Delete(Uri uri, int? timeout, DateTimeOffset? snapshot, DeleteSnapshotsOption deleteSnapshotsOption, AccessCondition accessCondition, HttpContent content, OperationContext operationContext, ICanonicalizer canonicalizer, StorageCredentials credentials)
        {
            if ((snapshot != null) && (deleteSnapshotsOption != DeleteSnapshotsOption.None))
            {
                throw new InvalidOperationException(string.Format(SR.DeleteSnapshotsNotValidError, "deleteSnapshotsOption", "snapshot"));
            }

            UriQueryBuilder builder = new UriQueryBuilder();
            BlobHttpRequestMessageFactory.AddSnapshot(builder, snapshot);

            StorageRequestMessage request = HttpRequestMessageFactory.Delete(uri, timeout, builder, content, operationContext, canonicalizer, credentials);

            switch (deleteSnapshotsOption)
            {
                case DeleteSnapshotsOption.None:
                    break; // nop

                case DeleteSnapshotsOption.IncludeSnapshots:
                    request.Headers.Add(
                        Constants.HeaderConstants.DeleteSnapshotHeader,
                        Constants.HeaderConstants.IncludeSnapshotsValue);
                    break;

                case DeleteSnapshotsOption.DeleteSnapshotsOnly:
                    request.Headers.Add(
                        Constants.HeaderConstants.DeleteSnapshotHeader,
                        Constants.HeaderConstants.SnapshotsOnlyValue);
                    break;
            }

            request.ApplyAccessCondition(accessCondition);

            return request;
        }

        /// <summary>
        /// Constructs a web request to undelete a soft-deleted blob.
        /// </summary>
        /// <param name="uri">A <see cref="System.Uri"/> specifying the absolute URI to the blob.</param>
        /// <param name="timeout">An integer specifying the server timeout interval.</param>
        /// <param name="accessCondition">An <see cref="AccessCondition"/> object that represents the condition that must be met in order for the request to proceed.</param>
        /// <param name="content"> The HTTP entity body and content headers.</param>
        /// <param name="operationContext">An <see cref="OperationContext"/> object that represents the context for the current operation.</param>
        /// <param name="canonicalizer">A canonicalizer that converts HTTP request data into a standard form appropriate for signing.</param>
        /// <param name="credentials">A <see cref="StorageCredentials"/> object providing credentials for the request.</param>
        /// <returns>A web request to use to perform the operation.</returns>
        public static StorageRequestMessage Undelete(Uri uri, int? timeout, AccessCondition accessCondition, HttpContent content, OperationContext operationContext, ICanonicalizer canonicalizer, StorageCredentials credentials)
        {
            UriQueryBuilder builder = new UriQueryBuilder();
            StorageRequestMessage request = HttpRequestMessageFactory.Undelete(uri, timeout, builder, content, operationContext, canonicalizer, credentials);

            request.ApplyAccessCondition(accessCondition);
            return request;
        }

        /// <summary>
        /// Constructs a web request to create a snapshot of a blob.
        /// </summary>
        /// <param name="uri">The absolute URI to the blob.</param>
        /// <param name="timeout">The server timeout interval.</param>
        /// <param name="accessCondition">The access condition to apply to the request.</param>
        /// <param name="content"> The HTTP entity body and content headers.</param>
        /// <param name="operationContext">An <see cref="OperationContext"/> object that represents the context for the current operation.</param>
        /// <param name="canonicalizer">A canonicalizer that converts HTTP request data into a standard form appropriate for signing.</param>
        /// <param name="credentials">A <see cref="StorageCredentials"/> object providing credentials for the request.</param>
        /// <returns>A web request to use to perform the operation.</returns>
        public static StorageRequestMessage Snapshot(Uri uri, int? timeout, AccessCondition accessCondition, HttpContent content, OperationContext operationContext, 
            ICanonicalizer canonicalizer, StorageCredentials credentials, BlobRequestOptions options)
        {
            UriQueryBuilder builder = new UriQueryBuilder();
            builder.Add(Constants.QueryConstants.Component, "snapshot");

            StorageRequestMessage request = HttpRequestMessageFactory.CreateRequestMessage(HttpMethod.Put, uri, timeout, builder, content, operationContext, canonicalizer, credentials);
            request.ApplyAccessCondition(accessCondition);
            BlobRequest.ApplyCustomerProvidedKey(request, options, isSource: false);
            return request;
        }

        /// <summary>
        /// Generates a web request to use to acquire, renew, change, release or break the lease for the blob.
        /// </summary>
        /// <param name="uri">The absolute URI to the blob.</param>
        /// <param name="timeout">The server timeout interval, in seconds.</param>
        /// <param name="action">The lease action to perform.</param>
        /// <param name="proposedLeaseId">A lease ID to propose for the result of an acquire or change operation,
        /// or null if no ID is proposed for an acquire operation. This should be null for renew, release, and break operations.</param>
        /// <param name="leaseDuration">The lease duration, in seconds, for acquire operations.
        /// If this is -1 then an infinite duration is specified. This should be null for renew, change, release, and break operations.</param>
        /// <param name="leaseBreakPeriod">The amount of time to wait, in seconds, after a break operation before the lease is broken.
        /// If this is null then the default time is used. This should be null for acquire, renew, change, and release operations.</param>
        /// <param name="accessCondition">The access condition to apply to the request.</param>
        /// <param name="content"> The HTTP entity body and content headers.</param>
        /// <param name="operationContext">An <see cref="OperationContext"/> object that represents the context for the current operation.</param>
        /// <param name="canonicalizer">A canonicalizer that converts HTTP request data into a standard form appropriate for signing.</param>
        /// <param name="credentials">A <see cref="StorageCredentials"/> object providing credentials for the request.</param>
        /// <returns>A web request to use to perform the operation.</returns>
        public static StorageRequestMessage Lease(Uri uri, int? timeout, LeaseAction action, string proposedLeaseId, int? leaseDuration, int? leaseBreakPeriod, AccessCondition accessCondition, HttpContent content, OperationContext operationContext, ICanonicalizer canonicalizer, StorageCredentials credentials)
        {
            UriQueryBuilder builder = new UriQueryBuilder();
            builder.Add(Constants.QueryConstants.Component, "lease");

            StorageRequestMessage request = HttpRequestMessageFactory.CreateRequestMessage(HttpMethod.Put, uri, timeout, builder, content, operationContext, canonicalizer, credentials);
            request.ApplyAccessCondition(accessCondition);

            // Add lease headers
            BlobHttpRequestMessageFactory.AddLeaseAction(request, action);
            BlobHttpRequestMessageFactory.AddLeaseDuration(request, leaseDuration);
            BlobHttpRequestMessageFactory.AddProposedLeaseId(request, proposedLeaseId);
            BlobHttpRequestMessageFactory.AddLeaseBreakPeriod(request, leaseBreakPeriod);

            return request;
        }

        /// <summary>
        /// Adds a proposed lease id to a request.
        /// </summary>
        /// <param name="request">The request.</param>
        /// <param name="proposedLeaseId">The proposed lease id.</param>
        internal static void AddProposedLeaseId(StorageRequestMessage request, string proposedLeaseId)
        {
            request.AddOptionalHeader(Constants.HeaderConstants.ProposedLeaseIdHeader, proposedLeaseId);
        }

        /// <summary>
        /// Adds a lease duration to a request.
        /// </summary>
        /// <param name="request">The request.</param>
        /// <param name="leaseDuration">The lease duration.</param>
        internal static void AddLeaseDuration(StorageRequestMessage request, int? leaseDuration)
        {
            request.AddOptionalHeader(Constants.HeaderConstants.LeaseDurationHeader, leaseDuration);
        }

        /// <summary>
        /// Adds a lease break period to a request.
        /// </summary>
        /// <param name="request">The request.</param>
        /// <param name="leaseBreakPeriod">The lease break period.</param>
        internal static void AddLeaseBreakPeriod(StorageRequestMessage request, int? leaseBreakPeriod)
        {
            request.AddOptionalHeader(Constants.HeaderConstants.LeaseBreakPeriodHeader, leaseBreakPeriod);
        }

        /// <summary>
        /// Adds a lease action to a request.
        /// </summary>
        /// <param name="request">The request.</param>
        /// <param name="leaseAction">The lease action.</param>
        internal static void AddLeaseAction(StorageRequestMessage request, LeaseAction leaseAction)
        {
            request.Headers.Add(Constants.HeaderConstants.LeaseActionHeader, leaseAction.ToString().ToLower());
        }

        /// <summary>
        /// Constructs a web request to write a block to a block blob.
        /// </summary>
        /// <param name="uri">The absolute URI to the blob.</param>
        /// <param name="timeout">The server timeout interval.</param>
        /// <param name="blockId">The block ID for this block.</param>
        /// <param name="accessCondition">The access condition to apply to the request.</param>
        /// <param name="content">The HTTP entity body and content headers.</param>
        /// <param name="operationContext">An <see cref="OperationContext"/> object that represents the context for the current operation.</param>
        /// <param name="canonicalizer">A canonicalizer that converts HTTP request data into a standard form appropriate for signing.</param>
        /// <param name="credentials">A <see cref="StorageCredentials"/> object providing credentials for the request.</param>
        /// <param name="options">A <see cref="BlobRequestOptions"/> object containing blob request options</param>
        /// <returns>A web request to use to perform the operation.</returns>
        public static StorageRequestMessage PutBlock(Uri uri, int? timeout, string blockId, AccessCondition accessCondition, HttpContent content, OperationContext operationContext, 
            ICanonicalizer canonicalizer, StorageCredentials credentials, BlobRequestOptions options)
        {
            UriQueryBuilder builder = new UriQueryBuilder();
            builder.Add(Constants.QueryConstants.Component, "block");
            builder.Add("blockid", blockId);

            StorageRequestMessage request = HttpRequestMessageFactory.CreateRequestMessage(HttpMethod.Put, uri, timeout, builder, content, operationContext, canonicalizer, credentials);
            request.ApplyLeaseId(accessCondition);
            BlobRequest.ApplyCustomerProvidedKey(request, options, isSource: false);
            return request;
        }

        /// <summary>
        /// Constructs a web request to write a block to a block blob.
        /// </summary>
        /// <param name="uri">A <see cref="System.Uri"/> specifying the absolute URI to the blob.</param>
        /// <param name="sourceUri">A <see cref="System.Uri"/> specifying the absolute URI to the source blob.</param>
        /// <param name="offset">The byte offset at which to begin returning content.</param>
        /// <param name="count">The number of bytes to return, or <c>null</c> to return all bytes through the end of the blob.</param>
<<<<<<< HEAD
        /// <param name="contentMD5">The MD5 calculated for the range of bytes of the source.</param>
        /// <param name="timeout">An integer specifying the server timeout interval.</param>
        /// <param name="blockId">A string specifying the block ID for this block.</param>
        /// <param name="accessCondition">An <see cref="AccessCondition"/> object that represents the condition that must be met in order for the request to proceed.</param>
        /// <param name="content">The HTTP entity body and content headers.</param>
        /// <param name="operationContext">An <see cref="OperationContext"/> object that represents the context for the current operation.</param>
        /// <param name="canonicalizer">A canonicalizer that converts HTTP request data into a standard form appropriate for signing.</param>
        /// <param name="credentials">A <see cref="StorageCredentials"/> object providing credentials for the request.</param>
        /// <param name="options">A <see cref="BlobRequestOptions"/> object containing blob request options</param>
        /// <returns>A web request to use to perform the operation.</returns>
        public static StorageRequestMessage PutBlock(Uri uri, Uri sourceUri, long? offset, long? count, string contentMD5, int? timeout, string blockId, AccessCondition accessCondition, HttpContent content, 
            OperationContext operationContext, ICanonicalizer canonicalizer, StorageCredentials credentials, BlobRequestOptions options)
        {
            return BlobHttpRequestMessageFactory.PutBlock(uri, sourceUri, offset, count, contentMD5, timeout, blockId, accessCondition, content, true /* useVersionHeader */, 
                operationContext, canonicalizer, credentials, options);
        }

        /// <summary>
        /// Constructs a web request to write a block to a block blob.
        /// </summary>
        /// <param name="uri">A <see cref="System.Uri"/> specifying the absolute URI to the blob.</param>
        /// <param name="sourceUri">A <see cref="System.Uri"/> specifying the absolute URI to the source blob.</param>
        /// <param name="offset">The byte offset at which to begin returning content.</param>
        /// <param name="count">The number of bytes to return, or <c>null</c> to return all bytes through the end of the blob.</param>
        /// <param name="sourceContentMd5">The MD5 calculated for the range of bytes of the source.</param>
=======
        /// <param name="sourceContentChecksum">The checksum calculated for the range of bytes of the source.</param>
>>>>>>> 76fb5dff
        /// <param name="timeout">An integer specifying the server timeout interval.</param>
        /// <param name="blockId">A string specifying the block ID for this block.</param>
        /// <param name="accessCondition">An <see cref="AccessCondition"/> object that represents the condition that must be met in order for the request to proceed.</param>
        /// <param name="content">The HTTP entity body and content headers.</param>
        /// <param name="useVersionHeader">A boolean value indicating whether to set the <i>x-ms-version</i> HTTP header.</param>
        /// <param name="operationContext">An <see cref="OperationContext"/> object that represents the context for the current operation.</param>
        /// <param name="canonicalizer">A canonicalizer that converts HTTP request data into a standard form appropriate for signing.</param>
        /// <param name="credentials">A <see cref="StorageCredentials"/> object providing credentials for the request.</param>
        /// <param name="options">A <see cref="BlobRequestOptions"/> object containing blob request options</param>
        /// <returns>A web request to use to perform the operation.</returns>
<<<<<<< HEAD
        public static StorageRequestMessage PutBlock(Uri uri, Uri sourceUri, long? offset, long? count, string sourceContentMd5, int? timeout, string blockId, AccessCondition accessCondition, HttpContent content, 
            bool useVersionHeader, OperationContext operationContext, ICanonicalizer canonicalizer, StorageCredentials credentials, BlobRequestOptions options)
=======
        public static StorageRequestMessage PutBlock(Uri uri, Uri sourceUri, long? offset, long? count, Checksum sourceContentChecksum, int? timeout, string blockId, AccessCondition accessCondition, HttpContent content, OperationContext operationContext, ICanonicalizer canonicalizer, StorageCredentials credentials)
>>>>>>> 76fb5dff
        {
            if (offset.HasValue && offset.Value < 0)
            {
                CommonUtility.ArgumentOutOfRange("offset", offset);
            }

            UriQueryBuilder builder = new UriQueryBuilder();
            builder.Add(Constants.QueryConstants.Component, "block");
            builder.Add("blockid", blockId);

            StorageRequestMessage request = HttpRequestMessageFactory.CreateRequestMessage(HttpMethod.Put, uri, timeout, builder, content, operationContext, canonicalizer, credentials);
            request.ApplyLeaseId(accessCondition);

            AddCopySource(request, sourceUri);
            AddSourceRange(request, offset, count);

            request.ApplySourceContentChecksumHeaders(sourceContentChecksum);

            BlobRequest.ApplyCustomerProvidedKey(request, options, isSource: false);

            return request;
        }

        /// <summary>
        /// Constructs a web request to create or update a blob by committing a block list.
        /// </summary>
        /// <param name="uri">The absolute URI to the blob.</param>
        /// <param name="timeout">The server timeout interval.</param>
        /// <param name="properties">The properties to set for the blob.</param>
        /// <param name="accessCondition">The access condition to apply to the request.</param>
        /// <param name="content"> The HTTP entity body and content headers.</param>
        /// <param name="operationContext">An <see cref="OperationContext"/> object that represents the context for the current operation.</param>
        /// <param name="canonicalizer">A canonicalizer that converts HTTP request data into a standard form appropriate for signing.</param>
        /// <param name="credentials">A <see cref="StorageCredentials"/> object providing credentials for the request.</param>
        /// <param name="options">A <see cref="BlobRequestOptions"/> object containing blob request options</param>
        /// <returns>A web request for performing the operation.</returns>
        public static StorageRequestMessage PutBlockList(Uri uri, int? timeout, BlobProperties properties, AccessCondition accessCondition, HttpContent content,
            OperationContext operationContext, ICanonicalizer canonicalizer, StorageCredentials credentials, BlobRequestOptions options)
        {
            CommonUtility.AssertNotNull("properties", properties);

            UriQueryBuilder builder = new UriQueryBuilder();
            builder.Add(Constants.QueryConstants.Component, "blocklist");

            StorageRequestMessage request = HttpRequestMessageFactory.CreateRequestMessage(HttpMethod.Put, uri, timeout, builder, content, operationContext, canonicalizer, credentials);

            if (properties != null)
            {
                request.AddOptionalHeader(Constants.HeaderConstants.BlobCacheControlHeader, properties.CacheControl);
                request.AddOptionalHeader(Constants.HeaderConstants.BlobContentTypeHeader, properties.ContentType);
                request.AddOptionalHeader(Constants.HeaderConstants.BlobContentLanguageHeader, properties.ContentLanguage);
                request.AddOptionalHeader(Constants.HeaderConstants.BlobContentEncodingHeader, properties.ContentEncoding);
                request.AddOptionalHeader(Constants.HeaderConstants.BlobContentDispositionRequestHeader, properties.ContentDisposition);
                request.ApplyBlobContentChecksumHeaders(properties.ContentChecksum);
            }

            request.ApplyAccessCondition(accessCondition);

            BlobRequest.ApplyCustomerProvidedKey(request, options, isSource: false);

            return request;
        }

        /// <summary>
        /// Constructs a web request to return the list of blocks for a block blob.
        /// </summary>
        /// <param name="uri">The absolute URI to the blob.</param>
        /// <param name="timeout">The server timeout interval.</param>
        /// <param name="snapshot">The snapshot timestamp, if the blob is a snapshot.</param>
        /// <param name="typesOfBlocks">The types of blocks to include in the list: committed, uncommitted, or both.</param>
        /// <param name="accessCondition">The access condition to apply to the request.</param>
        /// <param name="content"> The HTTP entity body and content headers.</param>
        /// <param name="operationContext">An <see cref="OperationContext"/> object that represents the context for the current operation.</param>
        /// <param name="canonicalizer">A canonicalizer that converts HTTP request data into a standard form appropriate for signing.</param>
        /// <param name="credentials">A <see cref="StorageCredentials"/> object providing credentials for the request.</param>
        /// <returns>A web request to use to perform the operation.</returns>
        public static StorageRequestMessage GetBlockList(Uri uri, int? timeout, DateTimeOffset? snapshot, BlockListingFilter typesOfBlocks, AccessCondition accessCondition, HttpContent content, OperationContext operationContext, ICanonicalizer canonicalizer, StorageCredentials credentials)
        {
            UriQueryBuilder builder = new UriQueryBuilder();
            builder.Add(Constants.QueryConstants.Component, "blocklist");
            builder.Add("blocklisttype", typesOfBlocks.ToString());
            BlobHttpRequestMessageFactory.AddSnapshot(builder, snapshot);

            StorageRequestMessage request = HttpRequestMessageFactory.CreateRequestMessage(HttpMethod.Get, uri, timeout, builder, content, operationContext, canonicalizer, credentials);
            request.ApplyAccessCondition(accessCondition);
            return request;
        }

        /// <summary>
        /// Constructs a web request to write or clear a range of pages in a page blob.
        /// </summary>
        /// <param name="uri">The absolute URI to the blob.</param>
        /// <param name="timeout">The server timeout interval.</param>
        /// <param name="accessCondition">The access condition to apply to the request.</param>
        /// <param name="content"> The HTTP entity body and content headers.</param>
        /// <param name="operationContext">An <see cref="OperationContext"/> object that represents the context for the current operation.</param>
        /// <param name="canonicalizer">A canonicalizer that converts HTTP request data into a standard form appropriate for signing.</param>
        /// <param name="credentials">A <see cref="StorageCredentials"/> object providing credentials for the request.</param>
        /// <param name="options">A <see cref="BlobRequestOptions"/> object containing blob request options.</param>
        /// <returns>A web request to use to perform the operation.</returns>
        public static StorageRequestMessage PutPage(Uri uri, int? timeout, PageRange pageRange, PageWrite pageWrite, AccessCondition accessCondition, HttpContent content, 
            OperationContext operationContext, ICanonicalizer canonicalizer, StorageCredentials credentials, BlobRequestOptions options)
        {
            UriQueryBuilder builder = new UriQueryBuilder();
            builder.Add(Constants.QueryConstants.Component, "page");

            StorageRequestMessage request = HttpRequestMessageFactory.CreateRequestMessage(HttpMethod.Put, uri, timeout, builder, content, operationContext, canonicalizer, credentials);

            request.Headers.Add(Constants.HeaderConstants.RangeHeader, pageRange.ToString());
            request.Headers.Add(Constants.HeaderConstants.PageWrite, pageWrite.ToString());

            request.ApplyAccessCondition(accessCondition);
            request.ApplySequenceNumberCondition(accessCondition);
            BlobRequest.ApplyCustomerProvidedKey(request, options, isSource: false);
            return request;
        }

        /// <summary>
        /// Constructs a web request to write or clear a range of pages in a page blob.
        /// </summary>
        /// <param name="uri">The absolute URI to the blob.</param>
        /// <param name="sourceUri">A <see cref="System.Uri"/> specifying the absolute URI to the source blob.</param>
        /// <param name="offset">The byte offset at which to begin returning content.</param>
        /// <param name="count">The number of bytes to return, or <c>null</c> to return all bytes through the end of the blob.</param>
        /// <param name="sourceContentChecksum">The checksum calculated for the range of bytes of the source.</param>
        /// <param name="timeout">The server timeout interval.</param>
        /// <param name="pageRange"></param>
        /// <param name="sourceAccessCondition">The source access condition to apply to the request.</param>
        /// <param name="destAccessCondition">The destination access condition to apply to the request.</param>
        /// <param name="content"> The HTTP entity body and content headers.</param>
        /// <param name="operationContext">An <see cref="OperationContext"/> object that represents the context for the current operation.</param>
        /// <param name="canonicalizer">A canonicalizer that converts HTTP request data into a standard form appropriate for signing.</param>
        /// <param name="credentials">A <see cref="StorageCredentials"/> object providing credentials for the request.</param>
        /// <param name="options">A <see cref="BlobRequestOptions"/> object containing blob request options</param>
        /// <returns>A web request to use to perform the operation.</returns>
<<<<<<< HEAD
        public static StorageRequestMessage PutPage(Uri uri, Uri sourceUri, long? offset, long? count, string sourceContentMd5, int? timeout, PageRange pageRange, 
            AccessCondition sourceAccessCondition, AccessCondition destAccessCondition, HttpContent content, OperationContext operationContext, ICanonicalizer canonicalizer, StorageCredentials credentials, BlobRequestOptions options)
=======
        public static StorageRequestMessage PutPage(Uri uri, Uri sourceUri, long? offset, long? count, Checksum sourceContentChecksum, int? timeout, PageRange pageRange, AccessCondition sourceAccessCondition, AccessCondition destAccessCondition, HttpContent content, OperationContext operationContext, ICanonicalizer canonicalizer, StorageCredentials credentials)
>>>>>>> 76fb5dff
        {
            UriQueryBuilder builder = new UriQueryBuilder();
            builder.Add(Constants.QueryConstants.Component, "page");
            builder.Add("update", default(string));

            StorageRequestMessage request = HttpRequestMessageFactory.CreateRequestMessage(HttpMethod.Put, uri, timeout, builder, content, operationContext, canonicalizer, credentials);

            request.Headers.Add(Constants.HeaderConstants.RangeHeader, pageRange.ToString());
            request.Headers.Add(Constants.HeaderConstants.PageWrite, "update");

            request.ApplyAccessConditionToSource(sourceAccessCondition);
            request.ApplyAccessCondition(destAccessCondition);
            request.ApplySequenceNumberCondition(destAccessCondition);

            AddCopySource(request, sourceUri);
            AddSourceRange(request, offset, count);

            request.ApplySourceContentChecksumHeaders(sourceContentChecksum);

            BlobRequest.ApplyCustomerProvidedKey(request, options, isSource: false);

            return request;
        }

        /// <summary>
        /// Generates a web request to copy a blob.
        /// </summary>
        /// <param name="uri">The absolute URI to the destination blob.</param>
        /// <param name="timeout">The server timeout interval.</param>
        /// <param name="source">The absolute URI to the source blob, including any necessary authentication parameters.</param>
        /// <param name="incrementalCopy">A boolean indicating whether or not this is an incremental copy.</param>
        /// <param name="sourceAccessCondition">The access condition to apply to the source blob.</param>
        /// <param name="destAccessCondition">The access condition to apply to the destination blob.</param>
        /// <param name="content"> The HTTP entity body and content headers.</param>
        /// <param name="operationContext">An <see cref="OperationContext"/> object that represents the context for the current operation.</param>
        /// <param name="canonicalizer">A canonicalizer that converts HTTP request data into a standard form appropriate for signing.</param>
        /// <param name="credentials">A <see cref="StorageCredentials"/> object providing credentials for the request.</param>
        /// <returns>A web request to use to perform the operation.</returns>
        public static StorageRequestMessage CopyFrom(Uri uri, int? timeout, Uri source, bool incrementalCopy, AccessCondition sourceAccessCondition, AccessCondition destAccessCondition, HttpContent content, OperationContext operationContext, ICanonicalizer canonicalizer, StorageCredentials credentials, BlobRequestOptions options)
        {
            return BlobHttpRequestMessageFactory.CopyFrom(uri, timeout, source, incrementalCopy, default(PremiumPageBlobTier?) /* premiumPageBlobTier */, default(StandardBlobTier) /*standardBlockBlobTier*/, default(RehydratePriority?) /*rehydratePriority */, sourceAccessCondition, destAccessCondition, content, operationContext, canonicalizer, credentials);
        }

        /// <summary>
        /// Generates a web request to copy a blob.
        /// </summary>
        /// <param name="uri">The absolute URI to the destination blob.</param>
        /// <param name="timeout">The server timeout interval.</param>
        /// <param name="source">The absolute URI to the source blob, including any necessary authentication parameters.</param>
        /// <param name="incrementalCopy">A boolean indicating whether or not this is an incremental copy.</param>
        /// <param name="premiumPageBlobTier">A <see cref="PremiumPageBlobTier"/> representing the tier to set. Only valid on page blobs.</param>
        /// <param name="standardBlockBlobTier">A <see cref="StandardBlobTier"/> representing the tier to set. Only valid on block blobs.</param>
        /// <param name="rehydratePriority">The priority with which to rehydrate an archived blob.</param>
        /// <param name="sourceAccessCondition">The access condition to apply to the source blob.</param>
        /// <param name="destAccessCondition">The access condition to apply to the destination blob.</param>
        /// <param name="content"> The HTTP entity body and content headers.</param>
        /// <param name="operationContext">An <see cref="OperationContext"/> object that represents the context for the current operation.</param>
        /// <param name="canonicalizer">A canonicalizer that converts HTTP request data into a standard form appropriate for signing.</param>
        /// <param name="credentials">A <see cref="StorageCredentials"/> object providing credentials for the request.</param>
        /// <returns>A web request to use to perform the operation.</returns>
        public static StorageRequestMessage CopyFrom(Uri uri, int? timeout, Uri source, bool incrementalCopy, PremiumPageBlobTier? premiumPageBlobTier, StandardBlobTier? standardBlockBlobTier, RehydratePriority? rehydratePriority, AccessCondition sourceAccessCondition, AccessCondition destAccessCondition, HttpContent content, OperationContext operationContext, ICanonicalizer canonicalizer, StorageCredentials credentials)
        {
<<<<<<< HEAD
            return CopyFrom(uri, timeout, source, default(string) /* contentMD5 */, incrementalCopy, false /* syncCopy */, premiumPageBlobTier, standardBlockBlobTier, rehydratePriority, sourceAccessCondition, destAccessCondition, content, operationContext, canonicalizer, credentials);
=======
            return CopyFrom(uri, timeout, source, new Checksum(md5: default(string), crc64: default(string)), incrementalCopy, false /* syncCopy */, premiumPageBlobTier, sourceAccessCondition, destAccessCondition, content, operationContext, canonicalizer, credentials);
>>>>>>> 76fb5dff
        }

        /// <summary>
        /// Generates a web request to copy a blob or file to another blob.
        /// </summary>
        /// <param name="uri">A <see cref="System.Uri"/> specifying the absolute URI to the destination blob.</param>
        /// <param name="timeout">An integer specifying the server timeout interval.</param>
        /// <param name="source">A <see cref="System.Uri"/> specifying the absolute URI to the source object, including any necessary authentication parameters.</param>
        /// <param name="sourceContentChecksum">An optional hash value used to ensure transactional integrity. May be <c>null</c>.</param>
        /// <param name="incrementalCopy">A boolean indicating whether or not this is an incremental copy.</param>
        /// <param name="syncCopy">A boolean to enable synchronous server copy of blobs.</param>
        /// <param name="premiumPageBlobTier">A <see cref="PremiumPageBlobTier"/> representing the tier to set.</param>
        /// <param name="standardBlockBlobTier">A <see cref="StandardBlobTier"/> representing the tier to set.</param>
        /// <param name="rehydratePriority">The priority with which to rehydrate an archived blob.</param>
        /// <param name="sourceAccessCondition">An <see cref="AccessCondition"/> object that represents the condition that must be met on the source object in order for the request to proceed.</param>
        /// <param name="destAccessCondition">An <see cref="AccessCondition"/> object that represents the condition that must be met on the destination blob in order for the request to proceed.</param>
        /// <param name="content"> The HTTP entity body and content headers.</param> 
        /// <param name="operationContext">An <see cref="OperationContext"/> object that represents the context for the current operation.</param>
        /// <param name="canonicalizer">A canonicalizer that converts HTTP request data into a standard form appropriate for signing.</param>
        /// <param name="credentials">A <see cref="StorageCredentials"/> object providing credentials for the request.</param>
        /// <returns>A web request to use to perform the operation.</returns>
<<<<<<< HEAD
        internal static StorageRequestMessage CopyFrom(Uri uri, int? timeout, Uri source, string sourceContentMd5, bool incrementalCopy, bool syncCopy, PremiumPageBlobTier? premiumPageBlobTier, StandardBlobTier? standardBlockBlobTier, RehydratePriority? rehydratePriority, AccessCondition sourceAccessCondition, AccessCondition destAccessCondition, HttpContent content, OperationContext operationContext, ICanonicalizer canonicalizer, StorageCredentials credentials)
=======
        public static StorageRequestMessage CopyFrom(Uri uri, int? timeout, Uri source, Checksum sourceContentChecksum, bool incrementalCopy, bool syncCopy, PremiumPageBlobTier? premiumPageBlobTier, AccessCondition sourceAccessCondition, AccessCondition destAccessCondition, HttpContent content, OperationContext operationContext, ICanonicalizer canonicalizer, StorageCredentials credentials)
>>>>>>> 76fb5dff
        {
            if (!syncCopy && sourceContentChecksum.HasAny)
            {
                throw new InvalidOperationException();
            }

            UriQueryBuilder builder = null;
            if (incrementalCopy)
            {
                builder = new UriQueryBuilder();
                builder.Add(Constants.QueryConstants.Component, "incrementalcopy");
            }

            StorageRequestMessage request = HttpRequestMessageFactory.CreateRequestMessage(HttpMethod.Put, uri, timeout, builder, content, operationContext, canonicalizer, credentials);

            request.Headers.Add(Constants.HeaderConstants.CopySourceHeader, source.AbsoluteUri);

            request.ApplyAccessCondition(destAccessCondition);
            request.ApplyAccessConditionToSource(sourceAccessCondition);

            if (premiumPageBlobTier.HasValue && standardBlockBlobTier.HasValue)
            {
                throw new ArgumentOutOfRangeException(nameof(standardBlockBlobTier), "Cannot specify both page and block tiers at the same time.");
            }

            if (rehydratePriority.HasValue)
            {
                request.AddOptionalHeader(Constants.HeaderConstants.RehydratePriorityHeader, rehydratePriority.Value.ToString());
            }

            if (premiumPageBlobTier.HasValue)
            {
                request.Headers.Add(Constants.HeaderConstants.AccessTierHeader, premiumPageBlobTier.Value.ToString());
            }
            else if (standardBlockBlobTier.HasValue)
            {
                request.Headers.Add(Constants.HeaderConstants.AccessTierHeader, standardBlockBlobTier.Value.ToString());
            }

            if (syncCopy)
            {
                request.Headers.Add(Constants.HeaderConstants.RequiresSyncHeader, Constants.HeaderConstants.TrueHeader);
            }

            request.ApplySourceContentChecksumHeaders(sourceContentChecksum);

            return request;
        }

        /// <summary>
        /// Generates a web request to abort a copy operation.
        /// </summary>
        /// <param name="uri">The absolute URI to the blob.</param>
        /// <param name="timeout">The server timeout interval.</param>
        /// <param name="copyId">The ID string of the copy operation to be aborted.</param>
        /// <param name="accessCondition">The access condition to apply to the request.
        ///     Only lease conditions are supported for this operation.</param>
        /// <param name="content"> The HTTP entity body and content headers.</param>
        /// <param name="operationContext">An <see cref="OperationContext"/> object that represents the context for the current operation.</param>
        /// <param name="canonicalizer">A canonicalizer that converts HTTP request data into a standard form appropriate for signing.</param>
        /// <param name="credentials">A <see cref="StorageCredentials"/> object providing credentials for the request.</param>
        /// <returns>A web request for performing the operation.</returns>
        public static StorageRequestMessage AbortCopy(Uri uri, int? timeout, string copyId, AccessCondition accessCondition, HttpContent content, OperationContext operationContext, ICanonicalizer canonicalizer, StorageCredentials credentials)
        {
            UriQueryBuilder builder = new UriQueryBuilder();
            builder.Add(Constants.QueryConstants.Component, "copy");
            builder.Add(Constants.QueryConstants.CopyId, copyId);

            StorageRequestMessage request = HttpRequestMessageFactory.CreateRequestMessage(HttpMethod.Put, uri, timeout, builder, content, operationContext, canonicalizer, credentials);

            request.Headers.Add(Constants.HeaderConstants.CopyActionHeader, Constants.HeaderConstants.CopyActionAbort);
            request.ApplyAccessCondition(accessCondition);

            return request;
        }

        /// <summary>
        /// Constructs a web request to get the blob's content, properties, and metadata.
        /// </summary>
        /// <param name="uri">The absolute URI to the blob.</param>
        /// <param name="timeout">The server timeout interval.</param>
        /// <param name="snapshot">The snapshot version, if the blob is a snapshot.</param>
        /// <param name="accessCondition">The access condition to apply to the request.</param>
        /// <param name="content"> The HTTP entity body and content headers.</param>
        /// <param name="operationContext">An <see cref="OperationContext"/> object that represents the context for the current operation.</param>
        /// <param name="canonicalizer">A canonicalizer that converts HTTP request data into a standard form appropriate for signing.</param>
        /// <param name="credentials">A <see cref="StorageCredentials"/> object providing credentials for the request.</param>
        /// <returns>A web request for performing the operation.</returns>
        public static StorageRequestMessage Get(Uri uri, int? timeout, DateTimeOffset? snapshot, AccessCondition accessCondition, HttpContent content, OperationContext operationContext, ICanonicalizer canonicalizer, StorageCredentials credentials)
        {
            UriQueryBuilder builder = new UriQueryBuilder();
            if (snapshot.HasValue)
            {
                builder.Add("snapshot", Request.ConvertDateTimeToSnapshotString(snapshot.Value));
            }

            StorageRequestMessage request = HttpRequestMessageFactory.CreateRequestMessage(HttpMethod.Get, uri, timeout, builder, content, operationContext, canonicalizer, credentials);
            request.ApplyAccessCondition(accessCondition);
            return request;
        }

        /// <summary>
        /// Constructs a web request to return a specified range of the blob's content, together with its properties and metadata.
        /// </summary>
        /// <param name="uri">The absolute URI to the blob.</param>
        /// <param name="timeout">The server timeout interval, in seconds.</param>
        /// <param name="snapshot">The snapshot version, if the blob is a snapshot.</param>
        /// <param name="offset">The byte offset at which to begin returning content.</param>
        /// <param name="count">The number of bytes to return, or null to return all bytes through the end of the blob.</param>
        /// <param name="rangeContentChecksumRequested">Indicates which checksum headers are requested for the specified range.</param>
        /// <param name="accessCondition">The access condition to apply to the request.</param>
        /// <param name="content"> The HTTP entity body and content headers.</param>
        /// <param name="operationContext">An <see cref="OperationContext"/> object that represents the context for the current operation.</param>
        /// <param name="canonicalizer">A canonicalizer that converts HTTP request data into a standard form appropriate for signing.</param>
        /// <param name="credentials">A <see cref="StorageCredentials"/> object providing credentials for the request.</param>
        /// <param name="options">A <see cref="BlobRequestOptions"/> object containing blob request options</param>
        /// <returns>A web request to use to perform the operation.</returns>
<<<<<<< HEAD
        public static StorageRequestMessage Get(Uri uri, int? timeout, DateTimeOffset? snapshot, long? offset, long? count, bool rangeContentMD5, AccessCondition accessCondition,
            HttpContent content, OperationContext operationContext, ICanonicalizer canonicalizer, StorageCredentials credentials, BlobRequestOptions options)
=======
        public static StorageRequestMessage Get(Uri uri, int? timeout, DateTimeOffset? snapshot, long? offset, long? count, ChecksumRequested rangeContentChecksumRequested, AccessCondition accessCondition, HttpContent content, OperationContext operationContext, ICanonicalizer canonicalizer, StorageCredentials credentials)
>>>>>>> 76fb5dff
        {
            if (offset.HasValue && offset.Value < 0)
            {
                CommonUtility.ArgumentOutOfRange("offset", offset);
            }

            rangeContentChecksumRequested.AssertInBounds(offset, count, Constants.MaxRangeGetContentMD5Size, Constants.MaxRangeGetContentCRC64Size);

            StorageRequestMessage request = Get(uri, timeout, snapshot, accessCondition, content, operationContext, canonicalizer, credentials);
            AddRange(request, offset, count);

            request.ApplyRangeContentChecksumRequested(offset, rangeContentChecksumRequested);

            BlobRequest.ApplyCustomerProvidedKey(request, options, isSource: false);

            return request;
        }

        /// <summary>
        /// Creates a web request to get the properties of the Blob service account.
        /// </summary>
        /// <param name="uri">A <see cref="System.Uri"/> specifying the Blob service endpoint.</param>
        /// <param name="builder">A <see cref="UriQueryBuilder"/> object specifying additional parameters to add to the URI query string.</param>
        /// <param name="timeout">The server timeout interval, in seconds.</param>
        /// <param name="operationContext">An <see cref="OperationContext"/> object that represents the context for the current operation.</param>
        /// <param name="canonicalizer">A canonicalizer that converts HTTP request data into a standard form appropriate for signing.</param>
        /// <param name="credentials">A <see cref="StorageCredentials"/> object providing credentials for the request.</param>
        /// <returns>A StorageRequestMessage to get the account properties.</returns>
        public static StorageRequestMessage GetAccountProperties(Uri uri, UriQueryBuilder builder, int? timeout, HttpContent content, OperationContext operationContext, ICanonicalizer canonicalizer, StorageCredentials credentials)
        {
            return HttpRequestMessageFactory.GetAccountProperties(uri, builder, timeout, content, operationContext, canonicalizer, credentials);
        }

        /// <summary>
        /// Constructs a web request to get the properties of the service.
        /// </summary>
        /// <param name="uri">The absolute URI to the service.</param>
        /// <param name="timeout">The server timeout interval.</param>
        /// <param name="operationContext">An <see cref="OperationContext"/> object that represents the context for the current operation.</param>
        /// <param name="canonicalizer">A canonicalizer that converts HTTP request data into a standard form appropriate for signing.</param>
        /// <param name="credentials">A <see cref="StorageCredentials"/> object providing credentials for the request.</param>
        /// <returns>A StorageRequestMessage to get the service properties.</returns>
        public static StorageRequestMessage GetServiceProperties(Uri uri, int? timeout, OperationContext operationContext, ICanonicalizer canonicalizer, StorageCredentials credentials)
        {
            return HttpRequestMessageFactory.GetServiceProperties(uri, timeout, operationContext, canonicalizer, credentials);
        }

         /// <summary>
        /// Creates a web request to set the properties of the service.
        /// </summary>
        /// <param name="uri">The absolute URI to the service.</param>
        /// <param name="timeout">The server timeout interval.</param>
        /// <param name="content"> The HTTP entity body and content headers.</param>
        /// <param name="operationContext">An <see cref="OperationContext"/> object that represents the context for the current operation.</param>
        /// <param name="canonicalizer">A canonicalizer that converts HTTP request data into a standard form appropriate for signing.</param>
        /// <param name="credentials">A <see cref="StorageCredentials"/> object providing credentials for the request.</param>
        /// <returns>A web request to set the service properties.</returns>
        internal static StorageRequestMessage SetServiceProperties(Uri uri, int? timeout, HttpContent content, OperationContext operationContext, ICanonicalizer canonicalizer, StorageCredentials credentials)
        {
            return HttpRequestMessageFactory.SetServiceProperties(uri, timeout, content, operationContext, canonicalizer, credentials);   
        }

        /// <summary>
        /// Constructs a web request to get the stats of the service.
        /// </summary>
        /// <param name="uri">The absolute URI to the service.</param>
        /// <param name="timeout">The server timeout interval.</param>
        /// <param name="operationContext">An <see cref="OperationContext"/> object that represents the context for the current operation.</param>
        /// <param name="canonicalizer">A canonicalizer that converts HTTP request data into a standard form appropriate for signing.</param>
        /// <param name="credentials">A <see cref="StorageCredentials"/> object providing credentials for the request.</param>
        /// <returns>A StorageRequestMessage to get the service stats.</returns>
        public static StorageRequestMessage GetServiceStats(Uri uri, int? timeout, OperationContext operationContext, ICanonicalizer canonicalizer, StorageCredentials credentials)
        {
            return HttpRequestMessageFactory.GetServiceStats(uri, timeout, operationContext, canonicalizer, credentials);
        }

        /// <summary>
        /// Constructs a web request to set the tier on a page blob.
        /// </summary>
        /// <param name="uri">The absolute URI to the blob.</param>
        /// <param name="timeout">The server timeout interval.</param>
        /// <param name="blobTier">The blob tier to set.</param>
        /// <param name="rehydratePriority">The priority with which to rehydrate an archived blob.</param>
        /// <returns>A web request to use to perform the operation.</returns>
        public static StorageRequestMessage SetBlobTier(Uri uri, int? timeout, string blobTier, RehydratePriority? rehydratePriority, HttpContent content, OperationContext operationContext, ICanonicalizer canonicalizer, StorageCredentials credentials)
        {
            UriQueryBuilder builder = new UriQueryBuilder();
            builder.Add(Constants.QueryConstants.Component, "tier");

            StorageRequestMessage request = HttpRequestMessageFactory.CreateRequestMessage(HttpMethod.Put, uri, timeout, builder, content, operationContext, canonicalizer, credentials);
            request.Headers.Add(Constants.HeaderConstants.AccessTierHeader, blobTier);

            if (rehydratePriority.HasValue)
            {
                request.AddOptionalHeader(Constants.HeaderConstants.RehydratePriorityHeader, rehydratePriority.Value.ToString());
            }

            return request;
        }

        public static StorageRequestMessage PrepareBatchRequest(Uri uri, IBufferManager bufferManager, int? timeout, BatchOperation batchOperation, HttpContent content, OperationContext operationContext, ICanonicalizer canonicalizer, StorageCredentials credentials)
        {
            UriQueryBuilder builder = new UriQueryBuilder();
            builder.Add(Constants.QueryConstants.Component, "batch");

            StorageRequestMessage request = HttpRequestMessageFactory.CreateRequestMessage(HttpMethod.Post, uri, timeout, builder, content, operationContext, canonicalizer, credentials);

            return request;
        }

        public static HttpContent WriteBatchBody(CloudBlobClient client, RESTCommand<IList<BlobBatchSubOperationResponse>> cmd, BatchOperation batchOperation, OperationContext operationContext)
        {
            var boundary = Constants.BatchPrefix + batchOperation.BatchID;
            var multipartContent = new MultipartContent("mixed", boundary);

            // HACK remove quotes until server recognizes quoted boundaries
            multipartContent.Headers.ContentType = MediaTypeHeaderValue.Parse($"multipart/mixed; boundary={boundary}");

            var contentID = 0;

            var requests = batchOperation.Operations.Select(
                command =>
                command.BuildRequest(
                    command,
                    command.StorageUri.PrimaryUri,
                    new UriQueryBuilder() /*??*/,
                    command.BuildContent != null ? command.BuildContent(command, operationContext) : null,
                    command.ServerTimeoutInSeconds,
                    operationContext
                    )
                    );

            foreach (var request in requests)
            {
                ExecutorBase.ApplyUserHeaders(operationContext, request);

                if(request.Credentials?.IsSharedKey == true)
                {
                    StorageAuthenticationHttpHandler.AddDateHeader(request);
                    StorageAuthenticationHttpHandler.AddSharedKeyAuth(request);
                }
                else if(request.Credentials?.IsSAS == true)
                {
                    request.RequestUri = request.Credentials.TransformUri(request.RequestUri);
                }
                else if (request.Credentials?.IsToken == true)
                {
                    StorageAuthenticationHttpHandler.AddTokenAuth(request);
                }

                request.Headers.Remove(Constants.HeaderConstants.PrefixForStorageHeader + Constants.HeaderConstants.StorageVersionHeader);

                var sb = new StringBuilder();
                sb.AppendLine($"{request.Method} {request.RequestUri.PathAndQuery} HTTP/1.1");

                sb.Append(request.Headers.ToString());

                if (request.Content != null)
                {
                    sb.AppendLine();
                    sb.Append(request.Content.ReadAsStringAsync().ConfigureAwait(false).GetAwaiter().GetResult());
                }

                var content = new StringContent(sb.ToString());
                content.Headers.ContentType = MediaTypeHeaderValue.Parse("application/http");
                content.Headers.TryAddWithoutValidation("Content-Transfer-Encoding", "binary");
                content.Headers.TryAddWithoutValidation("Content-ID", (contentID++).ToString(CultureInfo.InvariantCulture));

                multipartContent.Add(content);
            }

            return multipartContent;
        }
    }

    internal static class BlobRequestMessageExtensions
    {
        internal static void ApplyBlobContentChecksumHeaders(this StorageRequestMessage request, Checksum blobContentChecksum)
        {
            request.AddOptionalHeader(Constants.HeaderConstants.BlobContentMD5Header, blobContentChecksum?.MD5);
            request.AddOptionalHeader(Constants.HeaderConstants.BlobContentCRC64Header, blobContentChecksum?.CRC64);
        }
    }
}<|MERGE_RESOLUTION|>--- conflicted
+++ resolved
@@ -70,12 +70,7 @@
         /// <param name="content"> The HTTP entity body and content headers.</param>
         /// <param name="operationContext">An <see cref="OperationContext"/> object that represents the context for the current operation.</param>
         /// <returns>A <see cref="System.Net.HttpWebRequest"/> object.</returns>
-<<<<<<< HEAD
-        public static StorageRequestMessage AppendBlock(Uri uri, Uri sourceUri, long? offset, long? count, string sourceContentMd5, int? timeout, AccessCondition sourceAccessCondition, AccessCondition destAccessCondition, 
-            HttpContent content, OperationContext operationContext, ICanonicalizer canonicalizer, StorageCredentials credentials, BlobRequestOptions options)
-=======
-        public static StorageRequestMessage AppendBlock(Uri uri, Uri sourceUri, long? offset, long? count, Checksum sourceContentChecksum, int? timeout, AccessCondition sourceAccessCondition, AccessCondition destAccessCondition, HttpContent content, OperationContext operationContext, ICanonicalizer canonicalizer, StorageCredentials credentials)
->>>>>>> 76fb5dff
+        public static StorageRequestMessage AppendBlock(Uri uri, Uri sourceUri, long? offset, long? count, Checksum sourceContentChecksum, int? timeout, AccessCondition sourceAccessCondition, AccessCondition destAccessCondition, HttpContent content, OperationContext operationContext, ICanonicalizer canonicalizer, StorageCredentials credentials, BlobRequestOptions options)
         {
             UriQueryBuilder builder = new UriQueryBuilder();
             builder.Add(Constants.QueryConstants.Component, "appendblock");
@@ -738,8 +733,7 @@
         /// <param name="sourceUri">A <see cref="System.Uri"/> specifying the absolute URI to the source blob.</param>
         /// <param name="offset">The byte offset at which to begin returning content.</param>
         /// <param name="count">The number of bytes to return, or <c>null</c> to return all bytes through the end of the blob.</param>
-<<<<<<< HEAD
-        /// <param name="contentMD5">The MD5 calculated for the range of bytes of the source.</param>
+        /// <param name="sourceContentChecksum">The checksum calculated for the range of bytes of the source.</param>
         /// <param name="timeout">An integer specifying the server timeout interval.</param>
         /// <param name="blockId">A string specifying the block ID for this block.</param>
         /// <param name="accessCondition">An <see cref="AccessCondition"/> object that represents the condition that must be met in order for the request to proceed.</param>
@@ -749,40 +743,7 @@
         /// <param name="credentials">A <see cref="StorageCredentials"/> object providing credentials for the request.</param>
         /// <param name="options">A <see cref="BlobRequestOptions"/> object containing blob request options</param>
         /// <returns>A web request to use to perform the operation.</returns>
-        public static StorageRequestMessage PutBlock(Uri uri, Uri sourceUri, long? offset, long? count, string contentMD5, int? timeout, string blockId, AccessCondition accessCondition, HttpContent content, 
-            OperationContext operationContext, ICanonicalizer canonicalizer, StorageCredentials credentials, BlobRequestOptions options)
-        {
-            return BlobHttpRequestMessageFactory.PutBlock(uri, sourceUri, offset, count, contentMD5, timeout, blockId, accessCondition, content, true /* useVersionHeader */, 
-                operationContext, canonicalizer, credentials, options);
-        }
-
-        /// <summary>
-        /// Constructs a web request to write a block to a block blob.
-        /// </summary>
-        /// <param name="uri">A <see cref="System.Uri"/> specifying the absolute URI to the blob.</param>
-        /// <param name="sourceUri">A <see cref="System.Uri"/> specifying the absolute URI to the source blob.</param>
-        /// <param name="offset">The byte offset at which to begin returning content.</param>
-        /// <param name="count">The number of bytes to return, or <c>null</c> to return all bytes through the end of the blob.</param>
-        /// <param name="sourceContentMd5">The MD5 calculated for the range of bytes of the source.</param>
-=======
-        /// <param name="sourceContentChecksum">The checksum calculated for the range of bytes of the source.</param>
->>>>>>> 76fb5dff
-        /// <param name="timeout">An integer specifying the server timeout interval.</param>
-        /// <param name="blockId">A string specifying the block ID for this block.</param>
-        /// <param name="accessCondition">An <see cref="AccessCondition"/> object that represents the condition that must be met in order for the request to proceed.</param>
-        /// <param name="content">The HTTP entity body and content headers.</param>
-        /// <param name="useVersionHeader">A boolean value indicating whether to set the <i>x-ms-version</i> HTTP header.</param>
-        /// <param name="operationContext">An <see cref="OperationContext"/> object that represents the context for the current operation.</param>
-        /// <param name="canonicalizer">A canonicalizer that converts HTTP request data into a standard form appropriate for signing.</param>
-        /// <param name="credentials">A <see cref="StorageCredentials"/> object providing credentials for the request.</param>
-        /// <param name="options">A <see cref="BlobRequestOptions"/> object containing blob request options</param>
-        /// <returns>A web request to use to perform the operation.</returns>
-<<<<<<< HEAD
-        public static StorageRequestMessage PutBlock(Uri uri, Uri sourceUri, long? offset, long? count, string sourceContentMd5, int? timeout, string blockId, AccessCondition accessCondition, HttpContent content, 
-            bool useVersionHeader, OperationContext operationContext, ICanonicalizer canonicalizer, StorageCredentials credentials, BlobRequestOptions options)
-=======
-        public static StorageRequestMessage PutBlock(Uri uri, Uri sourceUri, long? offset, long? count, Checksum sourceContentChecksum, int? timeout, string blockId, AccessCondition accessCondition, HttpContent content, OperationContext operationContext, ICanonicalizer canonicalizer, StorageCredentials credentials)
->>>>>>> 76fb5dff
+        public static StorageRequestMessage PutBlock(Uri uri, Uri sourceUri, long? offset, long? count, Checksum sourceContentChecksum, int? timeout, string blockId, AccessCondition accessCondition, HttpContent content, OperationContext operationContext, ICanonicalizer canonicalizer, StorageCredentials credentials, BlobRequestOptions options)
         {
             if (offset.HasValue && offset.Value < 0)
             {
@@ -918,12 +879,7 @@
         /// <param name="credentials">A <see cref="StorageCredentials"/> object providing credentials for the request.</param>
         /// <param name="options">A <see cref="BlobRequestOptions"/> object containing blob request options</param>
         /// <returns>A web request to use to perform the operation.</returns>
-<<<<<<< HEAD
-        public static StorageRequestMessage PutPage(Uri uri, Uri sourceUri, long? offset, long? count, string sourceContentMd5, int? timeout, PageRange pageRange, 
-            AccessCondition sourceAccessCondition, AccessCondition destAccessCondition, HttpContent content, OperationContext operationContext, ICanonicalizer canonicalizer, StorageCredentials credentials, BlobRequestOptions options)
-=======
-        public static StorageRequestMessage PutPage(Uri uri, Uri sourceUri, long? offset, long? count, Checksum sourceContentChecksum, int? timeout, PageRange pageRange, AccessCondition sourceAccessCondition, AccessCondition destAccessCondition, HttpContent content, OperationContext operationContext, ICanonicalizer canonicalizer, StorageCredentials credentials)
->>>>>>> 76fb5dff
+        public static StorageRequestMessage PutPage(Uri uri, Uri sourceUri, long? offset, long? count, Checksum sourceContentChecksum, int? timeout, PageRange pageRange, AccessCondition sourceAccessCondition, AccessCondition destAccessCondition, HttpContent content, OperationContext operationContext, ICanonicalizer canonicalizer, StorageCredentials credentials, BlobRequestOptions options)
         {
             UriQueryBuilder builder = new UriQueryBuilder();
             builder.Add(Constants.QueryConstants.Component, "page");
@@ -986,11 +942,7 @@
         /// <returns>A web request to use to perform the operation.</returns>
         public static StorageRequestMessage CopyFrom(Uri uri, int? timeout, Uri source, bool incrementalCopy, PremiumPageBlobTier? premiumPageBlobTier, StandardBlobTier? standardBlockBlobTier, RehydratePriority? rehydratePriority, AccessCondition sourceAccessCondition, AccessCondition destAccessCondition, HttpContent content, OperationContext operationContext, ICanonicalizer canonicalizer, StorageCredentials credentials)
         {
-<<<<<<< HEAD
-            return CopyFrom(uri, timeout, source, default(string) /* contentMD5 */, incrementalCopy, false /* syncCopy */, premiumPageBlobTier, standardBlockBlobTier, rehydratePriority, sourceAccessCondition, destAccessCondition, content, operationContext, canonicalizer, credentials);
-=======
-            return CopyFrom(uri, timeout, source, new Checksum(md5: default(string), crc64: default(string)), incrementalCopy, false /* syncCopy */, premiumPageBlobTier, sourceAccessCondition, destAccessCondition, content, operationContext, canonicalizer, credentials);
->>>>>>> 76fb5dff
+            return CopyFrom(uri, timeout, source, new Checksum(md5: default(string), crc64: default(string)), incrementalCopy, false /* syncCopy */, premiumPageBlobTier,  standardBlockBlobTier, rehydratePriority, sourceAccessCondition, destAccessCondition, content, operationContext, canonicalizer, credentials);
         }
 
         /// <summary>
@@ -1012,11 +964,7 @@
         /// <param name="canonicalizer">A canonicalizer that converts HTTP request data into a standard form appropriate for signing.</param>
         /// <param name="credentials">A <see cref="StorageCredentials"/> object providing credentials for the request.</param>
         /// <returns>A web request to use to perform the operation.</returns>
-<<<<<<< HEAD
-        internal static StorageRequestMessage CopyFrom(Uri uri, int? timeout, Uri source, string sourceContentMd5, bool incrementalCopy, bool syncCopy, PremiumPageBlobTier? premiumPageBlobTier, StandardBlobTier? standardBlockBlobTier, RehydratePriority? rehydratePriority, AccessCondition sourceAccessCondition, AccessCondition destAccessCondition, HttpContent content, OperationContext operationContext, ICanonicalizer canonicalizer, StorageCredentials credentials)
-=======
-        public static StorageRequestMessage CopyFrom(Uri uri, int? timeout, Uri source, Checksum sourceContentChecksum, bool incrementalCopy, bool syncCopy, PremiumPageBlobTier? premiumPageBlobTier, AccessCondition sourceAccessCondition, AccessCondition destAccessCondition, HttpContent content, OperationContext operationContext, ICanonicalizer canonicalizer, StorageCredentials credentials)
->>>>>>> 76fb5dff
+        public static StorageRequestMessage CopyFrom(Uri uri, int? timeout, Uri source, Checksum sourceContentChecksum, bool incrementalCopy, bool syncCopy, PremiumPageBlobTier? premiumPageBlobTier, StandardBlobTier? standardBlockBlobTier, RehydratePriority? rehydratePriority, AccessCondition sourceAccessCondition, AccessCondition destAccessCondition, HttpContent content, OperationContext operationContext, ICanonicalizer canonicalizer, StorageCredentials credentials)
         {
             if (!syncCopy && sourceContentChecksum.HasAny)
             {
@@ -1134,12 +1082,7 @@
         /// <param name="credentials">A <see cref="StorageCredentials"/> object providing credentials for the request.</param>
         /// <param name="options">A <see cref="BlobRequestOptions"/> object containing blob request options</param>
         /// <returns>A web request to use to perform the operation.</returns>
-<<<<<<< HEAD
-        public static StorageRequestMessage Get(Uri uri, int? timeout, DateTimeOffset? snapshot, long? offset, long? count, bool rangeContentMD5, AccessCondition accessCondition,
-            HttpContent content, OperationContext operationContext, ICanonicalizer canonicalizer, StorageCredentials credentials, BlobRequestOptions options)
-=======
-        public static StorageRequestMessage Get(Uri uri, int? timeout, DateTimeOffset? snapshot, long? offset, long? count, ChecksumRequested rangeContentChecksumRequested, AccessCondition accessCondition, HttpContent content, OperationContext operationContext, ICanonicalizer canonicalizer, StorageCredentials credentials)
->>>>>>> 76fb5dff
+        public static StorageRequestMessage Get(Uri uri, int? timeout, DateTimeOffset? snapshot, long? offset, long? count, ChecksumRequested rangeContentChecksumRequested, AccessCondition accessCondition, HttpContent content, OperationContext operationContext, ICanonicalizer canonicalizer, StorageCredentials credentials, BlobRequestOptions options)
         {
             if (offset.HasValue && offset.Value < 0)
             {

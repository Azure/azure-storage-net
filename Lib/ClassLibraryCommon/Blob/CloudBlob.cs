--- conflicted
+++ resolved
@@ -2911,11 +2911,7 @@
         [DoesServiceRequest]
         internal virtual string StartCopy(Uri source, PremiumPageBlobTier? premiumPageBlobTier, StandardBlobTier? standardBlockBlobTier, RehydratePriority? rehydratePriority, AccessCondition sourceAccessCondition, AccessCondition destAccessCondition, BlobRequestOptions options, OperationContext operationContext)
         {
-<<<<<<< HEAD
-            return this.StartCopy(source, default(string) /* contentMD5 */, false /* syncCopy */, premiumPageBlobTier, standardBlockBlobTier, rehydratePriority, sourceAccessCondition, destAccessCondition, options, operationContext);
-=======
-            return this.StartCopy(source, Checksum.None, false /* syncCopy */, premiumPageBlobTier, sourceAccessCondition, destAccessCondition, options, operationContext);
->>>>>>> 76fb5dff
+            return this.StartCopy(source, Checksum.None, false /* syncCopy */, premiumPageBlobTier, standardBlockBlobTier, rehydratePriority, sourceAccessCondition, destAccessCondition, options, operationContext);
         }
 
         /// <summary>
@@ -2936,21 +2932,13 @@
         /// The copy ID and copy status fields are fetched, and the rest of the copy state is cleared.
         /// </remarks>
         [DoesServiceRequest]
-<<<<<<< HEAD
-        internal virtual string StartCopy(Uri source, string contentMD5, bool syncCopy, PremiumPageBlobTier? premiumPageBlobTier, StandardBlobTier? standardBlockBlobTier, RehydratePriority? rehydratePriority, AccessCondition sourceAccessCondition, AccessCondition destAccessCondition, BlobRequestOptions options, OperationContext operationContext)
-=======
-        internal virtual string StartCopy(Uri source, Checksum contentChecksum, bool syncCopy, PremiumPageBlobTier? premiumPageBlobTier, AccessCondition sourceAccessCondition, AccessCondition destAccessCondition, BlobRequestOptions options, OperationContext operationContext)
->>>>>>> 76fb5dff
+        internal virtual string StartCopy(Uri source, Checksum contentChecksum, bool syncCopy, PremiumPageBlobTier? premiumPageBlobTier, StandardBlobTier? standardBlockBlobTier, RehydratePriority? rehydratePriority, AccessCondition sourceAccessCondition, AccessCondition destAccessCondition, BlobRequestOptions options, OperationContext operationContext)
         {
             CommonUtility.AssertNotNull("source", source);
             this.attributes.AssertNoSnapshot();
             BlobRequestOptions modifiedOptions = BlobRequestOptions.ApplyDefaults(options, BlobType.Unspecified, this.ServiceClient);
             return Executor.ExecuteSync(
-<<<<<<< HEAD
-                this.StartCopyImpl(this.attributes, source, contentMD5, false /* incrementalCopy */, syncCopy, premiumPageBlobTier, standardBlockBlobTier, rehydratePriority, sourceAccessCondition, destAccessCondition, modifiedOptions),
-=======
-                this.StartCopyImpl(this.attributes, source, contentChecksum, false /* incrementalCopy */, syncCopy, premiumPageBlobTier, sourceAccessCondition, destAccessCondition, modifiedOptions),
->>>>>>> 76fb5dff
+                this.StartCopyImpl(this.attributes, source, contentChecksum, false /* incrementalCopy */, syncCopy, premiumPageBlobTier, standardBlockBlobTier, rehydratePriority, sourceAccessCondition, destAccessCondition, modifiedOptions),
                 modifiedOptions.RetryPolicy,
                 operationContext);
         }
@@ -3009,12 +2997,8 @@
         /// Begins an asynchronous operation to start copying another blob's contents, properties, and metadata to this blob.
         /// </summary>
         /// <param name="source">The <see cref="System.Uri"/> of the source blob.</param>
-<<<<<<< HEAD
         /// <param name="contentMD5">An optional hash value used to ensure transactional integrity for the operation. May be <c>null</c> or an empty string.</param>
         /// <param name="incrementalCopy">A boolean indicating whether or not this is an incremental copy.</param>
-=======
-        /// <param name="contentMD5">An optional hash value used to ensure transactional integrity. May be <c>null</c> or an empty string.</param>
->>>>>>> 76fb5dff
         /// <param name="syncCopy">A boolean to enable synchronous server copy of blobs.</param>
         /// <param name="premiumPageBlobTier">A <see cref="PremiumPageBlobTier"/> representing the tier to set. Only valid on page blobs.</param>
         /// <param name="standardBlockBlobTier">A <see cref="StandardBlobTier"/> representing the tier to set. Only valid on block blobs.</param>
@@ -3028,12 +3012,7 @@
         [DoesServiceRequest]
         internal virtual ICancellableAsyncResult BeginStartCopy(Uri source, string contentMD5, bool incrementalCopy, bool syncCopy, PremiumPageBlobTier? premiumPageBlobTier, StandardBlobTier? standardBlockBlobTier, AccessCondition sourceAccessCondition, AccessCondition destAccessCondition, BlobRequestOptions options, OperationContext operationContext, AsyncCallback callback, object state)
         {
-<<<<<<< HEAD
-            return CancellableAsyncResultTaskWrapper.Create(token => this.StartCopyImplAsync(source, contentMD5, incrementalCopy, syncCopy, premiumPageBlobTier, standardBlockBlobTier, default(RehydratePriority?), sourceAccessCondition, destAccessCondition, options, operationContext, token), callback, state);
-=======
-            return CancellableAsyncResultTaskWrapper.Create(token => this.StartCopyAsync(source, new Checksum(md5: contentMD5), incrementalCopy, syncCopy, premiumPageBlobTier, sourceAccessCondition, destAccessCondition, options, operationContext, token), callback, state);
-
->>>>>>> 76fb5dff
+            return CancellableAsyncResultTaskWrapper.Create(token => this.StartCopyAsync(source, new Checksum(md5: contentMD5), incrementalCopy, syncCopy, premiumPageBlobTier, standardBlockBlobTier, default(RehydratePriority?), sourceAccessCondition, destAccessCondition, options, operationContext, token), callback, state);
         }
 
         /// <summary>
@@ -3106,7 +3085,7 @@
         [DoesServiceRequest]
         public virtual Task<string> StartCopyAsync(Uri source, AccessCondition sourceAccessCondition, AccessCondition destAccessCondition, BlobRequestOptions options, OperationContext operationContext, CancellationToken cancellationToken)
         {
-            return this.StartCopyImplAsync(source, default(string) /* contentMD5 */, false /* incrementalCopy */, false /* syncCopy */, default(PremiumPageBlobTier?), default(StandardBlobTier?) /*standardBlockBlobTier*/, default(RehydratePriority?), sourceAccessCondition, destAccessCondition, options, operationContext, CancellationToken.None);
+            return this.StartCopyAsync(source, Checksum.None, false /* incrementalCopy */, false /* syncCopy */, default(PremiumPageBlobTier?), default(StandardBlobTier?) /*standardBlockBlobTier*/, default(RehydratePriority?), sourceAccessCondition, destAccessCondition, options, operationContext, CancellationToken.None);
         }
 
         /// <summary>
@@ -3124,8 +3103,7 @@
         [DoesServiceRequest]
         public virtual Task<string> StartCopyAsync(Uri source, PremiumPageBlobTier? premiumPageBlobTier, AccessCondition sourceAccessCondition, AccessCondition destAccessCondition, BlobRequestOptions options, OperationContext operationContext, CancellationToken cancellationToken)
         {
-<<<<<<< HEAD
-            return this.StartCopyImplAsync(source, default(string) /* contentMD5 */, false /* incrementalCopy */, false /* syncCopy */, premiumPageBlobTier, default(StandardBlobTier?) /*standardBlockBlobTier*/, default(RehydratePriority?), sourceAccessCondition, destAccessCondition, options, operationContext, CancellationToken.None);
+            return this.StartCopyAsync(source, Checksum.None, false /* incrementalCopy */, false /* syncCopy */, premiumPageBlobTier, default(StandardBlobTier?) /*standardBlockBlobTier*/, default(RehydratePriority?), sourceAccessCondition, destAccessCondition, options, operationContext, CancellationToken.None);
         }
 
         /// <summary>
@@ -3144,10 +3122,7 @@
         [DoesServiceRequest]
         public virtual Task<string> StartCopyAsync(Uri source, StandardBlobTier? standardBlockBlobTier, RehydratePriority? rehydratePriority, AccessCondition sourceAccessCondition, AccessCondition destAccessCondition, BlobRequestOptions options, OperationContext operationContext, CancellationToken cancellationToken)
         {
-            return this.StartCopyImplAsync(source, default(string) /* contentMD5 */, false /* incrementalCopy */, false /* syncCopy */, default(PremiumPageBlobTier?), standardBlockBlobTier, rehydratePriority, sourceAccessCondition, destAccessCondition, options, operationContext, CancellationToken.None);
-=======
-            return this.StartCopyAsync(source, Checksum.None, false /* incrementalCopy */, false /* syncCopy */, premiumPageBlobTier, sourceAccessCondition, destAccessCondition, options, operationContext, CancellationToken.None);
->>>>>>> 76fb5dff
+            return this.StartCopyAsync(source, Checksum.None, false /* incrementalCopy */, false /* syncCopy */, default(PremiumPageBlobTier?), standardBlockBlobTier, rehydratePriority, sourceAccessCondition, destAccessCondition, options, operationContext, CancellationToken.None);
         }
 
         /// <summary>
@@ -3167,21 +3142,13 @@
         /// <param name="cancellationToken">A <see cref="CancellationToken"/> to observe while waiting for a task to complete.</param>
         /// <returns>A <see cref="Task{T}"/> object of type <c>string</c> that represents the asynchronous operation.</returns>
         [DoesServiceRequest]
-<<<<<<< HEAD
-        private Task<string> StartCopyImplAsync(Uri source, string contentMD5, bool incrementalCopy, bool syncCopy, PremiumPageBlobTier? premiumPageBlobTier, StandardBlobTier? standardBlockBlobTier, RehydratePriority? rehydratePriority, AccessCondition sourceAccessCondition, AccessCondition destAccessCondition, BlobRequestOptions options, OperationContext operationContext, CancellationToken cancellationToken)
-=======
-        private Task<string> StartCopyAsync(Uri source, Checksum contentChecksum, bool incrementalCopy, bool syncCopy, PremiumPageBlobTier? premiumPageBlobTier, AccessCondition sourceAccessCondition, AccessCondition destAccessCondition, BlobRequestOptions options, OperationContext operationContext, CancellationToken cancellationToken)
->>>>>>> 76fb5dff
+        private Task<string> StartCopyAsync(Uri source, Checksum contentChecksum, bool incrementalCopy, bool syncCopy, PremiumPageBlobTier? premiumPageBlobTier, StandardBlobTier? standardBlockBlobTier, RehydratePriority? rehydratePriority, AccessCondition sourceAccessCondition, AccessCondition destAccessCondition, BlobRequestOptions options, OperationContext operationContext, CancellationToken cancellationToken)
         {
             CommonUtility.AssertNotNull("source", source);
             this.attributes.AssertNoSnapshot();
             BlobRequestOptions modifiedOptions = BlobRequestOptions.ApplyDefaults(options, BlobType.Unspecified, this.ServiceClient);
             return Executor.ExecuteAsync(
-<<<<<<< HEAD
-                this.StartCopyImpl(this.attributes, source, contentMD5, false /* incrementalCopy */, syncCopy, premiumPageBlobTier, standardBlockBlobTier, rehydratePriority, sourceAccessCondition, destAccessCondition, modifiedOptions),
-=======
-                this.StartCopyImpl(this.attributes, source, contentChecksum, false /* incrementalCopy */, syncCopy, premiumPageBlobTier, sourceAccessCondition, destAccessCondition, modifiedOptions),
->>>>>>> 76fb5dff
+                this.StartCopyImpl(this.attributes, source, contentChecksum, false /* incrementalCopy */, syncCopy, premiumPageBlobTier, standardBlockBlobTier, rehydratePriority, sourceAccessCondition, destAccessCondition, modifiedOptions),
                 modifiedOptions.RetryPolicy,
                 operationContext,
                 cancellationToken);
@@ -3509,22 +3476,16 @@
             getCmd.CommandLocationMode = CommandLocationMode.PrimaryOrSecondary;
             getCmd.RetrieveResponseStream = true;
             getCmd.DestinationStream = destStream;
-<<<<<<< HEAD
-            getCmd.CalculateMd5ForResponseStream = !options.DisableContentMD5Validation.Value;
-            getCmd.BuildRequest = (cmd, uri, builder, cnt, serverTimeout, ctx) =>
-            {
-                BlobRequest.VerifyHttpsCustomerProvidedKey(uri, options);
-                return BlobHttpRequestMessageFactory.Get(uri, serverTimeout, blobAttributes.SnapshotTime, offset, length, options.UseTransactionalMD5.Value, 
-                    accessCondition, cnt, ctx, this.ServiceClient.GetCanonicalizer(), this.ServiceClient.Credentials, options);
-            };
-=======
             getCmd.ChecksumRequestedForResponseStream 
                 = new ChecksumRequested(
                     md5: !options.ChecksumOptions.DisableContentMD5Validation.Value,
                     crc64: !options.ChecksumOptions.DisableContentCRC64Validation.Value
                     );
-            getCmd.BuildRequest = (cmd, uri, builder, cnt, serverTimeout, ctx) => BlobHttpRequestMessageFactory.Get(uri, serverTimeout, blobAttributes.SnapshotTime, offset, length, checksumRequested, accessCondition, cnt, ctx, this.ServiceClient.GetCanonicalizer(), this.ServiceClient.Credentials);
->>>>>>> 76fb5dff
+            getCmd.BuildRequest = (cmd, uri, builder, cnt, serverTimeout, ctx) => 
+            {
+                BlobRequest.VerifyHttpsCustomerProvidedKey(uri, options);
+                return BlobHttpRequestMessageFactory.Get(uri, serverTimeout, blobAttributes.SnapshotTime, offset, length, checksumRequested, accessCondition, cnt, ctx, this.ServiceClient.GetCanonicalizer(), this.ServiceClient.Credentials, options);
+            };
             getCmd.RecoveryAction = (cmd, ex, ctx) =>
             {
                 if ((lockedAccessCondition == null) && !string.IsNullOrEmpty(lockedETag))
@@ -3545,13 +3506,8 @@
                     }
                 }
 
-<<<<<<< HEAD
-                getCmd.BuildRequest = (command, uri, builder, cnt, serverTimeout, context) => BlobHttpRequestMessageFactory.Get(uri, serverTimeout, blobAttributes.SnapshotTime, offset, length, 
-                    options.UseTransactionalMD5.Value && !arePropertiesPopulated, lockedAccessCondition ?? accessCondition, cnt, context, this.ServiceClient.GetCanonicalizer(), this.ServiceClient.Credentials, options);
-=======
                 ChecksumRequested checksumRequestedAndNotPopulated = new ChecksumRequested(md5: options.ChecksumOptions.UseTransactionalMD5.Value && !arePropertiesPopulated, crc64: options.ChecksumOptions.UseTransactionalCRC64.Value && !arePropertiesPopulated);
-                getCmd.BuildRequest = (command, uri, builder, cnt, serverTimeout, context) => BlobHttpRequestMessageFactory.Get(uri, serverTimeout, blobAttributes.SnapshotTime, offset, length, checksumRequestedAndNotPopulated, lockedAccessCondition ?? accessCondition, cnt, context, this.ServiceClient.GetCanonicalizer(), this.ServiceClient.Credentials);
->>>>>>> 76fb5dff
+                getCmd.BuildRequest = (command, uri, builder, cnt, serverTimeout, context) => BlobHttpRequestMessageFactory.Get(uri, serverTimeout, blobAttributes.SnapshotTime, offset, length, checksumRequestedAndNotPopulated, lockedAccessCondition ?? accessCondition, cnt, context, this.ServiceClient.GetCanonicalizer(), this.ServiceClient.Credentials, options);
             };
 
             getCmd.PreProcessResponse = (cmd, resp, ex, ctx) =>
@@ -3614,16 +3570,12 @@
 
             getCmd.PostProcessResponseAsync = (cmd, resp, ctx, ct) =>
             {
-<<<<<<< HEAD
-                HttpResponseParsers.ValidateResponseStreamMd5AndLength(validateLength, storedMD5, cmd);
-
                 BlobResponse.ValidateCPKHeaders(resp, options, false);
                 cmd.CurrentResult.IsServiceEncrypted = HttpResponseParsers.ParseServiceEncrypted(resp);
                 cmd.CurrentResult.EncryptionKeySHA256 = HttpResponseParsers.ParseEncryptionKeySHA256(resp);
 
-=======
                 HttpResponseParsers.ValidateResponseStreamChecksumAndLength(validateLength, storedMD5, storedCRC64, cmd);
->>>>>>> 76fb5dff
+
                 return NullType.ValueTask;
             };
 
@@ -4015,11 +3967,7 @@
         /// A <see cref="RESTCommand{T}"/> that starts to copy.
         /// </returns>
         /// <exception cref="System.ArgumentException">sourceAccessCondition</exception>
-<<<<<<< HEAD
-        internal RESTCommand<string> StartCopyImpl(BlobAttributes attributes, Uri source, string sourceContentMD5, bool incrementalCopy, bool syncCopy, PremiumPageBlobTier? premiumPageBlobTier, StandardBlobTier? standardBlockBlobTier, RehydratePriority? rehydratePriority, AccessCondition sourceAccessCondition, AccessCondition destAccessCondition, BlobRequestOptions options)
-=======
-        internal RESTCommand<string> StartCopyImpl(BlobAttributes attributes, Uri source, Checksum sourceContentChecksum, bool incrementalCopy, bool syncCopy, PremiumPageBlobTier? premiumPageBlobTier, AccessCondition sourceAccessCondition, AccessCondition destAccessCondition, BlobRequestOptions options)
->>>>>>> 76fb5dff
+        internal RESTCommand<string> StartCopyImpl(BlobAttributes attributes, Uri source, Checksum sourceContentChecksum, bool incrementalCopy, bool syncCopy, PremiumPageBlobTier? premiumPageBlobTier, StandardBlobTier? standardBlockBlobTier, RehydratePriority? rehydratePriority, AccessCondition sourceAccessCondition, AccessCondition destAccessCondition, BlobRequestOptions options)
         {
             if (sourceAccessCondition != null && !string.IsNullOrEmpty(sourceAccessCondition.LeaseId))
             {
@@ -4031,11 +3979,7 @@
             options.ApplyToStorageCommand(putCmd);
             putCmd.BuildRequest = (cmd, uri, builder, cnt, serverTimeout, ctx) =>
             {
-<<<<<<< HEAD
-                StorageRequestMessage msg = BlobHttpRequestMessageFactory.CopyFrom(uri, serverTimeout, source, sourceContentMD5, incrementalCopy, syncCopy, premiumPageBlobTier, standardBlockBlobTier, rehydratePriority, sourceAccessCondition, destAccessCondition, cnt, ctx, this.ServiceClient.GetCanonicalizer(), this.ServiceClient.Credentials);
-=======
-                StorageRequestMessage msg = BlobHttpRequestMessageFactory.CopyFrom(uri, serverTimeout, source, sourceContentChecksum, incrementalCopy, syncCopy, premiumPageBlobTier, sourceAccessCondition, destAccessCondition, cnt, ctx, this.ServiceClient.GetCanonicalizer(), this.ServiceClient.Credentials);
->>>>>>> 76fb5dff
+                StorageRequestMessage msg = BlobHttpRequestMessageFactory.CopyFrom(uri, serverTimeout, source, sourceContentChecksum, incrementalCopy, syncCopy, premiumPageBlobTier, standardBlockBlobTier, rehydratePriority, sourceAccessCondition, destAccessCondition, cnt, ctx, this.ServiceClient.GetCanonicalizer(), this.ServiceClient.Credentials);
                 BlobHttpRequestMessageFactory.AddMetadata(msg, attributes.Metadata);
                 return msg;
             };

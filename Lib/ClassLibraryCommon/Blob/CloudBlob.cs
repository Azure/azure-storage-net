--- conflicted
+++ resolved
@@ -825,8 +825,6 @@
         {
             return AsyncExtensions.TaskFromVoidApm(this.BeginDownloadToFile, this.EndDownloadToFile, path, mode, accessCondition, options, operationContext, cancellationToken);
         }
-<<<<<<< HEAD
-=======
 
 #if WINDOWS_DESKTOP && !WINDOWS_PHONE
         /// <summary>
@@ -936,7 +934,6 @@
         {
             return AsyncExtensions.TaskFromVoidApm(this.BeginDownloadToFile, this.EndDownloadToFile, path, mode, accessCondition, options, operationContext, new AggregatingProgressIncrementer(progressHandler), cancellationToken);
         }
->>>>>>> d40ee0e4
 #endif
 
 #if SYNC

--- conflicted
+++ resolved
@@ -2635,11 +2635,7 @@
             this.attributes.AssertNoSnapshot();
             BlobRequestOptions modifiedOptions = BlobRequestOptions.ApplyDefaults(options, BlobType.Unspecified, this.ServiceClient);
             return Executor.ExecuteSync(
-<<<<<<< HEAD
-                this.StartCopyImpl(this.attributes, sourceSnapshotUri, default(string) /* contentMD5 */, true /* incrementalCopy */, false /* syncCopy */, default(PremiumPageBlobTier?) /* premiumPageBlobTier */, default(StandardBlobTier?) /* standardBlockBlobTier */, default(RehydratePriority?) /* rehydratePriority */, null /* sourceAccessCondition */, destAccessCondition, modifiedOptions),
-=======
-                this.StartCopyImpl(this.attributes, sourceSnapshotUri, Checksum.None, true /* incrementalCopy */, false /* syncCopy */, null /* pageBlobTier */, null /* sourceAccessCondition */, destAccessCondition, modifiedOptions),
->>>>>>> 76fb5dff
+                this.StartCopyImpl(this.attributes, sourceSnapshotUri, Checksum.None, true /* incrementalCopy */, false /* syncCopy */, default(PremiumPageBlobTier?) /* premiumPageBlobTier */, default(StandardBlobTier?) /* standardBlockBlobTier */, default(RehydratePriority?) /* rehydratePriority */, null /* sourceAccessCondition */, destAccessCondition, modifiedOptions),
                 modifiedOptions.RetryPolicy,
                 operationContext);
         }
@@ -2890,11 +2886,7 @@
             this.attributes.AssertNoSnapshot();
             BlobRequestOptions modifiedOptions = BlobRequestOptions.ApplyDefaults(options, BlobType.Unspecified, this.ServiceClient);
             return Executor.ExecuteAsync(
-<<<<<<< HEAD
-                this.StartCopyImpl(this.attributes, sourceSnapshotUri, default(string) /* contentMD5 */, true /* incrementalCopy */, false /* syncCopy */, default(PremiumPageBlobTier?) /* premiumPageBlobTier */, default(StandardBlobTier?) /* standardBlockBlobTier */, default(RehydratePriority?) /* rehydratePriority */, null /* sourceAccessCondition */, destAccessCondition, modifiedOptions),
-=======
-                this.StartCopyImpl(this.attributes, sourceSnapshotUri, Checksum.None, true /* incrementalCopy */, false /* syncCopy */, null /* pageBlobTier */, null /* sourceAccessCondition */, destAccessCondition, modifiedOptions),
->>>>>>> 76fb5dff
+                this.StartCopyImpl(this.attributes, sourceSnapshotUri, Checksum.None, true /* incrementalCopy */, false /* syncCopy */, default(PremiumPageBlobTier?) /* premiumPageBlobTier */, default(StandardBlobTier?) /* standardBlockBlobTier */, default(RehydratePriority?) /* rehydratePriority */, null /* sourceAccessCondition */, destAccessCondition, modifiedOptions),
                 modifiedOptions.RetryPolicy,
                 operationContext,
                 cancellationToken);
@@ -3199,18 +3191,12 @@
             RESTCommand<NullType> putCmd = new RESTCommand<NullType>(this.ServiceClient.Credentials, this.attributes.StorageUri, this.ServiceClient.HttpClient);
 
             options.ApplyToStorageCommand(putCmd);
-<<<<<<< HEAD
-            putCmd.BuildContent = (cmd, ctx) => HttpContentFactory.BuildContentFromStream(pageData, offset, length, contentMD5, cmd, ctx);
-            putCmd.BuildRequest = (cmd, uri, builder, cnt, serverTimeout, ctx) =>
+            putCmd.BuildContent = (cmd, ctx) => HttpContentFactory.BuildContentFromStream(pageData, offset, length, contentChecksum, cmd, ctx);
+            putCmd.BuildRequest = (cmd, uri, builder, cnt, serverTimeout, ctx) => 
             {
                 BlobRequest.VerifyHttpsCustomerProvidedKey(uri, options);
-                return BlobHttpRequestMessageFactory.PutPage(uri, serverTimeout, pageRange, pageWrite, accessCondition, cnt, ctx, 
-                    this.ServiceClient.GetCanonicalizer(), this.ServiceClient.Credentials, options);
+                return BlobHttpRequestMessageFactory.PutPage(uri, serverTimeout, pageRange, pageWrite, accessCondition, cnt, ctx, this.ServiceClient.GetCanonicalizer(), this.ServiceClient.Credentials, options);
             };
-=======
-            putCmd.BuildContent = (cmd, ctx) => HttpContentFactory.BuildContentFromStream(pageData, offset, length, contentChecksum, cmd, ctx);
-            putCmd.BuildRequest = (cmd, uri, builder, cnt, serverTimeout, ctx) => BlobHttpRequestMessageFactory.PutPage(uri, serverTimeout, pageRange, pageWrite, accessCondition, cnt, ctx, this.ServiceClient.GetCanonicalizer(), this.ServiceClient.Credentials);
->>>>>>> 76fb5dff
             putCmd.PreProcessResponse = (cmd, resp, ex, ctx) =>
             {
                 HttpResponseParsers.ProcessExpectedStatusCodeNoException(HttpStatusCode.Created, resp, NullType.Value, cmd, ex);
@@ -3256,16 +3242,11 @@
             RESTCommand<NullType> putCmd = new RESTCommand<NullType>(this.ServiceClient.Credentials, this.attributes.StorageUri, this.ServiceClient.HttpClient);
 
             options.ApplyToStorageCommand(putCmd);
-<<<<<<< HEAD
-            putCmd.BuildRequest = (cmd, uri, builder, cnt, serverTimeout, ctx) =>
+            putCmd.BuildRequest = (cmd, uri, builder, cnt, serverTimeout, ctx) => 
             {
                 BlobRequest.VerifyHttpsCustomerProvidedKey(uri, options);
-                return BlobHttpRequestMessageFactory.PutPage(uri, sourceUri, offset, count, sourceContentMd5, serverTimeout, pageRange, sourceAccessCondition, destAccessCondition, cnt, ctx,
-                    this.ServiceClient.GetCanonicalizer(), this.ServiceClient.Credentials, options);
+                return BlobHttpRequestMessageFactory.PutPage(uri, sourceUri, offset, count, sourceContentChecksum, serverTimeout, pageRange, sourceAccessCondition, destAccessCondition, cnt, ctx, this.ServiceClient.GetCanonicalizer(), this.ServiceClient.Credentials, options);
             };
-=======
-            putCmd.BuildRequest = (cmd, uri, builder, cnt, serverTimeout, ctx) => BlobHttpRequestMessageFactory.PutPage(uri, sourceUri, offset, count, sourceContentChecksum, serverTimeout, pageRange, sourceAccessCondition, destAccessCondition, cnt, ctx, this.ServiceClient.GetCanonicalizer(), this.ServiceClient.Credentials);
->>>>>>> 76fb5dff
             putCmd.PreProcessResponse = (cmd, resp, ex, ctx) =>
             {
                 HttpResponseParsers.ProcessExpectedStatusCodeNoException(HttpStatusCode.Created, resp, NullType.Value, cmd, ex);

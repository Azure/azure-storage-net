﻿//-----------------------------------------------------------------------
// <copyright file="CloudPageBlob.cs" company="Microsoft">
//    Copyright 2013 Microsoft Corporation
//
//    Licensed under the Apache License, Version 2.0 (the "License");
//    you may not use this file except in compliance with the License.
//    You may obtain a copy of the License at
//      http://www.apache.org/licenses/LICENSE-2.0
//
//    Unless required by applicable law or agreed to in writing, software
//    distributed under the License is distributed on an "AS IS" BASIS,
//    WITHOUT WARRANTIES OR CONDITIONS OF ANY KIND, either express or implied.
//    See the License for the specific language governing permissions and
//    limitations under the License.
// </copyright>
//-----------------------------------------------------------------------

namespace Microsoft.Azure.Storage.Blob
{
    using Microsoft.Azure.Storage.Blob.Protocol;
    using Microsoft.Azure.Storage.Core;
    using Microsoft.Azure.Storage.Core.Executor;
    using Microsoft.Azure.Storage.Core.Util;
    using Microsoft.Azure.Storage.Shared.Protocol;
    using System;
    using System.Collections.Generic;
    using System.Diagnostics.CodeAnalysis;
    using System.IO;
    using System.Net;
    using System.Security.Cryptography;
    using System.Threading;
    using System.Threading.Tasks;

    /// <summary>
    /// Represents a Microsoft Azure page blob.
    /// </summary>
    public partial class CloudPageBlob : CloudBlob, ICloudBlob
    {
#if SYNC
        /// <summary>
        /// Opens a stream for writing to the blob. If the blob already exists, then existing data in the blob may be overwritten.
        /// </summary>
        /// <param name="size">The size of the page blob, in bytes. The size must be a multiple of 512. If <c>null</c>, the page blob must already exist.</param>
        /// <param name="accessCondition">An <see cref="AccessCondition"/> object that represents the condition that must be met in order for the request to proceed. If <c>null</c>, no condition is used.</param>
        /// <param name="options">A <see cref="BlobRequestOptions"/> object that specifies additional options for the request. If <c>null</c>, default options are applied to the request.</param>
        /// <param name="operationContext">An <see cref="OperationContext"/> object that represents the context for the current operation.</param>
        /// <returns>A <see cref="CloudBlobStream"/> object.</returns>
        /// <remarks>
        /// <para>Note that this method always makes a call to the <see cref="CloudBlob.FetchAttributes(AccessCondition, BlobRequestOptions, OperationContext)"/> method under the covers.</para>
        /// <para>Set the <see cref="StreamWriteSizeInBytes"/> property before calling this method to specify the block size to write, in bytes, 
        /// ranging from between 16 KB and 4 MB inclusive.</para>
        /// <para>To throw an exception if the blob exists instead of overwriting it, pass in an <see cref="AccessCondition"/>
        /// object generated using <see cref="AccessCondition.GenerateIfNotExistsCondition"/>.</para>
        /// </remarks>
        [DoesServiceRequest]
        public virtual CloudBlobStream OpenWrite(long? size, AccessCondition accessCondition = null, BlobRequestOptions options = null, OperationContext operationContext = null)
        {
            return this.OpenWrite(size, null /* premiumPageBlobTier */, accessCondition, options, operationContext);
        }

        /// <summary>
        /// Opens a stream for writing to the blob. If the blob already exists, then existing data in the blob may be overwritten.
        /// </summary>
        /// <param name="size">The size of the page blob, in bytes. The size must be a multiple of 512. If <c>null</c>, the page blob must already exist.</param>
        /// <param name="premiumPageBlobTier">A <see cref="PremiumPageBlobTier"/> representing the tier to set.</param>
        /// <param name="accessCondition">An <see cref="AccessCondition"/> object that represents the condition that must be met in order for the request to proceed. If <c>null</c>, no condition is used.</param>
        /// <param name="options">A <see cref="BlobRequestOptions"/> object that specifies additional options for the request. If <c>null</c>, default options are applied to the request.</param>
        /// <param name="operationContext">An <see cref="OperationContext"/> object that represents the context for the current operation.</param>
        /// <returns>A <see cref="CloudBlobStream"/> object.</returns>
        /// <remarks>
        /// <para>Note that this method always makes a call to the <see cref="CloudBlob.FetchAttributes(AccessCondition, BlobRequestOptions, OperationContext)"/> method under the covers.</para>
        /// <para>Set the <see cref="StreamWriteSizeInBytes"/> property before calling this method to specify the block size to write, in bytes, 
        /// ranging from between 16 KB and 4 MB inclusive.</para>
        /// <para>To throw an exception if the blob exists instead of overwriting it, pass in an <see cref="AccessCondition"/>
        /// object generated using <see cref="AccessCondition.GenerateIfNotExistsCondition"/>.</para>
        /// </remarks>
        [DoesServiceRequest]
        internal virtual CloudBlobStream OpenWrite(long? size, PremiumPageBlobTier? premiumPageBlobTier, AccessCondition accessCondition = null, BlobRequestOptions options = null, OperationContext operationContext = null)
        {
            this.attributes.AssertNoSnapshot();
            BlobRequestOptions modifiedOptions = BlobRequestOptions.ApplyDefaults(options, this.BlobType, this.ServiceClient, false);
            bool createNew = size.HasValue;
            
            ICryptoTransform transform = null;

            modifiedOptions.AssertPolicyIfRequired();

            if (modifiedOptions.EncryptionPolicy != null)
            {
                transform = modifiedOptions.EncryptionPolicy.CreateAndSetEncryptionContext(this.Metadata, true /* noPadding */);
            }

            if (createNew)
            {
                this.Create(size.Value, premiumPageBlobTier, accessCondition, options, operationContext);
            }
            else
            {
                if (modifiedOptions.StoreBlobContentMD5.Value)
                {
                    throw new ArgumentException(SR.MD5NotPossible);
                }
                
                if (modifiedOptions.EncryptionPolicy != null)
                {
                    throw new ArgumentException(SR.EncryptionNotSupportedForExistingBlobs);
                }
                this.FetchAttributes(accessCondition, options, operationContext);
                size = this.Properties.Length;
            }

            if (accessCondition != null)
            {
                accessCondition = AccessCondition.GenerateLeaseCondition(accessCondition.LeaseId);
            }
            
            if (modifiedOptions.EncryptionPolicy != null)
            {
                return new BlobEncryptedWriteStream(this, size.Value, createNew, accessCondition, modifiedOptions, operationContext, transform);
            }
            else
            {
                return new BlobWriteStream(this, size.Value, createNew, accessCondition, modifiedOptions, operationContext);
            }
        }
#endif

        /// <summary>
        /// Begins an asynchronous operation to open a stream for writing to the blob. If the blob already exists, then existing data in the blob may be overwritten.
        /// </summary>
        /// <param name="size">The size of the page blob, in bytes. The size must be a multiple of 512. If <c>null</c>, the page blob must already exist.</param>
        /// <param name="callback">An <see cref="AsyncCallback"/> delegate that will receive notification when the asynchronous operation completes.</param>
        /// <param name="state">A user-defined object that will be passed to the callback delegate.</param>
        /// <returns>An <see cref="ICancellableAsyncResult"/> that references the asynchronous operation.</returns>
        /// <remarks>
        /// <para>Note that this method always makes a call to the <see cref="CloudBlob.BeginFetchAttributes(AccessCondition, BlobRequestOptions, OperationContext, AsyncCallback, object)"/> method under the covers.</para>
        /// <para>Set the <see cref="StreamWriteSizeInBytes"/> property before calling this method to specify the page size to write, in multiples of 512 bytes, 
        /// ranging from between 512 and 4 MB inclusive.</para>
        /// <para>To throw an exception if the blob exists instead of overwriting it, see <see cref="BeginOpenWrite(long?, AccessCondition, BlobRequestOptions, OperationContext, AsyncCallback, object)"/>.</para>        
        /// </remarks>
        [DoesServiceRequest]
        public virtual ICancellableAsyncResult BeginOpenWrite(long? size, AsyncCallback callback, object state)
        {
            return this.BeginOpenWrite(size, null /* accessCondition */, null /* options */, null /* operationContext */, callback, state);
        }

        /// <summary>
        /// Begins an asynchronous operation to open a stream for writing to the blob. If the blob already exists, then existing data in the blob may be overwritten.
        /// </summary>
        /// <param name="size">The size of the page blob, in bytes. The size must be a multiple of 512. If <c>null</c>, the page blob must already exist.</param>
        /// <param name="accessCondition">An <see cref="AccessCondition"/> object that represents the condition that must be met in order for the request to proceed. If <c>null</c>, no condition is used.</param>
        /// <param name="options">A <see cref="BlobRequestOptions"/> object that specifies additional options for the request.</param>
        /// <param name="operationContext">An <see cref="OperationContext"/> object that represents the context for the current operation.</param>
        /// <param name="callback">An <see cref="AsyncCallback"/> delegate that will receive notification when the asynchronous operation completes.</param>
        /// <param name="state">A user-defined object that will be passed to the callback delegate.</param>
        /// <returns>An <see cref="ICancellableAsyncResult"/> that references the asynchronous operation.</returns>
        /// <remarks>
        /// <para>Note that this method always makes a call to the <see cref="CloudBlob.BeginFetchAttributes(AccessCondition, BlobRequestOptions, OperationContext, AsyncCallback, object)"/> method under the covers.</para>
        /// <para>Set the <see cref="StreamWriteSizeInBytes"/> property before calling this method to specify the page size to write, in multiples of 512 bytes, 
        /// ranging from between 512 and 4 MB inclusive.</para>
        /// <para>To throw an exception if the blob exists instead of overwriting it, pass in an <see cref="AccessCondition"/>
        /// object generated using <see cref="AccessCondition.GenerateIfNotExistsCondition"/>.</para>
        /// </remarks>
        [SuppressMessage("Microsoft.Design", "CA1031:DoNotCatchGeneralExceptionTypes", Justification = "Needed to ensure exceptions are not thrown on threadpool threads.")]
        [DoesServiceRequest]
        public virtual ICancellableAsyncResult BeginOpenWrite(long? size, AccessCondition accessCondition, BlobRequestOptions options, OperationContext operationContext, AsyncCallback callback, object state)
        {
            return this.BeginOpenWrite(size, null /* premiumPageBlobTier */, accessCondition, options, operationContext, callback, state);
        }

        /// <summary>
        /// Begins an asynchronous operation to open a stream for writing to the blob. If the blob already exists, then existing data in the blob may be overwritten.
        /// </summary>
        /// <param name="size">The size of the page blob, in bytes. The size must be a multiple of 512. If <c>null</c>, the page blob must already exist.</param>
        /// <param name="premiumPageBlobTier">A <see cref="PremiumPageBlobTier"/> representing the tier to set.</param>
        /// <param name="accessCondition">An <see cref="AccessCondition"/> object that represents the condition that must be met in order for the request to proceed. If <c>null</c>, no condition is used.</param>
        /// <param name="options">A <see cref="BlobRequestOptions"/> object that specifies additional options for the request.</param>
        /// <param name="operationContext">An <see cref="OperationContext"/> object that represents the context for the current operation.</param>
        /// <param name="callback">An <see cref="AsyncCallback"/> delegate that will receive notification when the asynchronous operation completes.</param>
        /// <param name="state">A user-defined object that will be passed to the callback delegate.</param>
        /// <returns>An <see cref="ICancellableAsyncResult"/> that references the asynchronous operation.</returns>
        /// <remarks>
        /// <para>Note that this method always makes a call to the <see cref="CloudBlob.BeginFetchAttributes(AccessCondition, BlobRequestOptions, OperationContext, AsyncCallback, object)"/> method under the covers.</para>
        /// <para>Set the <see cref="StreamWriteSizeInBytes"/> property before calling this method to specify the page size to write, in multiples of 512 bytes, 
        /// ranging from between 512 and 4 MB inclusive.</para>
        /// <para>To throw an exception if the blob exists instead of overwriting it, pass in an <see cref="AccessCondition"/>
        /// object generated using <see cref="AccessCondition.GenerateIfNotExistsCondition"/>.</para>
        /// </remarks>
        [SuppressMessage("Microsoft.Design", "CA1031:DoNotCatchGeneralExceptionTypes", Justification = "Needed to ensure exceptions are not thrown on threadpool threads.")]
        [DoesServiceRequest]
        internal virtual ICancellableAsyncResult BeginOpenWrite(long? size, PremiumPageBlobTier? premiumPageBlobTier, AccessCondition accessCondition, BlobRequestOptions options, OperationContext operationContext, AsyncCallback callback, object state)
        {
            return CancellableAsyncResultTaskWrapper.Create(token => this.OpenWriteAsync(size, premiumPageBlobTier, accessCondition, options, operationContext, token), callback, state);
        }

        /// <summary>
        /// Ends an asynchronous operation to open a stream for writing to the blob.
        /// </summary>
        /// <param name="asyncResult">An <see cref="IAsyncResult"/> that references the pending asynchronous operation.</param>
        /// <returns>A <see cref="CloudBlobStream"/> object.</returns>
        public virtual CloudBlobStream EndOpenWrite(IAsyncResult asyncResult)
        {
            return ((CancellableAsyncResultTaskWrapper<CloudBlobStream>)asyncResult).GetAwaiter().GetResult();
        }

#if TASK
        /// <summary>
        /// Initiates an asynchronous operation to open a stream for writing to the blob. If the blob already exists, then existing data in the blob may be overwritten.
        /// </summary>
        /// <param name="size">The size of the page blob, in bytes. The size must be a multiple of 512. If <c>null</c>, the page blob must already exist.</param>
        /// <returns>A <see cref="Task{T}"/> object of type <see cref="CloudBlobStream"/> that represents the asynchronous operation.</returns>
        /// <remarks>
        /// <para>Note that this method always makes a call to the <see cref="CloudBlob.FetchAttributesAsync(AccessCondition, BlobRequestOptions, OperationContext, CancellationToken)"/> method under the covers.</para>
        /// <para>Set the <see cref="StreamWriteSizeInBytes"/> property before calling this method to specify the page size to write, in multiples of 512 bytes, 
        /// ranging from between 512 and 4 MB inclusive.</para>
        /// <para>To throw an exception if the blob exists instead of overwriting it, see <see cref="OpenWriteAsync(long?, AccessCondition, BlobRequestOptions, OperationContext)"/>.</para>        
        /// </remarks>
        [DoesServiceRequest]
        public virtual Task<CloudBlobStream> OpenWriteAsync(long? size)
        {
            return this.OpenWriteAsync(size, null /*premiumPageBlobTier*/, default(AccessCondition), default(BlobRequestOptions), default(OperationContext), CancellationToken.None);
        }

        /// <summary>
        /// Initiates an asynchronous operation to open a stream for writing to the blob. If the blob already exists, then existing data in the blob may be overwritten.
        /// </summary>
        /// <param name="size">The size of the page blob, in bytes. The size must be a multiple of 512. If <c>null</c>, the page blob must already exist.</param>
        /// <param name="cancellationToken">A <see cref="CancellationToken"/> to observe while waiting for a task to complete.</param>
        /// <returns>A <see cref="Task{T}"/> object of type <see cref="CloudBlobStream"/> that represents the asynchronous operation.</returns>
        /// <remarks>
        /// <para>Note that this method always makes a call to the <see cref="CloudBlob.FetchAttributesAsync(AccessCondition, BlobRequestOptions, OperationContext, CancellationToken)"/> method under the covers.</para>
        /// <para>Set the <see cref="StreamWriteSizeInBytes"/> property before calling this method to specify the page size to write, in multiples of 512 bytes, 
        /// ranging from between 512 and 4 MB inclusive.</para>
        /// <para>To throw an exception if the blob exists instead of overwriting it, see <see cref="OpenWriteAsync(long?, AccessCondition, BlobRequestOptions, OperationContext, CancellationToken)"/>.</para>                        
        /// </remarks>
        [DoesServiceRequest]
        public virtual Task<CloudBlobStream> OpenWriteAsync(long? size, CancellationToken cancellationToken)
        {
            return this.OpenWriteAsync(size, null /*premiumPageBlobTier*/, default(AccessCondition), default(BlobRequestOptions), default(OperationContext), cancellationToken);
        }

        /// <summary>
        /// Initiates an asynchronous operation to open a stream for writing to the blob. If the blob already exists, then existing data in the blob may be overwritten.
        /// </summary>
        /// <param name="size">The size of the page blob, in bytes. The size must be a multiple of 512. If <c>null</c>, the page blob must already exist.</param>
        /// <param name="accessCondition">An <see cref="AccessCondition"/> object that represents the condition that must be met in order for the request to proceed. If <c>null</c>, no condition is used.</param>
        /// <param name="options">A <see cref="BlobRequestOptions"/> object that specifies additional options for the request.</param>
        /// <param name="operationContext">An <see cref="OperationContext"/> object that represents the context for the current operation.</param>
        /// <returns>A <see cref="Task{T}"/> object of type <see cref="CloudBlobStream"/> that represents the asynchronous operation.</returns>
        /// <remarks>
        /// <para>Note that this method always makes a call to the <see cref="CloudBlob.FetchAttributesAsync(AccessCondition, BlobRequestOptions, OperationContext, CancellationToken)"/> method under the covers.</para>
        /// <para>Set the <see cref="StreamWriteSizeInBytes"/> property before calling this method to specify the page size to write, in multiples of 512 bytes, 
        /// ranging from between 512 and 4 MB inclusive.</para>
        /// <para>To throw an exception if the blob exists instead of overwriting it, pass in an <see cref="AccessCondition"/>
        /// object generated using <see cref="AccessCondition.GenerateIfNotExistsCondition"/>.</para>
        /// </remarks>
        [DoesServiceRequest]
        public virtual Task<CloudBlobStream> OpenWriteAsync(long? size, AccessCondition accessCondition, BlobRequestOptions options, OperationContext operationContext)
        {
            return this.OpenWriteAsync(size, null /*premiumPageBlobTier*/, accessCondition, options, operationContext, CancellationToken.None);
        }

        /// <summary>
        /// Initiates an asynchronous operation to open a stream for writing to the blob. If the blob already exists, then existing data in the blob may be overwritten.
        /// </summary>
        /// <param name="size">The size of the page blob, in bytes. The size must be a multiple of 512. If <c>null</c>, the page blob must already exist.</param>
        /// <param name="accessCondition">An <see cref="AccessCondition"/> object that represents the condition that must be met in order for the request to proceed. If <c>null</c>, no condition is used.</param>
        /// <param name="options">A <see cref="BlobRequestOptions"/> object that specifies additional options for the request.</param>
        /// <param name="operationContext">An <see cref="OperationContext"/> object that represents the context for the current operation.</param>
        /// <param name="cancellationToken">A <see cref="CancellationToken"/> to observe while waiting for a task to complete.</param>
        /// <returns>A <see cref="Task{T}"/> object of type <see cref="CloudBlobStream"/> that represents the asynchronous operation.</returns>
        /// <remarks>
        /// <para>Note that this method always makes a call to the <see cref="CloudBlob.FetchAttributesAsync(AccessCondition, BlobRequestOptions, OperationContext, CancellationToken)"/> method under the covers.</para>
        /// <para>Set the <see cref="StreamWriteSizeInBytes"/> property before calling this method to specify the page size to write, in multiples of 512 bytes, 
        /// ranging from between 512 and 4 MB inclusive.</para>
        /// <para>To throw an exception if the blob exists instead of overwriting it, pass in an <see cref="AccessCondition"/>
        /// object generated using <see cref="AccessCondition.GenerateIfNotExistsCondition"/>.</para>
        /// </remarks>
        [DoesServiceRequest]
        public virtual Task<CloudBlobStream> OpenWriteAsync(long? size, AccessCondition accessCondition, BlobRequestOptions options, OperationContext operationContext, CancellationToken cancellationToken)
        {
            return this.OpenWriteAsync(size, null /*premiumPageBlobTier*/, accessCondition, options, operationContext, cancellationToken);
        }

        /// <summary>
        /// Initiates an asynchronous operation to open a stream for writing to the blob. If the blob already exists, then existing data in the blob may be overwritten.
        /// </summary>
        /// <param name="size">The size of the page blob, in bytes. The size must be a multiple of 512. If <c>null</c>, the page blob must already exist.</param>
        /// <param name="premiumPageBlobTier">A <see cref="PremiumPageBlobTier"/> representing the tier to set.</param>
        /// <param name="accessCondition">An <see cref="AccessCondition"/> object that represents the condition that must be met in order for the request to proceed. If <c>null</c>, no condition is used.</param>
        /// <param name="options">A <see cref="BlobRequestOptions"/> object that specifies additional options for the request.</param>
        /// <param name="operationContext">An <see cref="OperationContext"/> object that represents the context for the current operation.</param>
        /// <param name="cancellationToken">A <see cref="CancellationToken"/> to observe while waiting for a task to complete.</param>
        /// <returns>A <see cref="Task{T}"/> object of type <see cref="CloudBlobStream"/> that represents the asynchronous operation.</returns>
        /// <remarks>
        /// <para>Note that this method always makes a call to the <see cref="CloudBlob.FetchAttributesAsync(AccessCondition, BlobRequestOptions, OperationContext, CancellationToken)"/> method under the covers.</para>
        /// <para>Set the <see cref="StreamWriteSizeInBytes"/> property before calling this method to specify the page size to write, in multiples of 512 bytes, 
        /// ranging from between 512 and 4 MB inclusive.</para>
        /// <para>To throw an exception if the blob exists instead of overwriting it, pass in an <see cref="AccessCondition"/>
        /// object generated using <see cref="AccessCondition.GenerateIfNotExistsCondition"/>.</para>
        /// </remarks>
        [DoesServiceRequest]
        public virtual async Task<CloudBlobStream> OpenWriteAsync(long? size, PremiumPageBlobTier? premiumPageBlobTier, AccessCondition accessCondition, BlobRequestOptions options, OperationContext operationContext, CancellationToken cancellationToken)
        {
            this.attributes.AssertNoSnapshot();
            BlobRequestOptions modifiedOptions = BlobRequestOptions.ApplyDefaults(options, this.BlobType, this.ServiceClient, false);
            bool createNew = size.HasValue;

            ICryptoTransform transform = null;

            modifiedOptions.AssertPolicyIfRequired();

            if (modifiedOptions.EncryptionPolicy != null)
            {
                transform = modifiedOptions.EncryptionPolicy.CreateAndSetEncryptionContext(this.Metadata, true /* noPadding */);
            }

            if (createNew)
            {
                await this.CreateAsync(size.Value, premiumPageBlobTier, accessCondition, options, operationContext, cancellationToken).ConfigureAwait(false);
            }
            else
            {
                if (modifiedOptions.StoreBlobContentMD5.Value)
                {
                    throw new ArgumentException(SR.MD5NotPossible);
                }

                if (modifiedOptions.EncryptionPolicy != null)
                {
                    throw new ArgumentException(SR.EncryptionNotSupportedForExistingBlobs);
                }

                await this.FetchAttributesAsync(accessCondition, options, operationContext, cancellationToken).ConfigureAwait(false);
                size = this.Properties.Length;
            }

            if (accessCondition != null)
            {
                accessCondition = AccessCondition.GenerateLeaseCondition(accessCondition.LeaseId);
            }

            if (modifiedOptions.EncryptionPolicy != null)
            {
                return new BlobEncryptedWriteStream(this, size.Value, createNew, accessCondition, modifiedOptions, operationContext, transform);
            }
            else
            {
                return new BlobWriteStream(this, size.Value, createNew, accessCondition, modifiedOptions, operationContext);
            }
        }

#endif

#if SYNC
/// <summary>
/// Uploads a stream to a page blob. If the blob already exists, it will be overwritten.
/// </summary>
/// <param name="source">A <see cref="System.IO.Stream"/> object providing the blob content.</param>
/// <param name="accessCondition">An <see cref="AccessCondition"/> object that represents the condition that must be met in order for the request to proceed. If <c>null</c>, no condition is used.</param>
/// <param name="options">A <see cref="BlobRequestOptions"/> object that specifies additional options for the request. If <c>null</c>, default options are applied to the request.</param>
/// <param name="operationContext">An <see cref="OperationContext"/> object that represents the context for the current operation.</param>
[DoesServiceRequest]
        public virtual void UploadFromStream(Stream source, AccessCondition accessCondition = null, BlobRequestOptions options = null, OperationContext operationContext = null)
        {
            this.UploadFromStreamHelper(source, null /* length */, null /* premiumPageBlobTier */, accessCondition, options, operationContext);
        }

        /// <summary>
        /// Uploads a stream to a page blob. If the blob already exists, it will be overwritten.
        /// </summary>
        /// <param name="source">A <see cref="System.IO.Stream"/> object providing the blob content.</param>
        /// <param name="premiumPageBlobTier">A <see cref="PremiumPageBlobTier"/> representing the tier to set.</param>
        /// <param name="accessCondition">An <see cref="AccessCondition"/> object that represents the condition that must be met in order for the request to proceed. If <c>null</c>, no condition is used.</param>
        /// <param name="options">A <see cref="BlobRequestOptions"/> object that specifies additional options for the request. If <c>null</c>, default options are applied to the request.</param>
        /// <param name="operationContext">An <see cref="OperationContext"/> object that represents the context for the current operation.</param>
        [DoesServiceRequest]
        public virtual void UploadFromStream(Stream source, PremiumPageBlobTier? premiumPageBlobTier, AccessCondition accessCondition = null, BlobRequestOptions options = null, OperationContext operationContext = null)
        {
            this.UploadFromStreamHelper(source, null /* length */, premiumPageBlobTier, accessCondition, options, operationContext);
        }

        /// <summary>
        /// Uploads a stream to a page blob. If the blob already exists, it will be overwritten.
        /// </summary>
        /// <param name="source">A <see cref="System.IO.Stream"/> object providing the blob content.</param>
        /// <param name="length">The number of bytes to write from the source stream at its current position.</param>
        /// <param name="accessCondition">An <see cref="AccessCondition"/> object that represents the condition that must be met in order for the request to proceed. If <c>null</c>, no condition is used.</param>
        /// <param name="options">A <see cref="BlobRequestOptions"/> object that specifies additional options for the request. If <c>null</c>, default options are applied to the request.</param>
        /// <param name="operationContext">An <see cref="OperationContext"/> object that represents the context for the current operation.</param>
        [DoesServiceRequest]
        public virtual void UploadFromStream(Stream source, long length, AccessCondition accessCondition = null, BlobRequestOptions options = null, OperationContext operationContext = null)
        {
            this.UploadFromStreamHelper(source, length, null /* premiumPageBlobTier */, accessCondition, options, operationContext);
        }

        /// <summary>
        /// Uploads a stream to a page blob. If the blob already exists, it will be overwritten.
        /// </summary>
        /// <param name="source">A <see cref="System.IO.Stream"/> object providing the blob content.</param>
        /// <param name="length">The number of bytes to write from the source stream at its current position.</param>
        /// <param name="premiumPageBlobTier">A <see cref="PremiumPageBlobTier"/> representing the tier to set.</param>
        /// <param name="accessCondition">An <see cref="AccessCondition"/> object that represents the condition that must be met in order for the request to proceed. If <c>null</c>, no condition is used.</param>
        /// <param name="options">A <see cref="BlobRequestOptions"/> object that specifies additional options for the request. If <c>null</c>, default options are applied to the request.</param>
        /// <param name="operationContext">An <see cref="OperationContext"/> object that represents the context for the current operation.</param>
        [DoesServiceRequest]
        public virtual void UploadFromStream(Stream source, long length, PremiumPageBlobTier? premiumPageBlobTier, AccessCondition accessCondition = null, BlobRequestOptions options = null, OperationContext operationContext = null)
        {
            this.UploadFromStreamHelper(source, length, premiumPageBlobTier, accessCondition, options, operationContext);
        }

        /// <summary>
        /// Uploads a stream to a page blob. If the blob already exists, it will be overwritten.
        /// </summary>
        /// <param name="source">A <see cref="System.IO.Stream"/> object providing the blob content.</param>
        /// <param name="length">The number of bytes to write from the source stream at its current position.</param>
        /// <param name="premiumPageBlobTier">A <see cref="PremiumPageBlobTier"/> representing the tier to set.</param>
        /// <param name="accessCondition">An <see cref="AccessCondition"/> object that represents the condition that must be met in order for the request to proceed. If <c>null</c>, no condition is used.</param>
        /// <param name="options">A <see cref="BlobRequestOptions"/> object that specifies additional options for the request.</param>
        /// <param name="operationContext">An <see cref="OperationContext"/> object that represents the context for the current operation.</param>
        internal void UploadFromStreamHelper(Stream source, long? length, PremiumPageBlobTier? premiumPageBlobTier, AccessCondition accessCondition, BlobRequestOptions options, OperationContext operationContext)
        {
            CommonUtility.AssertNotNull("source", source);

            if (!source.CanSeek)
            {
                throw new InvalidOperationException();
            }

            if (length.HasValue)
            {
                CommonUtility.AssertInBounds("length", length.Value, 1, source.Length - source.Position);
            }
            else
            {
                length = source.Length - source.Position;
            }

            if ((length % Constants.PageSize) != 0)
            {
                throw new ArgumentException(SR.InvalidPageSize, "source");
            }

            this.attributes.AssertNoSnapshot();
            BlobRequestOptions modifiedOptions = BlobRequestOptions.ApplyDefaults(options, BlobType.PageBlob, this.ServiceClient);
            operationContext = operationContext ?? new OperationContext();

            using (CloudBlobStream blobStream = this.OpenWrite(length, premiumPageBlobTier, accessCondition, modifiedOptions, operationContext))
            {
                using (ExecutionState<NullType> tempExecutionState = BlobCommonUtility.CreateTemporaryExecutionState(modifiedOptions))
                {
                    source.WriteToSync(blobStream, length, null /* maxLength */, false, true, tempExecutionState, null /* streamCopyState */);
                    blobStream.Commit();
                }
            }
        }
#endif

        /// <summary>
        /// Begins an asynchronous operation to upload a stream to a page blob. If the blob already exists, it will be overwritten.
        /// </summary>
        /// <param name="source">A <see cref="System.IO.Stream"/> object providing the blob content.</param>
        /// <param name="callback">An <see cref="AsyncCallback"/> delegate that will receive notification when the asynchronous operation completes.</param>
        /// <param name="state">A user-defined object that will be passed to the callback delegate.</param>
        /// <returns>An <see cref="ICancellableAsyncResult"/> that references the asynchronous operation.</returns>
        [DoesServiceRequest]
        public virtual ICancellableAsyncResult BeginUploadFromStream(Stream source, AsyncCallback callback, object state)
        {
            return CancellableAsyncResultTaskWrapper.Create(token => this.UploadFromStreamAsync(source, null /* premiumPageBlobTier */, null /* accessCondition */, null /* options */, null /* operationContext */, token), callback, state);
        }

        /// <summary>
        /// Begins an asynchronous operation to upload a stream to a page blob. If the blob already exists, it will be overwritten.
        /// </summary>
        /// <param name="source">A <see cref="System.IO.Stream"/> object providing the blob content.</param>
        /// <param name="accessCondition">An <see cref="AccessCondition"/> object that represents the condition that must be met in order for the request to proceed. If <c>null</c>, no condition is used.</param>
        /// <param name="options">A <see cref="BlobRequestOptions"/> object that specifies additional options for the request.</param>
        /// <param name="operationContext">An <see cref="OperationContext"/> object that represents the context for the current operation.</param>
        /// <param name="callback">An <see cref="AsyncCallback"/> delegate that will receive notification when the asynchronous operation completes.</param>
        /// <param name="state">A user-defined object that will be passed to the callback delegate.</param>
        /// <returns>An <see cref="ICancellableAsyncResult"/> that references the asynchronous operation.</returns>
        [DoesServiceRequest]
        public virtual ICancellableAsyncResult BeginUploadFromStream(Stream source, AccessCondition accessCondition, BlobRequestOptions options, OperationContext operationContext, AsyncCallback callback, object state)
        {
            return CancellableAsyncResultTaskWrapper.Create(token => this.UploadFromStreamAsync(source, null /*premiumPageBlobTier*/, accessCondition, options, operationContext, null /*progressHandler*/, token), callback, state);
        }

        /// <summary>
        /// Begins an asynchronous operation to upload a stream to a page blob. If the blob already exists, it will be overwritten.
        /// </summary>
        /// <param name="source">A <see cref="System.IO.Stream"/> object providing the blob content.</param>
        /// <param name="premiumPageBlobTier">A <see cref="PremiumPageBlobTier"/> representing the tier to set.</param>
        /// <param name="accessCondition">An <see cref="AccessCondition"/> object that represents the condition that must be met in order for the request to proceed. If <c>null</c>, no condition is used.</param>
        /// <param name="options">A <see cref="BlobRequestOptions"/> object that specifies additional options for the request.</param>
        /// <param name="operationContext">An <see cref="OperationContext"/> object that represents the context for the current operation.</param>
        /// <param name="callback">An <see cref="AsyncCallback"/> delegate that will receive notification when the asynchronous operation completes.</param>
        /// <param name="state">A user-defined object that will be passed to the callback delegate.</param>
        /// <returns>An <see cref="ICancellableAsyncResult"/> that references the asynchronous operation.</returns>
        [DoesServiceRequest]
        public virtual ICancellableAsyncResult BeginUploadFromStream(Stream source, PremiumPageBlobTier? premiumPageBlobTier, AccessCondition accessCondition, BlobRequestOptions options, OperationContext operationContext, AsyncCallback callback, object state)
        {
            return CancellableAsyncResultTaskWrapper.Create(token => this.UploadFromStreamAsync(source, premiumPageBlobTier, accessCondition, options, operationContext, null /*progressHandler*/, token), callback, state);
        }

        /// <summary>
        /// Begins an asynchronous operation to upload a stream to a page blob. If the blob already exists, it will be overwritten.
        /// </summary>
        /// <param name="source">A <see cref="System.IO.Stream"/> object providing the blob content.</param>
        /// <param name="premiumPageBlobTier">A <see cref="PremiumPageBlobTier"/> representing the tier to set.</param>
        /// <param name="accessCondition">An <see cref="AccessCondition"/> object that represents the condition that must be met in order for the request to proceed. If <c>null</c>, no condition is used.</param>
        /// <param name="options">A <see cref="BlobRequestOptions"/> object that specifies additional options for the request.</param>
        /// <param name="operationContext">An <see cref="OperationContext"/> object that represents the context for the current operation.</param>
        /// <param name="progressHandler"> An <see cref="IProgress{StorageProgress}"/> object to gather progress deltas.</param>
        /// <param name="callback">An <see cref="AsyncCallback"/> delegate that will receive notification when the asynchronous operation completes.</param>
        /// <param name="state">A user-defined object that will be passed to the callback delegate.</param>
        /// <returns>An <see cref="ICancellableAsyncResult"/> that references the asynchronous operation.</returns>
        [DoesServiceRequest]
        private ICancellableAsyncResult BeginUploadFromStream(Stream source, PremiumPageBlobTier? premiumPageBlobTier, AccessCondition accessCondition, BlobRequestOptions options, OperationContext operationContext, IProgress<StorageProgress> progressHandler, AsyncCallback callback, object state)
        {
            return CancellableAsyncResultTaskWrapper.Create(token => this.UploadFromStreamAsync(source, premiumPageBlobTier, accessCondition, options, operationContext, progressHandler, token), callback, state);
        }

        /// <summary>
        /// Begins an asynchronous operation to upload a stream to a page blob. If the blob already exists, it will be overwritten.
        /// </summary>
        /// <param name="source">A <see cref="System.IO.Stream"/> object providing the blob content.</param>
        /// <param name="length">Specifies the number of bytes from the Stream source to upload from the start position.</param>
        /// <param name="callback">An <see cref="AsyncCallback"/> delegate that will receive notification when the asynchronous operation completes.</param>
        /// <param name="state">A user-defined object that will be passed to the callback delegate.</param>
        /// <returns>An <see cref="ICancellableAsyncResult"/> that references the asynchronous operation.</returns>
        [DoesServiceRequest]
        public virtual ICancellableAsyncResult BeginUploadFromStream(Stream source, long length, AsyncCallback callback, object state)
        {
            return CancellableAsyncResultTaskWrapper.Create(token => this.UploadFromStreamAsync(source, length, null /*premiumPageBlobTier*/, null /* accessCondition */, null /* options */, null /* operationContext */, token), callback, state);
        }

        /// <summary>
        /// Begins an asynchronous operation to upload a stream to a page blob. If the blob already exists, it will be overwritten.
        /// </summary>
        /// <param name="source">A <see cref="System.IO.Stream"/> object providing the blob content.</param>
        /// <param name="length">Specifies the number of bytes from the Stream source to upload from the start position.</param>
        /// <param name="accessCondition">An <see cref="AccessCondition"/> object that represents the condition that must be met in order for the request to proceed. If <c>null</c>, no condition is used.</param>
        /// <param name="options">A <see cref="BlobRequestOptions"/> object that specifies additional options for the request.</param>
        /// <param name="operationContext">An <see cref="OperationContext"/> object that represents the context for the current operation.</param>
        /// <param name="callback">An <see cref="AsyncCallback"/> delegate that will receive notification when the asynchronous operation completes.</param>
        /// <param name="state">A user-defined object that will be passed to the callback delegate.</param>
        /// <returns>An <see cref="ICancellableAsyncResult"/> that references the asynchronous operation.</returns>
        [DoesServiceRequest]
        public virtual ICancellableAsyncResult BeginUploadFromStream(Stream source, long length, AccessCondition accessCondition, BlobRequestOptions options, OperationContext operationContext, AsyncCallback callback, object state)
        {
            return CancellableAsyncResultTaskWrapper.Create(token => this.UploadFromStreamAsync(source, length, null /*premiumPageBlobTier*/, accessCondition, options, operationContext, token), callback, state);
        }

        /// <summary>
        /// Begins an asynchronous operation to upload a stream to a page blob. If the blob already exists, it will be overwritten.
        /// </summary>
        /// <param name="source">A <see cref="System.IO.Stream"/> object providing the blob content.</param>
        /// <param name="length">Specifies the number of bytes from the Stream source to upload from the start position.</param>
        /// <param name="premiumPageBlobTier">A <see cref="PremiumPageBlobTier"/> representing the tier to set.</param>
        /// <param name="accessCondition">An <see cref="AccessCondition"/> object that represents the condition that must be met in order for the request to proceed. If <c>null</c>, no condition is used.</param>
        /// <param name="options">A <see cref="BlobRequestOptions"/> object that specifies additional options for the request.</param>
        /// <param name="operationContext">An <see cref="OperationContext"/> object that represents the context for the current operation.</param>
        /// <param name="callback">An <see cref="AsyncCallback"/> delegate that will receive notification when the asynchronous operation completes.</param>
        /// <param name="state">A user-defined object that will be passed to the callback delegate.</param>
        /// <returns>An <see cref="ICancellableAsyncResult"/> that references the asynchronous operation.</returns>
        [DoesServiceRequest]
        public virtual ICancellableAsyncResult BeginUploadFromStream(Stream source, long length, PremiumPageBlobTier? premiumPageBlobTier, AccessCondition accessCondition, BlobRequestOptions options, OperationContext operationContext, AsyncCallback callback, object state)
        {
            return CancellableAsyncResultTaskWrapper.Create(token => this.UploadFromStreamAsync(source, length, premiumPageBlobTier, accessCondition, options, operationContext, token), callback, state);
        }

        /// <summary>
        /// Begins an asynchronous operation to upload a stream to a page blob. If the blob already exists, it will be overwritten.
        /// </summary>
        /// <param name="source">A <see cref="System.IO.Stream"/> object providing the blob content.</param>
        /// <param name="length">Specifies the number of bytes from the Stream source to upload from the start position.</param>
        /// <param name="premiumPageBlobTier">A <see cref="PremiumPageBlobTier"/> representing the tier to set.</param>
        /// <param name="accessCondition">An <see cref="AccessCondition"/> object that represents the condition that must be met in order for the request to proceed. If <c>null</c>, no condition is used.</param>
        /// <param name="options">A <see cref="BlobRequestOptions"/> object that specifies additional options for the request.</param>
        /// <param name="operationContext">An <see cref="OperationContext"/> object that represents the context for the current operation.</param>
        /// <param name="progressHandler"> An <see cref="IProgress{StorageProgress}"/> object to gather progress deltas.</param>
        /// <param name="callback">An <see cref="AsyncCallback"/> delegate that will receive notification when the asynchronous operation completes.</param>
        /// <param name="state">A user-defined object that will be passed to the callback delegate.</param>
        /// <returns>An <see cref="ICancellableAsyncResult"/> that references the asynchronous operation.</returns>
        [DoesServiceRequest]
        private ICancellableAsyncResult BeginUploadFromStream(Stream source, long length, PremiumPageBlobTier? premiumPageBlobTier, AccessCondition accessCondition, BlobRequestOptions options, OperationContext operationContext, IProgress<StorageProgress> progressHandler, AsyncCallback callback, object state)
        {
            return CancellableAsyncResultTaskWrapper.Create(token => this.UploadFromStreamAsync(source, length, premiumPageBlobTier, accessCondition, options, operationContext, progressHandler, token), callback, state);
        }

        /// <summary>
        /// Ends an asynchronous operation to upload a stream to a page blob. 
        /// </summary>
        /// <param name="asyncResult">An <see cref="IAsyncResult"/> that references the pending asynchronous operation.</param>
        public virtual void EndUploadFromStream(IAsyncResult asyncResult)
        {
            ((CancellableAsyncResultTaskWrapper)asyncResult).GetAwaiter().GetResult();
        }

        /// <summary>
        /// Initiates an asynchronous operation to upload a stream to a page blob. If the blob already exists, it will be overwritten.
        /// </summary>
        /// <param name="source">A <see cref="System.IO.Stream"/> object providing the blob content.</param>
        /// <returns>A <see cref="Task"/> object that represents the asynchronous operation.</returns>
        [DoesServiceRequest]
        public virtual Task UploadFromStreamAsync(Stream source)
        {
            return this.UploadFromStreamAsyncHelper(source, null /*length*/, null /*premiumPageBlobTier*/, default(AccessCondition), default(BlobRequestOptions), default(OperationContext), null /*progressHandler*/, CancellationToken.None);
        }

        /// <summary>
        /// Initiates an asynchronous operation to upload a stream to a page blob. If the blob already exists, it will be overwritten.
        /// </summary>
        /// <param name="source">A <see cref="System.IO.Stream"/> object providing the blob content.</param>
        /// <param name="cancellationToken">A <see cref="CancellationToken"/> to observe while waiting for a task to complete.</param>
        /// <returns>A <see cref="Task"/> object that represents the asynchronous operation.</returns>
        [DoesServiceRequest]
        public virtual Task UploadFromStreamAsync(Stream source, CancellationToken cancellationToken)
        {
            return this.UploadFromStreamAsyncHelper(source, null /*length*/, null /*premiumPageBlobTier*/, default(AccessCondition), default(BlobRequestOptions), default(OperationContext), null /*progressHandler*/, cancellationToken);
        }

        /// <summary>
        /// Initiates an asynchronous operation to upload a stream to a page blob. If the blob already exists, it will be overwritten.
        /// </summary>
        /// <param name="source">A <see cref="System.IO.Stream"/> object providing the blob content.</param>
        /// <param name="accessCondition">An <see cref="AccessCondition"/> object that represents the condition that must be met in order for the request to proceed. If <c>null</c>, no condition is used.</param>
        /// <param name="options">A <see cref="BlobRequestOptions"/> object that specifies additional options for the request.</param>
        /// <param name="operationContext">An <see cref="OperationContext"/> object that represents the context for the current operation.</param>
        /// <returns>A <see cref="Task"/> object that represents the asynchronous operation.</returns>
        [DoesServiceRequest]
        public virtual Task UploadFromStreamAsync(Stream source, AccessCondition accessCondition, BlobRequestOptions options, OperationContext operationContext)
        {
            return this.UploadFromStreamAsyncHelper(source, null /*length*/, null /*premiumPageBlobTier*/, accessCondition, options, operationContext, null /*progressHandler*/, CancellationToken.None);
        }

        /// <summary>
        /// Initiates an asynchronous operation to upload a stream to a page blob. If the blob already exists, it will be overwritten.
        /// </summary>
        /// <param name="source">A <see cref="System.IO.Stream"/> object providing the blob content.</param>
        /// <param name="accessCondition">An <see cref="AccessCondition"/> object that represents the condition that must be met in order for the request to proceed. If <c>null</c>, no condition is used.</param>
        /// <param name="options">A <see cref="BlobRequestOptions"/> object that specifies additional options for the request.</param>
        /// <param name="operationContext">An <see cref="OperationContext"/> object that represents the context for the current operation.</param>
        /// <param name="cancellationToken">A <see cref="CancellationToken"/> to observe while waiting for a task to complete.</param>
        /// <returns>A <see cref="Task"/> object that represents the asynchronous operation.</returns>
        [DoesServiceRequest]
        public virtual Task UploadFromStreamAsync(Stream source, AccessCondition accessCondition, BlobRequestOptions options, OperationContext operationContext, CancellationToken cancellationToken)
        {
            return this.UploadFromStreamAsyncHelper(source, null /*length*/, null /*premiumPageBlobTier*/, accessCondition, options, operationContext, null /*progressHandler*/, cancellationToken);
        }

        /// <summary>
        /// Initiates an asynchronous operation to upload a stream to a page blob. If the blob already exists, it will be overwritten.
        /// </summary>
        /// <param name="source">A <see cref="System.IO.Stream"/> object providing the blob content.</param>
        /// <param name="premiumPageBlobTier">A <see cref="PremiumPageBlobTier"/> representing the tier to set.</param>
        /// <param name="accessCondition">An <see cref="AccessCondition"/> object that represents the condition that must be met in order for the request to proceed. If <c>null</c>, no condition is used.</param>
        /// <param name="options">A <see cref="BlobRequestOptions"/> object that specifies additional options for the request.</param>
        /// <param name="operationContext">An <see cref="OperationContext"/> object that represents the context for the current operation.</param>
        /// <param name="cancellationToken">A <see cref="CancellationToken"/> to observe while waiting for a task to complete.</param>
        /// <returns>A <see cref="Task"/> object that represents the asynchronous operation.</returns>
        [DoesServiceRequest]
        public virtual Task UploadFromStreamAsync(Stream source, PremiumPageBlobTier? premiumPageBlobTier, AccessCondition accessCondition, BlobRequestOptions options, OperationContext operationContext, CancellationToken cancellationToken)
        {
            return this.UploadFromStreamAsyncHelper(source, null /*length*/, premiumPageBlobTier, accessCondition, options, operationContext, null /*progressHandler*/, cancellationToken);
        }

        /// <summary>
        /// Initiates an asynchronous operation to upload a stream to a page blob. If the blob already exists, it will be overwritten.
        /// </summary>
        /// <param name="source">A <see cref="System.IO.Stream"/> object providing the blob content.</param>
        /// <param name="premiumPageBlobTier">A <see cref="PremiumPageBlobTier"/> representing the tier to set.</param>
        /// <param name="accessCondition">An <see cref="AccessCondition"/> object that represents the condition that must be met in order for the request to proceed. If <c>null</c>, no condition is used.</param>
        /// <param name="options">A <see cref="BlobRequestOptions"/> object that specifies additional options for the request.</param>
        /// <param name="operationContext">An <see cref="OperationContext"/> object that represents the context for the current operation.</param>
        /// <param name="progressHandler"> A <see cref="System.IProgress{StorageProgress}"/> object to handle <see cref="StorageProgress"/> messages.</param>
        /// <param name="cancellationToken">A <see cref="CancellationToken"/> to observe while waiting for a task to complete.</param>
        /// <returns>A <see cref="Task"/> object that represents the asynchronous operation.</returns>
        [DoesServiceRequest]
        public virtual Task UploadFromStreamAsync(Stream source, PremiumPageBlobTier? premiumPageBlobTier, AccessCondition accessCondition, BlobRequestOptions options, OperationContext operationContext, IProgress<StorageProgress> progressHandler, CancellationToken cancellationToken)
        {
            return this.UploadFromStreamAsyncHelper(source, null /*length*/, premiumPageBlobTier, accessCondition, options, operationContext, progressHandler, cancellationToken);
        }

        /// <summary>
        /// Initiates an asynchronous operation to upload a stream to a page blob. If the blob already exists, it will be overwritten.
        /// </summary>
        /// <param name="source">A <see cref="System.IO.Stream"/> object providing the blob content.</param>
        /// <param name="length">The number of bytes to write from the source stream at its current position.</param>
        /// <returns>A <see cref="Task"/> object that represents the asynchronous operation.</returns>
        [DoesServiceRequest]
        public virtual Task UploadFromStreamAsync(Stream source, long length)
        {
            return this.UploadFromStreamAsync(source, length, CancellationToken.None);
        }

        /// <summary>
        /// Initiates an asynchronous operation to upload a stream to a page blob. If the blob already exists, it will be overwritten.
        /// </summary>
        /// <param name="source">A <see cref="System.IO.Stream"/> object providing the blob content.</param>
        /// <param name="length">The number of bytes to write from the source stream at its current position.</param>
        /// <param name="cancellationToken">A <see cref="CancellationToken"/> to observe while waiting for a task to complete.</param>
        /// <returns>A <see cref="Task"/> object that represents the asynchronous operation.</returns>
        [DoesServiceRequest]
        public virtual Task UploadFromStreamAsync(Stream source, long length, CancellationToken cancellationToken)
        {
            return this.UploadFromStreamAsyncHelper(source, length, null /*premiumPageBlobTier*/, default(AccessCondition), default(BlobRequestOptions), default(OperationContext), null /*progressHandler*/, cancellationToken);
        }

        /// <summary>
        /// Initiates an asynchronous operation to upload a stream to a page blob. If the blob already exists, it will be overwritten.
        /// </summary>
        /// <param name="source">A <see cref="System.IO.Stream"/> object providing the blob content.</param>
        /// <param name="length">The number of bytes to write from the source stream at its current position.</param>
        /// <param name="accessCondition">An <see cref="AccessCondition"/> object that represents the condition that must be met in order for the request to proceed. If <c>null</c>, no condition is used.</param>
        /// <param name="options">A <see cref="BlobRequestOptions"/> object that specifies additional options for the request.</param>
        /// <param name="operationContext">An <see cref="OperationContext"/> object that represents the context for the current operation.</param>
        /// <returns>A <see cref="Task"/> object that represents the asynchronous operation.</returns>
        [DoesServiceRequest]
        public virtual Task UploadFromStreamAsync(Stream source, long length, AccessCondition accessCondition, BlobRequestOptions options, OperationContext operationContext)
        {
            return this.UploadFromStreamAsyncHelper(source, length, null /*premiumPageBlobTier*/, accessCondition , options, operationContext, null /*progressHandler*/, CancellationToken.None);
        }

        /// <summary>
        /// Initiates an asynchronous operation to upload a stream to a page blob. If the blob already exists, it will be overwritten.
        /// </summary>
        /// <param name="source">A <see cref="System.IO.Stream"/> object providing the blob content.</param>
        /// <param name="length">The number of bytes to write from the source stream at its current position.</param>
        /// <param name="accessCondition">An <see cref="AccessCondition"/> object that represents the condition that must be met in order for the request to proceed. If <c>null</c>, no condition is used.</param>
        /// <param name="options">A <see cref="BlobRequestOptions"/> object that specifies additional options for the request.</param>
        /// <param name="operationContext">An <see cref="OperationContext"/> object that represents the context for the current operation.</param>
        /// <param name="cancellationToken">A <see cref="CancellationToken"/> to observe while waiting for a task to complete.</param>
        /// <returns>A <see cref="Task"/> object that represents the asynchronous operation.</returns>
        [DoesServiceRequest]
        public virtual Task UploadFromStreamAsync(Stream source, long length, AccessCondition accessCondition, BlobRequestOptions options, OperationContext operationContext, CancellationToken cancellationToken)
        {
            return this.UploadFromStreamAsyncHelper(source, length, null /* premiumPageBlobTier */, accessCondition, options, operationContext, null /*progressHandler*/, cancellationToken);
        }

        /// <summary>
        /// Initiates an asynchronous operation to upload a stream to a page blob. If the blob already exists, it will be overwritten.
        /// </summary>
        /// <param name="source">A <see cref="System.IO.Stream"/> object providing the blob content.</param>
        /// <param name="length">The number of bytes to write from the source stream at its current position.</param>
        /// <param name="premiumPageBlobTier">A <see cref="PremiumPageBlobTier"/> representing the tier to set.</param>
        /// <param name="accessCondition">An <see cref="AccessCondition"/> object that represents the condition that must be met in order for the request to proceed. If <c>null</c>, no condition is used.</param>
        /// <param name="options">A <see cref="BlobRequestOptions"/> object that specifies additional options for the request.</param>
        /// <param name="operationContext">An <see cref="OperationContext"/> object that represents the context for the current operation.</param>
        /// <param name="cancellationToken">A <see cref="CancellationToken"/> to observe while waiting for a task to complete.</param>
        /// <returns>A <see cref="Task"/> object that represents the asynchronous operation.</returns>
        [DoesServiceRequest]
        public virtual Task UploadFromStreamAsync(Stream source, long length, PremiumPageBlobTier? premiumPageBlobTier, AccessCondition accessCondition, BlobRequestOptions options, OperationContext operationContext, CancellationToken cancellationToken)
        {
            return this.UploadFromStreamAsyncHelper(source, length, premiumPageBlobTier, accessCondition, options, operationContext,  null /*progressHandler*/, cancellationToken);
        }

        /// <summary>
        /// Initiates an asynchronous operation to upload a stream to a page blob. If the blob already exists, it will be overwritten.
        /// </summary>
        /// <param name="source">A <see cref="System.IO.Stream"/> object providing the blob content.</param>
        /// <param name="length">The number of bytes to write from the source stream at its current position.</param>
        /// <param name="premiumPageBlobTier">A <see cref="PremiumPageBlobTier"/> representing the tier to set.</param>
        /// <param name="accessCondition">An <see cref="AccessCondition"/> object that represents the condition that must be met in order for the request to proceed. If <c>null</c>, no condition is used.</param>
        /// <param name="options">A <see cref="BlobRequestOptions"/> object that specifies additional options for the request.</param>
        /// <param name="operationContext">An <see cref="OperationContext"/> object that represents the context for the current operation.</param>
        /// <param name="progressHandler"> A <see cref="System.IProgress{StorageProgress}"/> object to handle <see cref="StorageProgress"/> messages.</param>
        /// <param name="cancellationToken">A <see cref="CancellationToken"/> to observe while waiting for a task to complete.</param>
        /// <returns>A <see cref="Task"/> object that represents the asynchronous operation.</returns>
        [DoesServiceRequest]
        public virtual Task UploadFromStreamAsync(Stream source, long length, PremiumPageBlobTier? premiumPageBlobTier, AccessCondition accessCondition, BlobRequestOptions options, OperationContext operationContext, IProgress<StorageProgress> progressHandler, CancellationToken cancellationToken)
        {
            return this.UploadFromStreamAsyncHelper(source, length, premiumPageBlobTier, accessCondition, options, operationContext, progressHandler, cancellationToken);
        }

        /// <summary>
        /// Uploads a stream to a page blob. 
        /// </summary>
        /// <param name="source">The stream providing the blob content.</param>
        /// <param name="length">The number of bytes to write from the source stream at its current position.</param>
        /// <param name="premiumPageBlobTier">A <see cref="PremiumPageBlobTier"/> representing the tier to set.</param>
        /// <param name="accessCondition">An <see cref="AccessCondition"/> object that represents the access conditions for the blob. If <c>null</c>, no condition is used.</param>
        /// <param name="options">A <see cref="BlobRequestOptions"/> object that specifies additional options for the request.</param>
        /// <param name="operationContext">An <see cref="OperationContext"/> object that represents the context for the current operation.</param>
        /// <param name="progressHandler"> An <see cref="IProgress{StorageProgress}"/> object to gather progress deltas.</param>
        /// <param name="cancellationToken">A <see cref="CancellationToken"/> to observe while waiting for a task to complete.</param>
        /// <returns>A <see cref="Task"/> that represents an asynchronous action.</returns>
        [DoesServiceRequest]
        private async Task UploadFromStreamAsyncHelper(Stream source, long? length, PremiumPageBlobTier? premiumPageBlobTier, AccessCondition accessCondition, BlobRequestOptions options, OperationContext operationContext, IProgress<StorageProgress> progressHandler, CancellationToken cancellationToken)
        {
            CommonUtility.AssertNotNull("source", source);

            if (!source.CanSeek)
            {
                throw new InvalidOperationException();
            }

            if (length.HasValue)
            {
                CommonUtility.AssertInBounds("length", length.Value, 1, source.Length - source.Position);
            }
            else
            {
                length = source.Length - source.Position;
            }

            if ((length % Constants.PageSize) != 0)
            {
                throw new ArgumentException(SR.InvalidPageSize, "source");
            }

            this.attributes.AssertNoSnapshot();
            BlobRequestOptions modifiedOptions = BlobRequestOptions.ApplyDefaults(options, BlobType.PageBlob, this.ServiceClient);
            operationContext = operationContext ?? new OperationContext();

            using (CloudBlobStream blobStream = await this.OpenWriteAsync(length, premiumPageBlobTier, accessCondition, modifiedOptions, operationContext, cancellationToken).ConfigureAwait(false))
            {
                using (ExecutionState<NullType> tempExecutionState = BlobCommonUtility.CreateTemporaryExecutionState(modifiedOptions))
                {
                    await source.WriteToAsync(new AggregatingProgressIncrementer(progressHandler).CreateProgressIncrementingStream(blobStream), this.ServiceClient.BufferManager, length, null /* maxLength */, false, tempExecutionState, null /* streamCopyState */, cancellationToken).ConfigureAwait(false);
                    await blobStream.CommitAsync().ConfigureAwait(false);
                }
            }
        }

#if SYNC
        /// <summary>
        /// Uploads a file to a page blob. If the blob already exists, it will be overwritten.
        /// </summary>
        /// <param name="path">A string containing the file path providing the blob content.</param>
        /// <param name="accessCondition">An <see cref="AccessCondition"/> object that represents the condition that must be met in order for the request to proceed.</param>
        /// <param name="options">A <see cref="BlobRequestOptions"/> object that specifies additional options for the request. If <c>null</c>, default options are applied to the request.</param>
        /// <param name="operationContext">An <see cref="OperationContext"/> object that represents the context for the current operation.</param>
        [DoesServiceRequest]
        public virtual void UploadFromFile(string path, AccessCondition accessCondition = null, BlobRequestOptions options = null, OperationContext operationContext = null)
        {
            this.UploadFromFile(path, null /* premiumPageBlobTier */, accessCondition, options, operationContext);
        }

        /// <summary>
        /// Uploads a file to a page blob. If the blob already exists, it will be overwritten.
        /// </summary>
        /// <param name="path">A string containing the file path providing the blob content.</param>
        /// <param name="premiumPageBlobTier">A <see cref="PremiumPageBlobTier"/> representing the tier to set.</param>
        /// <param name="accessCondition">An <see cref="AccessCondition"/> object that represents the condition that must be met in order for the request to proceed.</param>
        /// <param name="options">A <see cref="BlobRequestOptions"/> object that specifies additional options for the request. If <c>null</c>, default options are applied to the request.</param>
        /// <param name="operationContext">An <see cref="OperationContext"/> object that represents the context for the current operation.</param>
        [DoesServiceRequest]
        public virtual void UploadFromFile(string path, PremiumPageBlobTier? premiumPageBlobTier, AccessCondition accessCondition = null, BlobRequestOptions options = null, OperationContext operationContext = null)
        {
            CommonUtility.AssertNotNull("path", path);

            using (FileStream fileStream = new FileStream(path, FileMode.Open, FileAccess.Read))
            {
                this.UploadFromStream(fileStream, premiumPageBlobTier, accessCondition, options, operationContext);
            }
        }
#endif

        /// <summary>
        /// Begins an asynchronous operation to upload a file to a page blob. If the blob already exists, it will be overwritten.
        /// </summary>
        /// <param name="path">A string containing the file path providing the blob content.</param>
        /// <param name="callback">An <see cref="AsyncCallback"/> delegate that will receive notification when the asynchronous operation completes.</param>
        /// <param name="state">A user-defined object that will be passed to the callback delegate.</param>
        /// <returns>An <see cref="ICancellableAsyncResult"/> that references the asynchronous operation.</returns>        
        [DoesServiceRequest]
        public virtual ICancellableAsyncResult BeginUploadFromFile(string path, AsyncCallback callback, object state)
        {
            return this.BeginUploadFromFile(path, null /* accessCondition */, null /* options */, null /* operationContext */, callback, state);
        }

        /// <summary>
        /// Begins an asynchronous operation to upload a file to a page blob. If the blob already exists, it will be overwritten.
        /// </summary>
        /// <param name="path">A string containing the file path providing the blob content.</param>
        /// <param name="accessCondition">An <see cref="AccessCondition"/> object that represents the condition that must be met in order for the request to proceed.</param>
        /// <param name="options">A <see cref="BlobRequestOptions"/> object that specifies additional options for the request.</param>
        /// <param name="operationContext">An <see cref="OperationContext"/> object that represents the context for the current operation.</param>
        /// <param name="callback">An <see cref="AsyncCallback"/> delegate that will receive notification when the asynchronous operation completes.</param>
        /// <param name="state">A user-defined object that will be passed to the callback delegate.</param>
        /// <returns>An <see cref="ICancellableAsyncResult"/> that references the asynchronous operation.</returns>
        [DoesServiceRequest]
        public virtual ICancellableAsyncResult BeginUploadFromFile(string path, AccessCondition accessCondition, BlobRequestOptions options, OperationContext operationContext, AsyncCallback callback, object state)
        {
            return this.BeginUploadFromFile(path, null /* premiumPageBlobTier */, accessCondition, options, operationContext, callback, state);
        }

        /// <summary>
        /// Begins an asynchronous operation to upload a file to a page blob. If the blob already exists, it will be overwritten.
        /// </summary>
        /// <param name="path">A string containing the file path providing the blob content.</param>
        /// <param name="premiumPageBlobTier">A <see cref="PremiumPageBlobTier"/> representing the tier to set.</param>
        /// <param name="accessCondition">An <see cref="AccessCondition"/> object that represents the condition that must be met in order for the request to proceed.</param>
        /// <param name="options">A <see cref="BlobRequestOptions"/> object that specifies additional options for the request.</param>
        /// <param name="operationContext">An <see cref="OperationContext"/> object that represents the context for the current operation.</param>
        /// <param name="callback">An <see cref="AsyncCallback"/> delegate that will receive notification when the asynchronous operation completes.</param>
        /// <param name="state">A user-defined object that will be passed to the callback delegate.</param>
        /// <returns>An <see cref="ICancellableAsyncResult"/> that references the asynchronous operation.</returns>
        [DoesServiceRequest]
        public virtual ICancellableAsyncResult BeginUploadFromFile(string path, PremiumPageBlobTier? premiumPageBlobTier, AccessCondition accessCondition, BlobRequestOptions options, OperationContext operationContext, AsyncCallback callback, object state)
        {
            return this.BeginUploadFromFile(path, premiumPageBlobTier, accessCondition, options, operationContext, null /*progressHandler*/, callback, state);
        }

        /// <summary>
        /// Begins an asynchronous operation to upload a file to a page blob. If the blob already exists, it will be overwritten.
        /// </summary>
        /// <param name="path">A string containing the file path providing the blob content.</param>
        /// <param name="premiumPageBlobTier">A <see cref="PremiumPageBlobTier"/> representing the tier to set.</param>
        /// <param name="accessCondition">An <see cref="AccessCondition"/> object that represents the condition that must be met in order for the request to proceed.</param>
        /// <param name="options">A <see cref="BlobRequestOptions"/> object that specifies additional options for the request.</param>
        /// <param name="operationContext">An <see cref="OperationContext"/> object that represents the context for the current operation.</param>
        /// <param name="progressHandler"> An <see cref="IProgress{StorageProgress}"/> object to gather progress deltas.</param>
        /// <param name="callback">An <see cref="AsyncCallback"/> delegate that will receive notification when the asynchronous operation completes.</param>
        /// <param name="state">A user-defined object that will be passed to the callback delegate.</param>
        /// <returns>An <see cref="ICancellableAsyncResult"/> that references the asynchronous operation.</returns>
        [DoesServiceRequest]
        private ICancellableAsyncResult BeginUploadFromFile(string path, PremiumPageBlobTier? premiumPageBlobTier, AccessCondition accessCondition, BlobRequestOptions options, OperationContext operationContext, IProgress<StorageProgress> progressHandler, AsyncCallback callback, object state)
        {
            return CancellableAsyncResultTaskWrapper.Create(token => this.UploadFromFileAsync(path, premiumPageBlobTier, accessCondition, options, operationContext, progressHandler, token), callback, state);
        }


        /// <summary>
        /// Ends an asynchronous operation to upload a file to a page blob. 
        /// </summary>
        /// <param name="asyncResult">An <see cref="IAsyncResult"/> that references the pending asynchronous operation.</param>
        public virtual void EndUploadFromFile(IAsyncResult asyncResult)
        {
            ((CancellableAsyncResultTaskWrapper)asyncResult).GetAwaiter().GetResult();
        }

#if TASK
        /// <summary>
        /// Initiates an asynchronous operation to upload a file to a page blob. If the blob already exists, it will be overwritten.
        /// </summary>
        /// <param name="path">A string containing the file path providing the blob content.</param>
        /// <returns>A <see cref="Task"/> object that represents the asynchronous operation.</returns>
        [DoesServiceRequest]
        public virtual Task UploadFromFileAsync(string path)
        {
            return this.UploadFromFileAsync(path, CancellationToken.None);
        }

        /// <summary>
        /// Initiates an asynchronous operation to upload a file to a page blob. If the blob already exists, it will be overwritten.
        /// </summary>
        /// <param name="path">A string containing the file path providing the blob content.</param>
        /// <param name="cancellationToken">A <see cref="CancellationToken"/> to observe while waiting for a task to complete.</param>
        /// <returns>A <see cref="Task"/> object that represents the asynchronous operation.</returns>
        [DoesServiceRequest]
        public virtual Task UploadFromFileAsync(string path, CancellationToken cancellationToken)
        {
            return this.UploadFromFileAsync(path, null /*premiumPageBlobTier*/, default(AccessCondition), default(BlobRequestOptions), default(OperationContext), null /*progressHadler*/, cancellationToken);
        }

        /// <summary>
        /// Initiates an asynchronous operation to upload a file to a page blob. If the blob already exists, it will be overwritten.
        /// </summary>
        /// <param name="path">A string containing the file path providing the blob content.</param>
        /// <param name="accessCondition">An <see cref="AccessCondition"/> object that represents the condition that must be met in order for the request to proceed.</param>
        /// <param name="options">A <see cref="BlobRequestOptions"/> object that specifies additional options for the request.</param>
        /// <param name="operationContext">An <see cref="OperationContext"/> object that represents the context for the current operation.</param>
        /// <returns>A <see cref="Task"/> object that represents the asynchronous operation.</returns>
        [DoesServiceRequest]
        public virtual Task UploadFromFileAsync(string path, AccessCondition accessCondition, BlobRequestOptions options, OperationContext operationContext)
        {
            return this.UploadFromFileAsync(path, accessCondition, options, operationContext, CancellationToken.None);
        }

        /// <summary>
        /// Initiates an asynchronous operation to upload a file to a page blob. If the blob already exists, it will be overwritten.
        /// </summary>
        /// <param name="path">A string containing the file path providing the blob content.</param>
        /// <param name="accessCondition">An <see cref="AccessCondition"/> object that represents the condition that must be met in order for the request to proceed.</param>
        /// <param name="options">A <see cref="BlobRequestOptions"/> object that specifies additional options for the request.</param>
        /// <param name="operationContext">An <see cref="OperationContext"/> object that represents the context for the current operation.</param>
        /// <param name="cancellationToken">A <see cref="CancellationToken"/> to observe while waiting for a task to complete.</param>
        /// <returns>A <see cref="Task"/> object that represents the asynchronous operation.</returns>
        [DoesServiceRequest]
        public virtual Task UploadFromFileAsync(string path, AccessCondition accessCondition, BlobRequestOptions options, OperationContext operationContext, CancellationToken cancellationToken)
        {
            return this.UploadFromFileAsync(path, null /* premiumPageBlobTier */, accessCondition, options, operationContext, cancellationToken);
        }

        /// <summary>
        /// Initiates an asynchronous operation to upload a file to a page blob. If the blob already exists, it will be overwritten.
        /// </summary>
        /// <param name="path">A string containing the file path providing the blob content.</param>
        /// <param name="premiumPageBlobTier">A <see cref="PremiumPageBlobTier"/> representing the tier to set.</param>
        /// <param name="accessCondition">An <see cref="AccessCondition"/> object that represents the condition that must be met in order for the request to proceed.</param>
        /// <param name="options">A <see cref="BlobRequestOptions"/> object that specifies additional options for the request.</param>
        /// <param name="operationContext">An <see cref="OperationContext"/> object that represents the context for the current operation.</param>
        /// <param name="cancellationToken">A <see cref="CancellationToken"/> to observe while waiting for a task to complete.</param>
        /// <returns>A <see cref="Task"/> object that represents the asynchronous operation.</returns>
        [DoesServiceRequest]
        public virtual Task UploadFromFileAsync(string path, PremiumPageBlobTier? premiumPageBlobTier, AccessCondition accessCondition, BlobRequestOptions options, OperationContext operationContext, CancellationToken cancellationToken)
        {
            return this.UploadFromFileAsync(path, premiumPageBlobTier, accessCondition, options, operationContext, null /*progressHandler*/, cancellationToken);
        }

        /// <summary>
        /// Initiates an asynchronous operation to upload a file to a page blob. If the blob already exists, it will be overwritten.
        /// </summary>
        /// <param name="path">A string containing the file path providing the blob content.</param>
        /// <param name="premiumPageBlobTier">A <see cref="PremiumPageBlobTier"/> representing the tier to set.</param>
        /// <param name="accessCondition">An <see cref="AccessCondition"/> object that represents the condition that must be met in order for the request to proceed.</param>
        /// <param name="options">A <see cref="BlobRequestOptions"/> object that specifies additional options for the request.</param>
        /// <param name="operationContext">An <see cref="OperationContext"/> object that represents the context for the current operation.</param>
        /// <param name="progressHandler"> A <see cref="System.IProgress{StorageProgress}"/> object to handle <see cref="StorageProgress"/> messages.</param>
        /// <param name="cancellationToken">A <see cref="CancellationToken"/> to observe while waiting for a task to complete.</param>
        /// <returns>A <see cref="Task"/> object that represents the asynchronous operation.</returns>
        [DoesServiceRequest]
        public virtual async Task UploadFromFileAsync(string path, PremiumPageBlobTier? premiumPageBlobTier, AccessCondition accessCondition, BlobRequestOptions options, OperationContext operationContext, IProgress<StorageProgress> progressHandler, CancellationToken cancellationToken)
        {
            CommonUtility.AssertNotNull("path", path);

            using (FileStream fileStream = new FileStream(path, FileMode.Open, FileAccess.Read))
            {
                await this.UploadFromStreamAsync(fileStream, premiumPageBlobTier, accessCondition, options, operationContext, progressHandler, cancellationToken).ConfigureAwait(false);
            }
        }
#endif

#if SYNC
        /// <summary>
        /// Uploads the contents of a byte array to a page blob. If the blob already exists, it will be overwritten.
        /// </summary>
        /// <param name="buffer">An array of bytes.</param>
        /// <param name="index">The zero-based byte offset in buffer at which to begin uploading bytes to the blob.</param>
        /// <param name="count">The number of bytes to be written to the blob.</param>
        /// <param name="accessCondition">An <see cref="AccessCondition"/> object that represents the condition that must be met in order for the request to proceed.</param>
        /// <param name="options">A <see cref="BlobRequestOptions"/> object that specifies additional options for the request. If <c>null</c>, default options are applied to the request.</param>
        /// <param name="operationContext">An <see cref="OperationContext"/> object that represents the context for the current operation.</param>
        [DoesServiceRequest]
        public virtual void UploadFromByteArray(byte[] buffer, int index, int count, AccessCondition accessCondition = null, BlobRequestOptions options = null, OperationContext operationContext = null)
        {
            this.UploadFromByteArray(buffer, index, count, null /* premiumPageBlobTier */, accessCondition, options, operationContext);
        }

        /// <summary>
        /// Uploads the contents of a byte array to a page blob. If the blob already exists, it will be overwritten.
        /// </summary>
        /// <param name="buffer">An array of bytes.</param>
        /// <param name="index">The zero-based byte offset in buffer at which to begin uploading bytes to the blob.</param>
        /// <param name="count">The number of bytes to be written to the blob.</param>
        /// <param name="premiumPageBlobTier">A <see cref="PremiumPageBlobTier"/> representing the tier to set.</param>
        /// <param name="accessCondition">An <see cref="AccessCondition"/> object that represents the condition that must be met in order for the request to proceed.</param>
        /// <param name="options">A <see cref="BlobRequestOptions"/> object that specifies additional options for the request. If <c>null</c>, default options are applied to the request.</param>
        /// <param name="operationContext">An <see cref="OperationContext"/> object that represents the context for the current operation.</param>
        [DoesServiceRequest]
        public virtual void UploadFromByteArray(byte[] buffer, int index, int count, PremiumPageBlobTier? premiumPageBlobTier, AccessCondition accessCondition = null, BlobRequestOptions options = null, OperationContext operationContext = null)
        {
            CommonUtility.AssertNotNull("buffer", buffer);

            using (SyncMemoryStream stream = new SyncMemoryStream(buffer, index, count))
            {
                this.UploadFromStream(stream, premiumPageBlobTier, accessCondition, options, operationContext);
            }
        }
#endif

        /// <summary>
        /// Begins an asynchronous operation to upload the contents of a byte array to a page blob. If the blob already exists, it will be overwritten.
        /// </summary>
        /// <param name="buffer">An array of bytes.</param>
        /// <param name="index">The zero-based byte offset in buffer at which to begin uploading bytes to the blob.</param>
        /// <param name="count">The number of bytes to be written to the blob.</param>
        /// <param name="callback">An <see cref="AsyncCallback"/> delegate that will receive notification when the asynchronous operation completes.</param>
        /// <param name="state">A user-defined object that will be passed to the callback delegate.</param>
        /// <returns>An <see cref="ICancellableAsyncResult"/> that references the asynchronous operation.</returns>
        [DoesServiceRequest]
        public virtual ICancellableAsyncResult BeginUploadFromByteArray(byte[] buffer, int index, int count, AsyncCallback callback, object state)
        {
            return CancellableAsyncResultTaskWrapper.Create(token => this.UploadFromByteArrayAsync(buffer, index, count, null /*premiumPageBlobTier*/, default(AccessCondition), default(BlobRequestOptions), default(OperationContext), null /*progressHandler*/, token), callback, state);
        }

        /// <summary>
        /// Begins an asynchronous operation to upload the contents of a byte array to a page blob. If the blob already exists, it will be overwritten.
        /// </summary>
        /// <param name="buffer">An array of bytes.</param>
        /// <param name="index">The zero-based byte offset in buffer at which to begin uploading bytes to the blob.</param>
        /// <param name="count">The number of bytes to be written to the blob.</param>
        /// <param name="accessCondition">An <see cref="AccessCondition"/> object that represents the condition that must be met in order for the request to proceed.</param>
        /// <param name="options">A <see cref="BlobRequestOptions"/> object that specifies additional options for the request.</param>
        /// <param name="operationContext">An <see cref="OperationContext"/> object that represents the context for the current operation.</param>
        /// <param name="callback">An <see cref="AsyncCallback"/> delegate that will receive notification when the asynchronous operation completes.</param>
        /// <param name="state">A user-defined object that will be passed to the callback delegate.</param>
        /// <returns>An <see cref="ICancellableAsyncResult"/> that references the asynchronous operation.</returns>
        [DoesServiceRequest]
        public virtual ICancellableAsyncResult BeginUploadFromByteArray(byte[] buffer, int index, int count, AccessCondition accessCondition, BlobRequestOptions options, OperationContext operationContext, AsyncCallback callback, object state)
        {
            return CancellableAsyncResultTaskWrapper.Create(token => this.UploadFromByteArrayAsync(buffer, index, count, null /*premiumPageBlobTier*/, accessCondition, options, operationContext, null /*progressHandler*/, token), callback, state);
        }

        /// <summary>
        /// Begins an asynchronous operation to upload the contents of a byte array to a page blob. If the blob already exists, it will be overwritten.
        /// </summary>
        /// <param name="buffer">An array of bytes.</param>
        /// <param name="index">The zero-based byte offset in buffer at which to begin uploading bytes to the blob.</param>
        /// <param name="count">The number of bytes to be written to the blob.</param>
        /// <param name="premiumPageBlobTier">A <see cref="PremiumPageBlobTier"/> representing the tier to set.</param>
        /// <param name="accessCondition">An <see cref="AccessCondition"/> object that represents the condition that must be met in order for the request to proceed.</param>
        /// <param name="options">A <see cref="BlobRequestOptions"/> object that specifies additional options for the request.</param>
        /// <param name="operationContext">An <see cref="OperationContext"/> object that represents the context for the current operation.</param>
        /// <param name="callback">An <see cref="AsyncCallback"/> delegate that will receive notification when the asynchronous operation completes.</param>
        /// <param name="state">A user-defined object that will be passed to the callback delegate.</param>
        /// <returns>An <see cref="ICancellableAsyncResult"/> that references the asynchronous operation.</returns>
        [DoesServiceRequest]
        public virtual ICancellableAsyncResult BeginUploadFromByteArray(byte[] buffer, int index, int count, PremiumPageBlobTier? premiumPageBlobTier, AccessCondition accessCondition, BlobRequestOptions options, OperationContext operationContext, AsyncCallback callback, object state)
        {
            return CancellableAsyncResultTaskWrapper.Create(token => this.UploadFromByteArrayAsync(buffer, index, count, premiumPageBlobTier, accessCondition, options, operationContext, null /*progressHandler*/, token), callback, state);
        }

        /// <summary>
        /// Begins an asynchronous operation to upload the contents of a byte array to a page blob. If the blob already exists, it will be overwritten.
        /// </summary>
        /// <param name="buffer">An array of bytes.</param>
        /// <param name="index">The zero-based byte offset in buffer at which to begin uploading bytes to the blob.</param>
        /// <param name="count">The number of bytes to be written to the blob.</param>
        /// <param name="premiumPageBlobTier">A <see cref="PremiumPageBlobTier"/> representing the tier to set.</param>
        /// <param name="accessCondition">An <see cref="AccessCondition"/> object that represents the condition that must be met in order for the request to proceed.</param>
        /// <param name="options">A <see cref="BlobRequestOptions"/> object that specifies additional options for the request.</param>
        /// <param name="operationContext">An <see cref="OperationContext"/> object that represents the context for the current operation.</param>
        /// <param name="progressHandler"> An <see cref="IProgress{StorageProgress}"/> object to gather progress deltas.</param>
        /// <param name="callback">An <see cref="AsyncCallback"/> delegate that will receive notification when the asynchronous operation completes.</param>
        /// <param name="state">A user-defined object that will be passed to the callback delegate.</param>
        /// <returns>An <see cref="ICancellableAsyncResult"/> that references the asynchronous operation.</returns>
        [DoesServiceRequest]
        private ICancellableAsyncResult BeginUploadFromByteArray(byte[] buffer, int index, int count, PremiumPageBlobTier? premiumPageBlobTier, AccessCondition accessCondition, BlobRequestOptions options, OperationContext operationContext, IProgress<StorageProgress> progressHandler, AsyncCallback callback, object state)
        {
            return CancellableAsyncResultTaskWrapper.Create(token => this.UploadFromByteArrayAsync(buffer, index, count, premiumPageBlobTier, accessCondition, options, operationContext, progressHandler, token), callback, state);
        }

        /// <summary>
        /// Ends an asynchronous operation to upload the contents of a byte array to a page blob. If the blob already exists, it will be overwritten.
        /// </summary>
        /// <param name="asyncResult">An <see cref="IAsyncResult"/> that references the pending asynchronous operation.</param>
        public virtual void EndUploadFromByteArray(IAsyncResult asyncResult)
        {
            ((CancellableAsyncResultTaskWrapper)asyncResult).GetAwaiter().GetResult();
        }

#if TASK
        /// <summary>
        /// Initiates an asynchronous operation to upload the contents of a byte array to a page blob. If the blob already exists, it will be overwritten.
        /// </summary>
        /// <param name="buffer">An array of bytes.</param>
        /// <param name="index">The zero-based byte offset in buffer at which to begin uploading bytes to the blob.</param>
        /// <param name="count">The number of bytes to be written to the blob.</param>
        /// <returns>A <see cref="Task"/> object that represents the asynchronous operation.</returns>
        [DoesServiceRequest]
        public virtual Task UploadFromByteArrayAsync(byte[] buffer, int index, int count)
        {
            return this.UploadFromByteArrayAsync(buffer, index, count, CancellationToken.None);
        }

        /// <summary>
        /// Initiates an asynchronous operation to upload the contents of a byte array to a page blob. If the blob already exists, it will be overwritten.
        /// </summary>
        /// <param name="buffer">An array of bytes.</param>
        /// <param name="index">The zero-based byte offset in buffer at which to begin uploading bytes to the blob.</param>
        /// <param name="count">The number of bytes to be written to the blob.</param>
        /// <param name="cancellationToken">A <see cref="CancellationToken"/> to observe while waiting for a task to complete.</param>
        /// <returns>A <see cref="Task"/> object that represents the asynchronous operation.</returns>
        [DoesServiceRequest]
        public virtual Task UploadFromByteArrayAsync(byte[] buffer, int index, int count, CancellationToken cancellationToken)
        {
            return this.UploadFromByteArrayAsync(buffer, index, count, null, default(AccessCondition), default(BlobRequestOptions), default(OperationContext), null /*progressHandler*/, cancellationToken);
        }

        /// <summary>
        /// Initiates an asynchronous operation to upload the contents of a byte array to a page blob. If the blob already exists, it will be overwritten.
        /// </summary>
        /// <param name="buffer">An array of bytes.</param>
        /// <param name="index">The zero-based byte offset in buffer at which to begin uploading bytes to the blob.</param>
        /// <param name="count">The number of bytes to be written to the blob.</param>
        /// <param name="accessCondition">An <see cref="AccessCondition"/> object that represents the condition that must be met in order for the request to proceed.</param>
        /// <param name="options">A <see cref="BlobRequestOptions"/> object that specifies additional options for the request.</param>
        /// <param name="operationContext">An <see cref="OperationContext"/> object that represents the context for the current operation.</param>
        /// <returns>A <see cref="Task"/> object that represents the asynchronous operation.</returns>
        [DoesServiceRequest]
        public virtual Task UploadFromByteArrayAsync(byte[] buffer, int index, int count, AccessCondition accessCondition, BlobRequestOptions options, OperationContext operationContext)
        {
            return this.UploadFromByteArrayAsync(buffer, index, count, null, accessCondition, options, operationContext, null, CancellationToken.None);
        }

        /// <summary>
        /// Initiates an asynchronous operation to upload the contents of a byte array to a page blob. If the blob already exists, it will be overwritten.
        /// </summary>
        /// <param name="buffer">An array of bytes.</param>
        /// <param name="index">The zero-based byte offset in buffer at which to begin uploading bytes to the blob.</param>
        /// <param name="count">The number of bytes to be written to the blob.</param>
        /// <param name="accessCondition">An <see cref="AccessCondition"/> object that represents the condition that must be met in order for the request to proceed.</param>
        /// <param name="options">A <see cref="BlobRequestOptions"/> object that specifies additional options for the request.</param>
        /// <param name="operationContext">An <see cref="OperationContext"/> object that represents the context for the current operation.</param>
        /// <param name="cancellationToken">A <see cref="CancellationToken"/> to observe while waiting for a task to complete.</param>
        /// <returns>A <see cref="Task"/> object that represents the asynchronous operation.</returns>
        [DoesServiceRequest]
        public virtual Task UploadFromByteArrayAsync(byte[] buffer, int index, int count, AccessCondition accessCondition, BlobRequestOptions options, OperationContext operationContext, CancellationToken cancellationToken)
        {
            return this.UploadFromByteArrayAsync(buffer, index, count, null /* premiumPageBlobTier */, accessCondition, options, operationContext, null /*progressHandler*/, cancellationToken);
        }

        /// <summary>
        /// Initiates an asynchronous operation to upload the contents of a byte array to a page blob. If the blob already exists, it will be overwritten.
        /// </summary>
        /// <param name="buffer">An array of bytes.</param>
        /// <param name="index">The zero-based byte offset in buffer at which to begin uploading bytes to the blob.</param>
        /// <param name="count">The number of bytes to be written to the blob.</param>
        /// <param name="premiumPageBlobTier">A <see cref="PremiumPageBlobTier"/> representing the tier to set.</param>
        /// <param name="accessCondition">An <see cref="AccessCondition"/> object that represents the condition that must be met in order for the request to proceed.</param>
        /// <param name="options">A <see cref="BlobRequestOptions"/> object that specifies additional options for the request.</param>
        /// <param name="operationContext">An <see cref="OperationContext"/> object that represents the context for the current operation.</param>
        /// <param name="cancellationToken">A <see cref="CancellationToken"/> to observe while waiting for a task to complete.</param>
        /// <returns>A <see cref="Task"/> object that represents the asynchronous operation.</returns>
        [DoesServiceRequest]
        public virtual Task UploadFromByteArrayAsync(byte[] buffer, int index, int count, PremiumPageBlobTier? premiumPageBlobTier, AccessCondition accessCondition, BlobRequestOptions options, OperationContext operationContext, CancellationToken cancellationToken)
        {
            return this.UploadFromByteArrayAsync(buffer, index, count, premiumPageBlobTier, accessCondition, options, operationContext, null/*progressHandler*/, cancellationToken);
        }

        /// <summary>
        /// Initiates an asynchronous operation to upload the contents of a byte array to a page blob. If the blob already exists, it will be overwritten.
        /// </summary>
        /// <param name="buffer">An array of bytes.</param>
        /// <param name="index">The zero-based byte offset in buffer at which to begin uploading bytes to the blob.</param>
        /// <param name="count">The number of bytes to be written to the blob.</param>
        /// <param name="premiumPageBlobTier">A <see cref="PremiumPageBlobTier"/> representing the tier to set.</param>
        /// <param name="accessCondition">An <see cref="AccessCondition"/> object that represents the condition that must be met in order for the request to proceed.</param>
        /// <param name="options">A <see cref="BlobRequestOptions"/> object that specifies additional options for the request.</param>
        /// <param name="operationContext">An <see cref="OperationContext"/> object that represents the context for the current operation.</param>
        /// <param name="progressHandler"> A <see cref="System.IProgress{StorageProgress}"/> object to handle <see cref="StorageProgress"/> messages.</param>
        /// <param name="cancellationToken">A <see cref="CancellationToken"/> to observe while waiting for a task to complete.</param>
        /// <returns>A <see cref="Task"/> object that represents the asynchronous operation.</returns>
        [DoesServiceRequest]
        public virtual async Task UploadFromByteArrayAsync(byte[] buffer, int index, int count, PremiumPageBlobTier? premiumPageBlobTier, AccessCondition accessCondition, BlobRequestOptions options, OperationContext operationContext, IProgress<StorageProgress> progressHandler, CancellationToken cancellationToken)
        {
            CommonUtility.AssertNotNull("buffer", buffer);

            using (SyncMemoryStream stream = new SyncMemoryStream(buffer, index, count))
            {
                await this.UploadFromStreamAsync(stream, premiumPageBlobTier, accessCondition, options, operationContext, progressHandler, cancellationToken).ConfigureAwait(false);
            }
        }
#endif

#if SYNC
        /// <summary>
        /// Creates a page blob. If the blob already exists, this operation will overwrite it. To throw an exception if the blob exists, instead of overwriting, pass in an <see cref="AccessCondition"/>
        /// object generated using <see cref="AccessCondition.GenerateIfNotExistsCondition"/>.
        /// </summary>
        /// <param name="size">The maximum size of the page blob, in bytes.</param>
        /// <param name="accessCondition">An <see cref="AccessCondition"/> object that represents the condition that must be met in order for the request to proceed. If <c>null</c>, no condition is used.</param>
        /// <param name="options">A <see cref="BlobRequestOptions"/> object that specifies additional options for the request. If <c>null</c>, default options are applied to the request.</param>
        /// <param name="operationContext">An <see cref="OperationContext"/> object that represents the context for the current operation.</param>
        [DoesServiceRequest]
        public virtual void Create(long size, AccessCondition accessCondition = null, BlobRequestOptions options = null, OperationContext operationContext = null)
        {
            this.Create(size, null /* pageBlobTier */, accessCondition, options, operationContext);
        }

        /// <summary>
        /// Creates a page blob. If the blob already exists, this operation will overwrite it. To throw an exception if the blob exists, instead of overwriting, pass in an <see cref="AccessCondition"/>
        /// object generated using <see cref="AccessCondition.GenerateIfNotExistsCondition"/>.
        /// </summary>
        /// <param name="size">The maximum size of the page blob, in bytes.</param>
        /// <param name="premiumPageBlobTier">A <see cref="PremiumPageBlobTier"/> representing the tier to set.</param>
        /// <param name="accessCondition">An <see cref="AccessCondition"/> object that represents the condition that must be met in order for the request to proceed. If <c>null</c>, no condition is used.</param>
        /// <param name="options">A <see cref="BlobRequestOptions"/> object that specifies additional options for the request. If <c>null</c>, default options are applied to the request.</param>
        /// <param name="operationContext">An <see cref="OperationContext"/> object that represents the context for the current operation.</param>
        [DoesServiceRequest]
        public virtual void Create(long size, PremiumPageBlobTier? premiumPageBlobTier, AccessCondition accessCondition, BlobRequestOptions options, OperationContext operationContext)
        {
            this.attributes.AssertNoSnapshot();
            BlobRequestOptions modifiedOptions = BlobRequestOptions.ApplyDefaults(options, BlobType.PageBlob, this.ServiceClient);
            Executor.ExecuteSync(
                this.CreateImpl(size, premiumPageBlobTier, accessCondition, modifiedOptions),
                modifiedOptions.RetryPolicy,
                operationContext);
        }
#endif

        /// <summary>
        /// Begins an asynchronous operation to create a page blob. If the blob already exists, this operation will overwrite it. To throw an exception if the blob exists, instead of overwriting,
        /// use <see cref="BeginCreate(long, AccessCondition, BlobRequestOptions, OperationContext, AsyncCallback, object)"/>.
        /// </summary>
        /// <param name="size">The maximum size of the page blob, in bytes.</param>
        /// <param name="callback">An <see cref="AsyncCallback"/> delegate that will receive notification when the asynchronous operation completes.</param>
        /// <param name="state">A user-defined object that will be passed to the callback delegate.</param>
        /// <returns>An <see cref="ICancellableAsyncResult"/> that references the asynchronous operation.</returns>
        [DoesServiceRequest]
        public virtual ICancellableAsyncResult BeginCreate(long size, AsyncCallback callback, object state)
        {
            return this.BeginCreate(size, null /* pageBlobTier */, null /* accessCondition */, null /* options */, null /* operationContext */, callback, state);
        }

        /// <summary>
        /// Begins an asynchronous operation to create a page blob. If the blob already exists, this operation will overwrite it. To throw an exception if the blob exists, instead of overwriting, pass in an <see cref="AccessCondition"/>
        /// object generated using <see cref="AccessCondition.GenerateIfNotExistsCondition"/>.
        /// </summary>
        /// <param name="size">The maximum size of the blob, in bytes.</param>
        /// <param name="accessCondition">An <see cref="AccessCondition"/> object that represents the condition that must be met in order for the request to proceed. If <c>null</c>, no condition is used.</param>
        /// <param name="options">A <see cref="BlobRequestOptions"/> object that specifies additional options for the request.</param>
        /// <param name="operationContext">An <see cref="OperationContext"/> object that represents the context for the current operation.</param>
        /// <param name="callback">An <see cref="AsyncCallback"/> delegate that will receive notification when the asynchronous operation completes.</param>
        /// <param name="state">A user-defined object that will be passed to the callback delegate.</param>
        /// <returns>An <see cref="ICancellableAsyncResult"/> that references the asynchronous operation.</returns>
        [DoesServiceRequest]
        public virtual ICancellableAsyncResult BeginCreate(long size, AccessCondition accessCondition, BlobRequestOptions options, OperationContext operationContext, AsyncCallback callback, object state)
        {
            return this.BeginCreate(size, null /* premiumPageBlobTier */, accessCondition, options, operationContext, callback, state);
        }

        /// <summary>
        /// Begins an asynchronous operation to create a page blob. If the blob already exists, this operation will overwrite it. To throw an exception if the blob exists, instead of overwriting, pass in an <see cref="AccessCondition"/>
        /// object generated using <see cref="AccessCondition.GenerateIfNotExistsCondition"/>.
        /// </summary>
        /// <param name="size">The maximum size of the blob, in bytes.</param>
        /// <param name="premiumPageBlobTier">A <see cref="PremiumPageBlobTier"/> representing the tier to set.</param>
        /// <param name="accessCondition">An <see cref="AccessCondition"/> object that represents the condition that must be met in order for the request to proceed. If <c>null</c>, no condition is used.</param>
        /// <param name="options">A <see cref="BlobRequestOptions"/> object that specifies additional options for the request.</param>
        /// <param name="operationContext">An <see cref="OperationContext"/> object that represents the context for the current operation.</param>
        /// <param name="callback">An <see cref="AsyncCallback"/> delegate that will receive notification when the asynchronous operation completes.</param>
        /// <param name="state">A user-defined object that will be passed to the callback delegate.</param>
        /// <returns>An <see cref="ICancellableAsyncResult"/> that references the asynchronous operation.</returns>
        [DoesServiceRequest]
        public virtual ICancellableAsyncResult BeginCreate(long size, PremiumPageBlobTier? premiumPageBlobTier, AccessCondition accessCondition, BlobRequestOptions options, OperationContext operationContext, AsyncCallback callback, object state)
        {
            return CancellableAsyncResultTaskWrapper.Create(token => this.CreateAsync(size, premiumPageBlobTier, accessCondition, options, operationContext, token), callback, state);
        }

        /// <summary>
        /// Ends an asynchronous operation to create a page blob.
        /// </summary>
        /// <param name="asyncResult">An <see cref="IAsyncResult"/> that references the pending asynchronous operation.</param>
        public virtual void EndCreate(IAsyncResult asyncResult)
        {
            ((CancellableAsyncResultTaskWrapper)asyncResult).GetAwaiter().GetResult();
        }

#if TASK
        /// <summary>
        /// Initiates an asynchronous operation to create a page blob. If the blob already exists, this operation will overwrite it. To throw an exception if the blob exists, instead of overwriting,
        /// use <see cref="CreateAsync(long, AccessCondition, BlobRequestOptions, OperationContext)"/>.
        /// </summary>
        /// <param name="size">The maximum size of the blob, in bytes.</param>
        /// <returns>A <see cref="Task"/> object that represents the asynchronous operation.</returns>
        [DoesServiceRequest]
        public virtual Task CreateAsync(long size)
        {
            return this.CreateAsync(size, CancellationToken.None);
        }

        /// <summary>
        /// Initiates an asynchronous operation to create a page blob. If the blob already exists, this operation will overwrite it. To throw an exception if the blob exists, instead of overwriting,
        /// use <see cref="CreateAsync(long, AccessCondition, BlobRequestOptions, OperationContext, CancellationToken)"/>.
        /// </summary>
        /// <param name="size">The maximum size of the blob, in bytes.</param>
        /// <param name="cancellationToken">A <see cref="CancellationToken"/> to observe while waiting for a task to complete.</param>
        /// <returns>A <see cref="Task"/> object that represents the asynchronous operation.</returns>
        [DoesServiceRequest]
        public virtual Task CreateAsync(long size, CancellationToken cancellationToken)
        {
            return this.CreateAsync(size, null /*pageBlobTier*/, default(AccessCondition), default(BlobRequestOptions), default(OperationContext), cancellationToken);
        }

        /// <summary>
        /// Initiates an asynchronous operation to create a page blob. If the blob already exists, this operation will overwrite it. To throw an exception if the blob exists, instead of overwriting, pass in an <see cref="AccessCondition"/>
        /// object generated using <see cref="AccessCondition.GenerateIfNotExistsCondition"/>.
        /// </summary>
        /// <param name="size">The maximum size of the blob, in bytes.</param>
        /// <param name="accessCondition">An <see cref="AccessCondition"/> object that represents the condition that must be met in order for the request to proceed. If <c>null</c>, no condition is used.</param>
        /// <param name="options">A <see cref="BlobRequestOptions"/> object that specifies additional options for the request.</param>
        /// <param name="operationContext">An <see cref="OperationContext"/> object that represents the context for the current operation.</param>
        /// <returns>A <see cref="Task"/> object that represents the asynchronous operation.</returns>
        [DoesServiceRequest]
        public virtual Task CreateAsync(long size, AccessCondition accessCondition, BlobRequestOptions options, OperationContext operationContext)
        {
            return this.CreateAsync(size, accessCondition, options, operationContext, CancellationToken.None);
        }

        /// <summary>
        /// Initiates an asynchronous operation to create a page blob. If the blob already exists, this operation will overwrite it. To throw an exception if the blob exists, instead of overwriting, pass in an <see cref="AccessCondition"/>
        /// object generated using <see cref="AccessCondition.GenerateIfNotExistsCondition"/>.
        /// </summary>
        /// <param name="size">The maximum size of the blob, in bytes.</param>
        /// <param name="accessCondition">An <see cref="AccessCondition"/> object that represents the condition that must be met in order for the request to proceed. If <c>null</c>, no condition is used.</param>
        /// <param name="options">A <see cref="BlobRequestOptions"/> object that specifies additional options for the request.</param>
        /// <param name="operationContext">An <see cref="OperationContext"/> object that represents the context for the current operation.</param>
        /// <param name="cancellationToken">A <see cref="CancellationToken"/> to observe while waiting for a task to complete.</param>
        /// <returns>A <see cref="Task"/> object that represents the asynchronous operation.</returns>
        [DoesServiceRequest]
        public virtual Task CreateAsync(long size, AccessCondition accessCondition, BlobRequestOptions options, OperationContext operationContext, CancellationToken cancellationToken)
        {
            return this.CreateAsync(size, null /* pageBlobTier */, accessCondition, options, operationContext, cancellationToken);
        }

        /// <summary>
        /// Initiates an asynchronous operation to create a page blob. If the blob already exists, this operation will overwrite it. To throw an exception if the blob exists, instead of overwriting, pass in an <see cref="AccessCondition"/>
        /// object generated using <see cref="AccessCondition.GenerateIfNotExistsCondition"/>.
        /// </summary>
        /// <param name="size">The maximum size of the blob, in bytes.</param>
        /// <param name="premiumPageBlobTier">A <see cref="PremiumPageBlobTier"/> representing the tier to set.</param>
        /// <param name="accessCondition">An <see cref="AccessCondition"/> object that represents the condition that must be met in order for the request to proceed. If <c>null</c>, no condition is used.</param>
        /// <param name="options">A <see cref="BlobRequestOptions"/> object that specifies additional options for the request.</param>
        /// <param name="operationContext">An <see cref="OperationContext"/> object that represents the context for the current operation.</param>
        /// <param name="cancellationToken">A <see cref="CancellationToken"/> to observe while waiting for a task to complete.</param>
        /// <returns>A <see cref="Task"/> object that represents the asynchronous operation.</returns>
        [DoesServiceRequest]
        public virtual Task CreateAsync(long size, PremiumPageBlobTier? premiumPageBlobTier, AccessCondition accessCondition, BlobRequestOptions options, OperationContext operationContext, CancellationToken cancellationToken)
        {
            this.attributes.AssertNoSnapshot();
            BlobRequestOptions modifiedOptions = BlobRequestOptions.ApplyDefaults(options, BlobType.PageBlob, this.ServiceClient);
            return Executor.ExecuteAsync(
                this.CreateImpl(size, premiumPageBlobTier, accessCondition, modifiedOptions),
                modifiedOptions.RetryPolicy,
                operationContext,
                cancellationToken);
        }
#endif

#if SYNC
        /// <summary>
        /// Resizes the page blob to the specified size.
        /// </summary>
        /// <param name="size">The size of the page blob, in bytes.</param>
        /// <param name="accessCondition">An <see cref="AccessCondition"/> object that represents the condition that must be met in order for the request to proceed. If <c>null</c>, no condition is used.</param>
        /// <param name="options">A <see cref="BlobRequestOptions"/> object that specifies additional options for the request. If <c>null</c>, default options are applied to the request.</param>
        /// <param name="operationContext">An <see cref="OperationContext"/> object that represents the context for the current operation.</param>
        [DoesServiceRequest]
        public virtual void Resize(long size, AccessCondition accessCondition = null, BlobRequestOptions options = null, OperationContext operationContext = null)
        {
            this.attributes.AssertNoSnapshot();
            BlobRequestOptions modifiedOptions = BlobRequestOptions.ApplyDefaults(options, BlobType.PageBlob, this.ServiceClient);
            Executor.ExecuteSync(
                this.ResizeImpl(size, accessCondition, modifiedOptions),
                modifiedOptions.RetryPolicy,
                operationContext);
        }
#endif

        /// <summary>
        /// Begins an asynchronous operation to resize the page blob to the specified size.
        /// </summary>
        /// <param name="size">The size of the page blob, in bytes.</param>
        /// <param name="callback">An <see cref="AsyncCallback"/> delegate that will receive notification when the asynchronous operation completes.</param>
        /// <param name="state">A user-defined object that will be passed to the callback delegate.</param>
        /// <returns>An <see cref="ICancellableAsyncResult"/> that references the asynchronous operation.</returns>
        [DoesServiceRequest]
        public virtual ICancellableAsyncResult BeginResize(long size, AsyncCallback callback, object state)
        {
            return this.BeginResize(size, null /* accessCondition */, null /* options */, null /* operationContext */, callback, state);
        }

        /// <summary>
        /// Begins an asynchronous operation to resize the page blob to the specified size.
        /// </summary>
        /// <param name="size">The size of the blob, in bytes.</param>
        /// <param name="accessCondition">An <see cref="AccessCondition"/> object that represents the condition that must be met in order for the request to proceed. If <c>null</c>, no condition is used.</param>
        /// <param name="options">A <see cref="BlobRequestOptions"/> object that specifies additional options for the request.</param>
        /// <param name="operationContext">An <see cref="OperationContext"/> object that represents the context for the current operation.</param>
        /// <param name="callback">An <see cref="AsyncCallback"/> delegate that will receive notification when the asynchronous operation completes.</param>
        /// <param name="state">A user-defined object that will be passed to the callback delegate.</param>
        /// <returns>An <see cref="ICancellableAsyncResult"/> that references the asynchronous operation.</returns>
        [DoesServiceRequest]
        public virtual ICancellableAsyncResult BeginResize(long size, AccessCondition accessCondition, BlobRequestOptions options, OperationContext operationContext, AsyncCallback callback, object state)
        {
            return CancellableAsyncResultTaskWrapper.Create(token => this.ResizeAsync(size, accessCondition, options, operationContext, token), callback, state);
        }

        /// <summary>
        /// Ends an asynchronous operation to resize the page blob.
        /// </summary>
        /// <param name="asyncResult">An <see cref="IAsyncResult"/> that references the pending asynchronous operation.</param>
        public virtual void EndResize(IAsyncResult asyncResult)
        {
            ((CancellableAsyncResultTaskWrapper)asyncResult).GetAwaiter().GetResult();
        }

#if TASK
        /// <summary>
        /// Initiates an asynchronous operation to resize the page blob to the specified size.
        /// </summary>
        /// <param name="size">The size of the blob, in bytes.</param>
        /// <returns>A <see cref="Task"/> object that represents the asynchronous operation.</returns>
        [DoesServiceRequest]
        public virtual Task ResizeAsync(long size)
        {
            return this.ResizeAsync(size, CancellationToken.None);
        }

        /// <summary>
        /// Initiates an asynchronous operation to resize the page blob to the specified size.
        /// </summary>
        /// <param name="size">The size of the blob, in bytes.</param>
        /// <param name="cancellationToken">A <see cref="CancellationToken"/> to observe while waiting for a task to complete.</param>
        /// <returns>A <see cref="Task"/> object that represents the asynchronous operation.</returns>
        [DoesServiceRequest]
        public virtual Task ResizeAsync(long size, CancellationToken cancellationToken)
        {
            return this.ResizeAsync(size, default(AccessCondition), default(BlobRequestOptions), default(OperationContext), cancellationToken);
        }

        /// <summary>
        /// Initiates an asynchronous operation to resize the page blob to the specified size.
        /// </summary>
        /// <param name="size">The size of the blob, in bytes.</param>
        /// <param name="accessCondition">An <see cref="AccessCondition"/> object that represents the condition that must be met in order for the request to proceed. If <c>null</c>, no condition is used.</param>
        /// <param name="options">A <see cref="BlobRequestOptions"/> object that specifies additional options for the request.</param>
        /// <param name="operationContext">An <see cref="OperationContext"/> object that represents the context for the current operation.</param>
        /// <returns>A <see cref="Task"/> object that represents the asynchronous operation.</returns>
        [DoesServiceRequest]
        public virtual Task ResizeAsync(long size, AccessCondition accessCondition, BlobRequestOptions options, OperationContext operationContext)
        {
            return this.ResizeAsync(size, accessCondition, options, operationContext, CancellationToken.None);
        }

        /// <summary>
        /// Initiates an asynchronous operation to resize the page blob to the specified size.
        /// </summary>
        /// <param name="size">The size of the blob, in bytes.</param>
        /// <param name="accessCondition">An <see cref="AccessCondition"/> object that represents the condition that must be met in order for the request to proceed. If <c>null</c>, no condition is used.</param>
        /// <param name="options">A <see cref="BlobRequestOptions"/> object that specifies additional options for the request.</param>
        /// <param name="operationContext">An <see cref="OperationContext"/> object that represents the context for the current operation.</param>
        /// <param name="cancellationToken">A <see cref="CancellationToken"/> to observe while waiting for a task to complete.</param>
        /// <returns>A <see cref="Task"/> object that represents the asynchronous operation.</returns>
        [DoesServiceRequest]
        public virtual Task ResizeAsync(long size, AccessCondition accessCondition, BlobRequestOptions options, OperationContext operationContext, CancellationToken cancellationToken)
        {
            this.attributes.AssertNoSnapshot();
            BlobRequestOptions modifiedOptions = BlobRequestOptions.ApplyDefaults(options, BlobType.PageBlob, this.ServiceClient);
            return Executor.ExecuteAsync(
                this.ResizeImpl(size, accessCondition, modifiedOptions),
                modifiedOptions.RetryPolicy,
                operationContext,
                cancellationToken);
        }
#endif

#if SYNC
        /// <summary>
        /// Sets the page blob's sequence number.
        /// </summary>
        /// <param name="sequenceNumberAction">A value of type <see cref="SequenceNumberAction"/>, indicating the operation to perform on the sequence number.</param>
        /// <param name="sequenceNumber">The sequence number. Set this parameter to <c>null</c> if <paramref name="sequenceNumberAction"/> is equal to <see cref="F:SequenceNumberAction.Increment"/>.</param>
        /// <param name="accessCondition">An <see cref="AccessCondition"/> object that represents the condition that must be met in order for the request to proceed. If <c>null</c>, no condition is used.</param>
        /// <param name="options">A <see cref="BlobRequestOptions"/> object that specifies additional options for the request. If <c>null</c>, default options are applied to the request.</param>
        /// <param name="operationContext">An <see cref="OperationContext"/> object that represents the context for the current operation.</param>
        [DoesServiceRequest]
        public virtual void SetSequenceNumber(SequenceNumberAction sequenceNumberAction, long? sequenceNumber, AccessCondition accessCondition = null, BlobRequestOptions options = null, OperationContext operationContext = null)
        {
            this.attributes.AssertNoSnapshot();
            BlobRequestOptions modifiedOptions = BlobRequestOptions.ApplyDefaults(options, BlobType.PageBlob, this.ServiceClient);
            Executor.ExecuteSync(
                this.SetSequenceNumberImpl(sequenceNumberAction, sequenceNumber, accessCondition, modifiedOptions),
                modifiedOptions.RetryPolicy,
                operationContext);
        }
#endif

        /// <summary>
        /// Begins an asynchronous operation to set the page blob's sequence number.
        /// </summary>
        /// <param name="sequenceNumberAction">A value of type <see cref="SequenceNumberAction"/>, indicating the operation to perform on the sequence number.</param>
        /// <param name="sequenceNumber">The sequence number. Set this parameter to <c>null</c> if <paramref name="sequenceNumberAction"/> is equal to <see cref="F:SequenceNumberAction.Increment"/>.</param>
        /// <param name="callback">An <see cref="AsyncCallback"/> delegate that will receive notification when the asynchronous operation completes.</param>
        /// <param name="state">A user-defined object that will be passed to the callback delegate.</param>
        /// <returns>An <see cref="ICancellableAsyncResult"/> that references the asynchronous operation.</returns>
        [DoesServiceRequest]
        public virtual ICancellableAsyncResult BeginSetSequenceNumber(SequenceNumberAction sequenceNumberAction, long? sequenceNumber, AsyncCallback callback, object state)
        {
            return this.BeginSetSequenceNumber(sequenceNumberAction, sequenceNumber, null /* accessCondition */, null /* options */, null /* operationContext */, callback, state);
        }

        /// <summary>
        /// Begins an asynchronous operation to set the page blob's sequence number.
        /// </summary>
        /// <param name="sequenceNumberAction">A value of type <see cref="SequenceNumberAction"/>, indicating the operation to perform on the sequence number.</param>
        /// <param name="sequenceNumber">The sequence number. Set this parameter to <c>null</c> if <paramref name="sequenceNumberAction"/> is equal to <see cref="F:SequenceNumberAction.Increment"/>.</param>
        /// <param name="accessCondition">An <see cref="AccessCondition"/> object that represents the condition that must be met in order for the request to proceed. If <c>null</c>, no condition is used.</param>
        /// <param name="options">A <see cref="BlobRequestOptions"/> object that specifies additional options for the request.</param>
        /// <param name="operationContext">An <see cref="OperationContext"/> object that represents the context for the current operation.</param>
        /// <param name="callback">An <see cref="AsyncCallback"/> delegate that will receive notification when the asynchronous operation completes.</param>
        /// <param name="state">A user-defined object that will be passed to the callback delegate.</param>
        /// <returns>An <see cref="ICancellableAsyncResult"/> that references the asynchronous operation.</returns>
        [DoesServiceRequest]
        public virtual ICancellableAsyncResult BeginSetSequenceNumber(SequenceNumberAction sequenceNumberAction, long? sequenceNumber, AccessCondition accessCondition, BlobRequestOptions options, OperationContext operationContext, AsyncCallback callback, object state)
        {
            return CancellableAsyncResultTaskWrapper.Create(token => this.SetSequenceNumberAsync(sequenceNumberAction, sequenceNumber, accessCondition, options, operationContext, token), callback, state);
        }

        /// <summary>
        /// Ends an asynchronous operation to set the page blob's sequence number.
        /// </summary>
        /// <param name="asyncResult">An <see cref="IAsyncResult"/> that references the pending asynchronous operation.</param>
        public virtual void EndSetSequenceNumber(IAsyncResult asyncResult)
        {
            ((CancellableAsyncResultTaskWrapper)asyncResult).GetAwaiter().GetResult();
        }

#if TASK
        /// <summary>
        /// Initiates an asynchronous operation to set the page blob's sequence number.
        /// </summary>
        /// <param name="sequenceNumberAction">A value of type <see cref="SequenceNumberAction"/>, indicating the operation to perform on the sequence number.</param>
        /// <param name="sequenceNumber">The sequence number. Set this parameter to <c>null</c> if <paramref name="sequenceNumberAction"/> is equal to <see cref="F:SequenceNumberAction.Increment"/>.</param>
        /// <returns>A <see cref="Task"/> object that represents the asynchronous operation.</returns>
        [DoesServiceRequest]
        public virtual Task SetSequenceNumberAsync(SequenceNumberAction sequenceNumberAction, long? sequenceNumber)
        {
            return this.SetSequenceNumberAsync(sequenceNumberAction, sequenceNumber, default(AccessCondition), default(BlobRequestOptions), default(OperationContext), CancellationToken.None);
        }

        /// <summary>
        /// Initiates an asynchronous operation to set the page blob's sequence number.
        /// </summary>
        /// <param name="sequenceNumberAction">A value of type <see cref="SequenceNumberAction"/>, indicating the operation to perform on the sequence number.</param>
        /// <param name="sequenceNumber">The sequence number. Set this parameter to <c>null</c> if <paramref name="sequenceNumberAction"/> is equal to <see cref="F:SequenceNumberAction.Increment"/>.</param>
        /// <param name="cancellationToken">A <see cref="CancellationToken"/> to observe while waiting for a task to complete.</param>
        /// <returns>A <see cref="Task"/> object that represents the asynchronous operation.</returns>
        [DoesServiceRequest]
        public virtual Task SetSequenceNumberAsync(SequenceNumberAction sequenceNumberAction, long? sequenceNumber, CancellationToken cancellationToken)
        {
            return this.SetSequenceNumberAsync(sequenceNumberAction, sequenceNumber, default(AccessCondition), default(BlobRequestOptions), default(OperationContext), cancellationToken);
        }

        /// <summary>
        /// Initiates an asynchronous operation to set the page blob's sequence number.
        /// </summary>
        /// <param name="sequenceNumberAction">A value of type <see cref="SequenceNumberAction"/>, indicating the operation to perform on the sequence number.</param>
        /// <param name="sequenceNumber">The sequence number. Set this parameter to <c>null</c> if <paramref name="sequenceNumberAction"/> is equal to <see cref="F:SequenceNumberAction.Increment"/>.</param>
        /// <param name="accessCondition">An <see cref="AccessCondition"/> object that represents the condition that must be met in order for the request to proceed. If <c>null</c>, no condition is used.</param>
        /// <param name="options">A <see cref="BlobRequestOptions"/> object that specifies additional options for the request.</param>
        /// <param name="operationContext">An <see cref="OperationContext"/> object that represents the context for the current operation.</param>
        /// <returns>A <see cref="Task"/> object that represents the asynchronous operation.</returns>
        [DoesServiceRequest]
        public virtual Task SetSequenceNumberAsync(SequenceNumberAction sequenceNumberAction, long? sequenceNumber, AccessCondition accessCondition, BlobRequestOptions options, OperationContext operationContext)
        {
            return this.SetSequenceNumberAsync(sequenceNumberAction, sequenceNumber, accessCondition, options, operationContext, CancellationToken.None);
        }

        /// <summary>
        /// Initiates an asynchronous operation to set the page blob's sequence number.
        /// </summary>
        /// <param name="sequenceNumberAction">A value of type <see cref="SequenceNumberAction"/>, indicating the operation to perform on the sequence number.</param>
        /// <param name="sequenceNumber">The sequence number. Set this parameter to <c>null</c> if <paramref name="sequenceNumberAction"/> is equal to <see cref="F:SequenceNumberAction.Increment"/>.</param>
        /// <param name="accessCondition">An <see cref="AccessCondition"/> object that represents the condition that must be met in order for the request to proceed. If <c>null</c>, no condition is used.</param>
        /// <param name="options">A <see cref="BlobRequestOptions"/> object that specifies additional options for the request.</param>
        /// <param name="operationContext">An <see cref="OperationContext"/> object that represents the context for the current operation.</param>
        /// <param name="cancellationToken">A <see cref="CancellationToken"/> to observe while waiting for a task to complete.</param>
        /// <returns>A <see cref="Task"/> object that represents the asynchronous operation.</returns>
        [DoesServiceRequest]
        public virtual Task SetSequenceNumberAsync(SequenceNumberAction sequenceNumberAction, long? sequenceNumber, AccessCondition accessCondition, BlobRequestOptions options, OperationContext operationContext, CancellationToken cancellationToken)
        {
            this.attributes.AssertNoSnapshot();
            BlobRequestOptions modifiedOptions = BlobRequestOptions.ApplyDefaults(options, BlobType.PageBlob, this.ServiceClient);
            return Executor.ExecuteAsync(
                this.SetSequenceNumberImpl(sequenceNumberAction, sequenceNumber, accessCondition, modifiedOptions),
                modifiedOptions.RetryPolicy,
                operationContext,
                cancellationToken);
        }
#endif

#if SYNC
        /// <summary>
        /// Gets a collection of valid page ranges and their starting and ending bytes.
        /// </summary>
        /// <param name="offset">The starting offset of the data range over which to list page ranges, in bytes. Must be a multiple of 512.</param>
        /// <param name="length">The length of the data range over which to list page ranges, in bytes. Must be a multiple of 512.</param>
        /// <param name="accessCondition">An <see cref="AccessCondition"/> object that represents the condition that must be met in order for the request to proceed. If <c>null</c>, no condition is used.</param>
        /// <param name="options">A <see cref="BlobRequestOptions"/> object that specifies additional options for the request. If <c>null</c>, default options are applied to the request.</param>
        /// <param name="operationContext">An <see cref="OperationContext"/> object that represents the context for the current operation.</param>
        /// <returns>An enumerable collection of page ranges.</returns>
        [DoesServiceRequest]
        public virtual IEnumerable<PageRange> GetPageRanges(long? offset = null, long? length = null, AccessCondition accessCondition = null, BlobRequestOptions options = null, OperationContext operationContext = null)
        {
            BlobRequestOptions modifiedOptions = BlobRequestOptions.ApplyDefaults(options, BlobType.PageBlob, this.ServiceClient);
            return Executor.ExecuteSync(
                this.GetPageRangesImpl(offset, length, accessCondition, modifiedOptions),
                modifiedOptions.RetryPolicy,
                operationContext);
        }
#endif

        /// <summary>
        /// Begins an asynchronous operation to return a collection of valid page ranges and their starting and ending bytes.
        /// </summary>
        /// <param name="callback">An <see cref="AsyncCallback"/> delegate that will receive notification when the asynchronous operation completes.</param>
        /// <param name="state">A user-defined object that will be passed to the callback delegate.</param>
        /// <returns>An <see cref="ICancellableAsyncResult"/> that references the asynchronous operation.</returns>
        [DoesServiceRequest]
        public virtual ICancellableAsyncResult BeginGetPageRanges(AsyncCallback callback, object state)
        {
            return this.BeginGetPageRanges(null /* offset */, null /* length */, null /* accessCondition */, null /* options */, null /* operationContext */, callback, state);
        }

        /// <summary>
        /// Begins an asynchronous operation to return a collection of valid page ranges and their starting and ending bytes.
        /// </summary>
        /// <param name="offset">The starting offset of the data range over which to list page ranges, in bytes. Must be a multiple of 512.</param>
        /// <param name="length">The length of the data range over which to list page ranges, in bytes. Must be a multiple of 512.</param>
        /// <param name="accessCondition">An <see cref="AccessCondition"/> object that represents the condition that must be met in order for the request to proceed. If <c>null</c>, no condition is used.</param>
        /// <param name="options">A <see cref="BlobRequestOptions"/> object that specifies additional options for the request.</param>
        /// <param name="operationContext">An <see cref="OperationContext"/> object that represents the context for the current operation.</param>
        /// <param name="callback">An <see cref="AsyncCallback"/> delegate that will receive notification when the asynchronous operation completes.</param>
        /// <param name="state">A user-defined object that will be passed to the callback delegate.</param>
        /// <returns>An <see cref="ICancellableAsyncResult"/> that references the asynchronous operation.</returns>
        [DoesServiceRequest]
        public virtual ICancellableAsyncResult BeginGetPageRanges(long? offset, long? length, AccessCondition accessCondition, BlobRequestOptions options, OperationContext operationContext, AsyncCallback callback, object state)
        {
            return CancellableAsyncResultTaskWrapper.Create(token => this.GetPageRangesAsync(offset, length, accessCondition, options, operationContext, token), callback, state);
        }

        /// <summary>
        /// Ends an asynchronous operation to return a collection of valid page ranges and their starting and ending bytes.
        /// </summary>
        /// <param name="asyncResult">An <see cref="IAsyncResult"/> that references the pending asynchronous operation.</param>
        /// <returns>An enumerable collection of page ranges.</returns>
        public virtual IEnumerable<PageRange> EndGetPageRanges(IAsyncResult asyncResult)
        {
            return ((CancellableAsyncResultTaskWrapper<IEnumerable<PageRange>>)asyncResult).GetAwaiter().GetResult();
        }

#if TASK
        /// <summary>
        /// Initiates an asynchronous operation to return a collection of page ranges and their starting and ending bytes.
        /// </summary>
        /// <returns>A <see cref="Task{T}"/> object that is an enumerable collection of type <see cref="PageRange"/> that represents the asynchronous operation.</returns>
        [DoesServiceRequest]
        public virtual Task<IEnumerable<PageRange>> GetPageRangesAsync()
        {
            return this.GetPageRangesAsync(null /*offset*/, null /*offset*/, default(AccessCondition), default(BlobRequestOptions), default(OperationContext), CancellationToken.None);
        }

        /// <summary>
        /// Initiates an asynchronous operation to return a collection of page ranges and their starting and ending bytes.
        /// </summary>
        /// <param name="cancellationToken">A <see cref="CancellationToken"/> to observe while waiting for a task to complete.</param>
        /// <returns>A <see cref="Task{T}"/> object that is an enumerable collection of type <see cref="PageRange"/> that represents the asynchronous operation.</returns>
        [DoesServiceRequest]
        public virtual Task<IEnumerable<PageRange>> GetPageRangesAsync(CancellationToken cancellationToken)
        {
            return this.GetPageRangesAsync(null /*offset*/, null /*offset*/, default(AccessCondition), default(BlobRequestOptions), default(OperationContext), cancellationToken);
        }

        /// <summary>
        /// Initiates an asynchronous operation to return a collection of page ranges and their starting and ending bytes.
        /// </summary>
        /// <param name="offset">The starting offset of the data range, in bytes. Must be a multiple of 512.</param>
        /// <param name="length">The length of the data range, in bytes. Must be a multiple of 512.</param>
        /// <param name="accessCondition">An <see cref="AccessCondition"/> object that represents the condition that must be met in order for the request to proceed. If <c>null</c>, no condition is used.</param>
        /// <param name="options">A <see cref="BlobRequestOptions"/> object that specifies additional options for the request.</param>
        /// <param name="operationContext">An <see cref="OperationContext"/> object that represents the context for the current operation.</param>
        /// <returns>A <see cref="Task{T}"/> object that is an enumerable collection of type <see cref="PageRange"/> that represents the asynchronous operation.</returns>
        [DoesServiceRequest]
        public virtual Task<IEnumerable<PageRange>> GetPageRangesAsync(long? offset, long? length, AccessCondition accessCondition, BlobRequestOptions options, OperationContext operationContext)
        {
            return this.GetPageRangesAsync(offset, length, accessCondition, options, operationContext, CancellationToken.None);
        }

        /// <summary>
        /// Initiates an asynchronous operation to return a collection of page ranges and their starting and ending bytes.
        /// </summary>
        /// <param name="offset">The starting offset of the data range, in bytes. Must be a multiple of 512.</param>
        /// <param name="length">The length of the data range, in bytes. Must be a multiple of 512.</param>
        /// <param name="accessCondition">An <see cref="AccessCondition"/> object that represents the condition that must be met in order for the request to proceed. If <c>null</c>, no condition is used.</param>
        /// <param name="options">A <see cref="BlobRequestOptions"/> object that specifies additional options for the request.</param>
        /// <param name="operationContext">An <see cref="OperationContext"/> object that represents the context for the current operation.</param>
        /// <param name="cancellationToken">A <see cref="CancellationToken"/> to observe while waiting for a task to complete.</param>
        /// <returns>A <see cref="Task{T}"/> object that is an enumerable collection of type <see cref="PageRange"/> that represents the asynchronous operation.</returns>
        [DoesServiceRequest]
        public virtual Task<IEnumerable<PageRange>> GetPageRangesAsync(long? offset, long? length, AccessCondition accessCondition, BlobRequestOptions options, OperationContext operationContext, CancellationToken cancellationToken)
        {
            BlobRequestOptions modifiedOptions = BlobRequestOptions.ApplyDefaults(options, BlobType.PageBlob, this.ServiceClient);
            return Executor.ExecuteAsync(
                this.GetPageRangesImpl(offset, length, accessCondition, modifiedOptions),
                modifiedOptions.RetryPolicy,
                operationContext, 
                cancellationToken);
        }
#endif

#if SYNC
        /// <summary>
        /// Gets the collection of page ranges that differ between a specified snapshot and this object.
        /// </summary>
        /// <param name="previousSnapshotTime">A <see cref="DateTimeOffset"/> representing the snapshot timestamp to use as the starting point for the diff. If this CloudPageBlob represents a snapshot, the previousSnapshotTime parameter must be prior to the current snapshot timestamp.</param>
        /// <param name="offset">The starting offset of the data range over which to list page ranges, in bytes. Must be a multiple of 512.</param>
        /// <param name="length">The length of the data range over which to list page ranges, in bytes. Must be a multiple of 512.</param>
        /// <param name="accessCondition">An <see cref="AccessCondition"/> object that represents the condition that must be met in order for the request to proceed. If <c>null</c>, no condition is used.</param>
        /// <param name="options">A <see cref="BlobRequestOptions"/> object that specifies additional options for the request. If <c>null</c>, default options are applied to the request.</param>
        /// <param name="operationContext">An <see cref="OperationContext"/> object that represents the context for the current operation.</param>
        /// <returns>An enumerable collection of page ranges.</returns>
        [DoesServiceRequest]
        public virtual IEnumerable<PageDiffRange> GetPageRangesDiff(DateTimeOffset previousSnapshotTime, long? offset = null, long? length = null, AccessCondition accessCondition = null, BlobRequestOptions options = null, OperationContext operationContext = null)
        {
            BlobRequestOptions modifiedOptions = BlobRequestOptions.ApplyDefaults(options, BlobType.PageBlob, this.ServiceClient);
            return Executor.ExecuteSync(
                this.GetPageRangesDiffImpl(previousSnapshotTime, offset, length, accessCondition, modifiedOptions),
                modifiedOptions.RetryPolicy,
                operationContext);
        }
#endif

        /// <summary>
        /// Begins an asynchronous operation to return the collection of page ranges that differ between a specified snapshot and this object.
        /// </summary>
        /// <param name="previousSnapshotTime">A <see cref="DateTimeOffset"/> representing the snapshot timestamp to use as the starting point for the diff. If this CloudPageBlob represents a snapshot, the previousSnapshotTime parameter must be prior to the current snapshot timestamp.</param>
        /// <param name="callback">An <see cref="AsyncCallback"/> delegate that will receive notification when the asynchronous operation completes.</param>
        /// <param name="state">A user-defined object that will be passed to the callback delegate.</param>
        /// <returns>An <see cref="ICancellableAsyncResult"/> that references the asynchronous operation.</returns>
        [DoesServiceRequest]
        public virtual ICancellableAsyncResult BeginGetPageRangesDiff(DateTimeOffset previousSnapshotTime, AsyncCallback callback, object state)
        {
            return this.BeginGetPageRangesDiff(previousSnapshotTime, null /* offset */, null /* length */, null /* accessCondition */, null /* options */, null /* operationContext */, callback, state);
        }

        /// <summary>
        /// Begins an asynchronous operation to return the collection of page ranges that differ between a specified snapshot and this object.
        /// </summary>
        /// <param name="previousSnapshotTime">A <see cref="DateTimeOffset"/> representing the snapshot timestamp to use as the starting point for the diff. If this CloudPageBlob represents a snapshot, the previousSnapshotTime parameter must be prior to the current snapshot timestamp.</param>
        /// <param name="offset">The starting offset of the data range over which to list page ranges, in bytes. Must be a multiple of 512.</param>
        /// <param name="length">The length of the data range over which to list page ranges, in bytes. Must be a multiple of 512.</param>
        /// <param name="accessCondition">An <see cref="AccessCondition"/> object that represents the condition that must be met in order for the request to proceed. If <c>null</c>, no condition is used.</param>
        /// <param name="options">A <see cref="BlobRequestOptions"/> object that specifies additional options for the request.</param>
        /// <param name="operationContext">An <see cref="OperationContext"/> object that represents the context for the current operation.</param>
        /// <param name="callback">An <see cref="AsyncCallback"/> delegate that will receive notification when the asynchronous operation completes.</param>
        /// <param name="state">A user-defined object that will be passed to the callback delegate.</param>
        /// <returns>An <see cref="ICancellableAsyncResult"/> that references the asynchronous operation.</returns>
        [DoesServiceRequest]
        public virtual ICancellableAsyncResult BeginGetPageRangesDiff(DateTimeOffset previousSnapshotTime, long? offset, long? length, AccessCondition accessCondition, BlobRequestOptions options, OperationContext operationContext, AsyncCallback callback, object state)
        {
            return CancellableAsyncResultTaskWrapper.Create(token => this.GetPageRangesDiffAsync(previousSnapshotTime, offset, length, accessCondition, options, operationContext, token), callback, state);
        }

        /// <summary>
        /// Ends an asynchronous operation to return the collection of page ranges that differ between a specified snapshot and this object.
        /// </summary>
        /// <param name="asyncResult">An <see cref="IAsyncResult"/> that references the pending asynchronous operation.</param>
        /// <returns>An enumerable collection of page ranges.</returns>
        public virtual IEnumerable<PageDiffRange> EndGetPageRangesDiff(IAsyncResult asyncResult)
        {
            return ((CancellableAsyncResultTaskWrapper<IEnumerable<PageDiffRange>>)asyncResult).GetAwaiter().GetResult();
        }

#if TASK
        /// <summary>
        /// Initiates an asynchronous operation to return the collection of page ranges that differ between a specified snapshot and this object.
        /// </summary>
        /// <param name="previousSnapshotTime">A <see cref="DateTimeOffset"/> representing the snapshot timestamp to use as the starting point for the diff. If this CloudPageBlob represents a snapshot, the previousSnapshotTime parameter must be prior to the current snapshot timestamp.</param>
        /// <returns>A <see cref="Task{T}"/> object that is an enumerable collection of type <see cref="PageRange"/> that represents the asynchronous operation.</returns>
        [DoesServiceRequest]
        public virtual Task<IEnumerable<PageDiffRange>> GetPageRangesDiffAsync(DateTimeOffset previousSnapshotTime)
        {
            return this.GetPageRangesDiffAsync(previousSnapshotTime, CancellationToken.None);
        }

        /// <summary>
        /// Initiates an asynchronous operation to return the collection of page ranges that differ between a specified snapshot and this object.
        /// </summary>
        /// <param name="previousSnapshotTime">A <see cref="DateTimeOffset"/> representing the snapshot timestamp to use as the starting point for the diff. If this CloudPageBlob represents a snapshot, the previousSnapshotTime parameter must be prior to the current snapshot timestamp.</param>
        /// <param name="cancellationToken">A <see cref="CancellationToken"/> to observe while waiting for a task to complete.</param>
        /// <returns>A <see cref="Task{T}"/> object that is an enumerable collection of type <see cref="PageRange"/> that represents the asynchronous operation.</returns>
        [DoesServiceRequest]
        public virtual Task<IEnumerable<PageDiffRange>> GetPageRangesDiffAsync(DateTimeOffset previousSnapshotTime, CancellationToken cancellationToken)
        {
            return this.GetPageRangesDiffAsync(previousSnapshotTime, null /*offset*/, null /*length*/, default(AccessCondition), default(BlobRequestOptions), default(OperationContext), cancellationToken);
        }

        /// <summary>
        /// Initiates an asynchronous operation to return the collection of page ranges that differ between a specified snapshot and this object.
        /// </summary>
        /// <param name="previousSnapshotTime">A <see cref="DateTimeOffset"/> representing the snapshot timestamp to use as the starting point for the diff. If this CloudPageBlob represents a snapshot, the previousSnapshotTime parameter must be prior to the current snapshot timestamp.</param>
        /// <param name="offset">The starting offset of the data range, in bytes. Must be a multiple of 512.</param>
        /// <param name="length">The length of the data range, in bytes. Must be a multiple of 512.</param>
        /// <param name="accessCondition">An <see cref="AccessCondition"/> object that represents the condition that must be met in order for the request to proceed. If <c>null</c>, no condition is used.</param>
        /// <param name="options">A <see cref="BlobRequestOptions"/> object that specifies additional options for the request.</param>
        /// <param name="operationContext">An <see cref="OperationContext"/> object that represents the context for the current operation.</param>
        /// <returns>A <see cref="Task{T}"/> object that is an enumerable collection of type <see cref="PageRange"/> that represents the asynchronous operation.</returns>
        [DoesServiceRequest]
        public virtual Task<IEnumerable<PageDiffRange>> GetPageRangesDiffAsync(DateTimeOffset previousSnapshotTime, long? offset, long? length, AccessCondition accessCondition, BlobRequestOptions options, OperationContext operationContext)
        {
            return this.GetPageRangesDiffAsync(previousSnapshotTime, offset, length, accessCondition, options, operationContext, CancellationToken.None);
        }

        /// <summary>
        /// Initiates an asynchronous operation to return the collection of page ranges that differ between a specified snapshot and this object.
        /// </summary>
        /// <param name="previousSnapshotTime">A <see cref="DateTimeOffset"/> representing the snapshot timestamp to use as the starting point for the diff. If this CloudPageBlob represents a snapshot, the previousSnapshotTime parameter must be prior to the current snapshot timestamp.</param>
        /// <param name="offset">The starting offset of the data range, in bytes. Must be a multiple of 512.</param>
        /// <param name="length">The length of the data range, in bytes. Must be a multiple of 512.</param>
        /// <param name="accessCondition">An <see cref="AccessCondition"/> object that represents the condition that must be met in order for the request to proceed. If <c>null</c>, no condition is used.</param>
        /// <param name="options">A <see cref="BlobRequestOptions"/> object that specifies additional options for the request.</param>
        /// <param name="operationContext">An <see cref="OperationContext"/> object that represents the context for the current operation.</param>
        /// <param name="cancellationToken">A <see cref="CancellationToken"/> to observe while waiting for a task to complete.</param>
        /// <returns>A <see cref="Task{T}"/> object that is an enumerable collection of type <see cref="PageRange"/> that represents the asynchronous operation.</returns>
        [DoesServiceRequest]
        public virtual Task<IEnumerable<PageDiffRange>> GetPageRangesDiffAsync(DateTimeOffset previousSnapshotTime, long? offset, long? length, AccessCondition accessCondition, BlobRequestOptions options, OperationContext operationContext, CancellationToken cancellationToken)
        {
            BlobRequestOptions modifiedOptions = BlobRequestOptions.ApplyDefaults(options, BlobType.PageBlob, this.ServiceClient);
            return Executor.ExecuteAsync(
                this.GetPageRangesDiffImpl(previousSnapshotTime, offset, length, accessCondition, modifiedOptions),
                modifiedOptions.RetryPolicy,
                operationContext,
                cancellationToken);
        }
#endif

#if SYNC
        /// <summary>
        /// Creates a snapshot of the blob.
        /// </summary>
        /// <param name="metadata">A collection of name-value pairs defining the metadata of the snapshot.</param>
        /// <param name="accessCondition">An <see cref="AccessCondition"/> object that represents the condition that must be met in order for the request to proceed. If <c>null</c>, no condition is used.</param>
        /// <param name="options">A <see cref="BlobRequestOptions"/> object that specifies additional options for the request, or <c>null</c>. If <c>null</c>, default options are applied to the request.</param>
        /// <param name="operationContext">An <see cref="OperationContext"/> object that represents the context for the current operation.</param>
        /// <returns>A <see cref="CloudPageBlob"/> object that is a blob snapshot.</returns>
        [DoesServiceRequest]
        public virtual CloudPageBlob CreateSnapshot(IDictionary<string, string> metadata = null, AccessCondition accessCondition = null, BlobRequestOptions options = null, OperationContext operationContext = null)
        {
            this.attributes.AssertNoSnapshot();
            BlobRequestOptions modifiedOptions = BlobRequestOptions.ApplyDefaults(options, BlobType.PageBlob, this.ServiceClient);
            return Executor.ExecuteSync(
                this.CreateSnapshotImpl(metadata, accessCondition, modifiedOptions),
                modifiedOptions.RetryPolicy,
                operationContext);
        }
#endif

        /// <summary>
        /// Begins an asynchronous operation to create a snapshot of the blob.
        /// </summary>
        /// <param name="callback">An <see cref="AsyncCallback"/> delegate that will receive notification when the asynchronous operation completes.</param>
        /// <param name="state">A user-defined object that will be passed to the callback delegate.</param>
        /// <returns>An <see cref="ICancellableAsyncResult"/> that references the asynchronous operation.</returns>
        [DoesServiceRequest]
        public virtual ICancellableAsyncResult BeginCreateSnapshot(AsyncCallback callback, object state)
        {
            return this.BeginCreateSnapshot(null /* metadata */, null /* accessCondition */, null /* options */, null /* operationContext */, callback, state);
        }

        /// <summary>
        /// Begins an asynchronous operation to create a snapshot of the blob.
        /// </summary>
        /// <param name="metadata">A collection of name-value pairs defining the metadata of the snapshot.</param>
        /// <param name="accessCondition">An <see cref="AccessCondition"/> object that represents the condition that must be met in order for the request to proceed. If <c>null</c>, no condition is used.</param>
        /// <param name="options">A <see cref="BlobRequestOptions"/> object that specifies additional options for the request, or <c>null</c>.</param>
        /// <param name="operationContext">An <see cref="OperationContext"/> object that represents the context for the current operation.</param>
        /// <param name="callback">An <see cref="AsyncCallback"/> delegate that will receive notification when the asynchronous operation completes.</param>
        /// <param name="state">A user-defined object that will be passed to the callback delegate.</param>
        /// <returns>An <see cref="ICancellableAsyncResult"/> that references the asynchronous operation.</returns>
        [DoesServiceRequest]
        public virtual ICancellableAsyncResult BeginCreateSnapshot(IDictionary<string, string> metadata, AccessCondition accessCondition, BlobRequestOptions options, OperationContext operationContext, AsyncCallback callback, object state)
        {
            return CancellableAsyncResultTaskWrapper.Create(token => this.CreateSnapshotAsync(metadata, accessCondition, options, operationContext, token), callback, state);
        }

        /// <summary>
        /// Ends an asynchronous operation to create a snapshot of the blob.
        /// </summary>
        /// <param name="asyncResult">An <see cref="IAsyncResult"/> that references the pending asynchronous operation.</param>
        /// <returns>A <see cref="CloudPageBlob"/> object that is a blob snapshot.</returns>
        public virtual CloudPageBlob EndCreateSnapshot(IAsyncResult asyncResult)
        {
            return ((CancellableAsyncResultTaskWrapper<CloudPageBlob>)asyncResult).GetAwaiter().GetResult();
        }

#if TASK
        /// <summary>
        /// Initiates an asynchronous operation to create a snapshot of the blob.
        /// </summary>
        /// <returns>A <see cref="Task{T}"/> object of type <see cref="CloudPageBlob"/> that represents the asynchronous operation.</returns>
        [DoesServiceRequest]
        public virtual Task<CloudPageBlob> CreateSnapshotAsync()
        {
            return this.CreateSnapshotAsync(null /*metadata*/, default(AccessCondition), default(BlobRequestOptions), default(OperationContext), CancellationToken.None);
        }

        /// <summary>
        /// Initiates an asynchronous operation to create a snapshot of the blob.
        /// </summary>
        /// <param name="cancellationToken">A <see cref="CancellationToken"/> to observe while waiting for a task to complete.</param>
        /// <returns>A <see cref="Task{T}"/> object of type <see cref="CloudPageBlob"/> that represents the asynchronous operation.</returns>
        [DoesServiceRequest]
        public virtual Task<CloudPageBlob> CreateSnapshotAsync(CancellationToken cancellationToken)
        {
            return this.CreateSnapshotAsync(null /*metadata*/, default(AccessCondition), default(BlobRequestOptions), default(OperationContext), cancellationToken);
        }

        /// <summary>
        /// Initiates an asynchronous operation to create a snapshot of the blob.
        /// </summary>
        /// <param name="metadata">A collection of name-value pairs defining the metadata of the snapshot.</param>
        /// <param name="accessCondition">An <see cref="AccessCondition"/> object that represents the condition that must be met in order for the request to proceed. If <c>null</c>, no condition is used.</param>
        /// <param name="options">A <see cref="BlobRequestOptions"/> object that specifies additional options for the request.</param>
        /// <param name="operationContext">An <see cref="OperationContext"/> object that represents the context for the current operation.</param>
        /// <returns>A <see cref="Task{T}"/> object of type <see cref="CloudPageBlob"/> that represents the asynchronous operation.</returns>
        [DoesServiceRequest]
        public virtual Task<CloudPageBlob> CreateSnapshotAsync(IDictionary<string, string> metadata, AccessCondition accessCondition, BlobRequestOptions options, OperationContext operationContext)
        {
            return this.CreateSnapshotAsync(metadata, accessCondition, options, operationContext, CancellationToken.None);
        }

        /// <summary>
        /// Initiates an asynchronous operation to create a snapshot of the blob.
        /// </summary>
        /// <param name="metadata">A collection of name-value pairs defining the metadata of the snapshot.</param>
        /// <param name="accessCondition">An <see cref="AccessCondition"/> object that represents the condition that must be met in order for the request to proceed. If <c>null</c>, no condition is used.</param>
        /// <param name="options">A <see cref="BlobRequestOptions"/> object that specifies additional options for the request.</param>
        /// <param name="operationContext">An <see cref="OperationContext"/> object that represents the context for the current operation.</param>
        /// <param name="cancellationToken">A <see cref="CancellationToken"/> to observe while waiting for a task to complete.</param>
        /// <returns>A <see cref="Task{T}"/> object of type <see cref="CloudPageBlob"/> that represents the asynchronous operation.</returns>
        [DoesServiceRequest]
        public virtual Task<CloudPageBlob> CreateSnapshotAsync(IDictionary<string, string> metadata, AccessCondition accessCondition, BlobRequestOptions options, OperationContext operationContext, CancellationToken cancellationToken)
        {
            this.attributes.AssertNoSnapshot();
            BlobRequestOptions modifiedOptions = BlobRequestOptions.ApplyDefaults(options, BlobType.PageBlob, this.ServiceClient);
            return Executor.ExecuteAsync(
                this.CreateSnapshotImpl(metadata, accessCondition, modifiedOptions),
                modifiedOptions.RetryPolicy,
                operationContext,
                cancellationToken);
        }
#endif

#if SYNC
        /// <summary>
        /// Writes pages to a page blob.
        /// </summary>
        /// <param name="pageData">A <see cref="System.IO.Stream"/> object providing the page data.</param>
        /// <param name="startOffset">The offset at which to begin writing, in bytes. The offset must be a multiple of 512.</param>
        /// <param name="contentMD5">An optional hash value used to ensure transactional integrity for the page. May be <c>null</c> or an empty string.</param>
        /// <param name="accessCondition">An <see cref="AccessCondition"/> object that represents the condition that must be met in order for the request to proceed. If <c>null</c>, no condition is used.</param>
        /// <param name="options">A <see cref="BlobRequestOptions"/> object that specifies additional options for the request. If <c>null</c>, default options are applied to the request.</param>
        /// <param name="operationContext">An <see cref="OperationContext"/> object that represents the context for the current operation.</param>
        /// <remarks>
        /// Clients may send the Content-MD5 header for a given Write Pages operation as a means to ensure transactional integrity over the wire. 
        /// The <paramref name="contentMD5"/> parameter permits clients who already have access to a pre-computed MD5 value for a given byte range to provide it.
        /// If the <see cref="P:BlobRequestOptions.UseTransactionalMd5"/> property is set to <c>true</c> and the <paramref name="contentMD5"/> parameter is set 
        /// to <c>null</c>, then the client library will calculate the MD5 value internally.
        /// </remarks>
        [DoesServiceRequest]
        public virtual void WritePages(Stream pageData, long startOffset, string contentMD5 = null, AccessCondition accessCondition = null, BlobRequestOptions options = null, OperationContext operationContext = null)
        {
            CommonUtility.AssertNotNull("pageData", pageData);

            BlobRequestOptions modifiedOptions = BlobRequestOptions.ApplyDefaults(options, BlobType.PageBlob, this.ServiceClient);
            bool requiresContentMD5 = (contentMD5 == null) && modifiedOptions.UseTransactionalMD5.Value;
            operationContext = operationContext ?? new OperationContext();

            Stream seekableStream = pageData;
            bool seekableStreamCreated = false;

            try
            {
                if (!pageData.CanSeek || requiresContentMD5)
                {
                    ExecutionState<NullType> tempExecutionState = BlobCommonUtility.CreateTemporaryExecutionState(modifiedOptions);

                    Stream writeToStream;
                    if (pageData.CanSeek)
                    {
                        writeToStream = Stream.Null;
                    }
                    else
                    {
                        seekableStream = new MultiBufferMemoryStream(this.ServiceClient.BufferManager);
                        seekableStreamCreated = true;
                        writeToStream = seekableStream;
                    }

                    long startPosition = seekableStream.Position;
                    StreamDescriptor streamCopyState = new StreamDescriptor();
                    pageData.WriteToSync(writeToStream, null /* copyLength */, Constants.MaxBlockSize, requiresContentMD5, true, tempExecutionState, streamCopyState);
                    seekableStream.Position = startPosition;

                    if (requiresContentMD5)
                    {
                        contentMD5 = streamCopyState.Md5;
                    }
                }

                Executor.ExecuteSync(
                    this.PutPageImpl(seekableStream, startOffset, contentMD5, accessCondition, modifiedOptions),
                    modifiedOptions.RetryPolicy,
                    operationContext);
            }
            finally
            {
                if (seekableStreamCreated)
                {
                    seekableStream.Dispose();
                }
            }
        }

        /// <summary>
        /// Writes pages to a page blob.
        /// </summary>
        /// <param name="sourceUri">A <see cref="System.Uri"/> specifying the absolute URI to the source blob.</param>
        /// <param name="offset">The byte offset in the source at which to begin retrieving content.</param>
        /// <param name="count">The number of bytes from the source to return, or <c>null</c> to return all bytes through the end of the blob.</param>
        /// <param name="startOffset">The offset at which to begin writing, in bytes. The offset must be a multiple of 512.</param>
        /// <param name="sourceContentMd5">The MD5 calculated for the range of bytes of the source.</param>
        /// <param name="sourceAccessCondition">An <see cref="AccessCondition"/> object that represents the access conditions for the source blob. If <c>null</c>, no condition is used.</param>
        /// <param name="destAccessCondition">An <see cref="AccessCondition"/> object that represents the access conditions for the destination blob. If <c>null</c>, no condition is used.</param>
        /// <param name="options">A <see cref="BlobRequestOptions"/> object that specifies additional options for the request. If <c>null</c>, default options are applied to the request.</param>
        /// <param name="operationContext">An <see cref="OperationContext"/> object that represents the context for the current operation.</param>
        [DoesServiceRequest]
        public virtual void WritePages(Uri sourceUri, long offset, long count, long startOffset, string sourceContentMd5 = null, AccessCondition sourceAccessCondition = null, AccessCondition destAccessCondition = null, BlobRequestOptions options = null, OperationContext operationContext = null)
        {
            CommonUtility.AssertNotNull("sourceUri", sourceUri);

            BlobRequestOptions modifiedOptions = BlobRequestOptions.ApplyDefaults(options, BlobType.PageBlob, this.ServiceClient);
            operationContext = operationContext ?? new OperationContext();

            Executor.ExecuteSync(
                this.PutPageImpl(sourceUri, offset, count, startOffset, sourceContentMd5, sourceAccessCondition, destAccessCondition, modifiedOptions),
                modifiedOptions.RetryPolicy,
                operationContext);
        }
#endif

        /// <summary>
        /// Begins an asynchronous operation to write pages to a page blob.
        /// </summary>
        /// <param name="pageData">A <see cref="System.IO.Stream"/> object providing the page data.</param>
        /// <param name="startOffset">The offset at which to begin writing, in bytes. The offset must be a multiple of 512.</param>
        /// <param name="contentMD5">An optional hash value used to ensure transactional integrity for the page. May be <c>null</c> or an empty string.</param>
        /// <param name="callback">An <see cref="AsyncCallback"/> delegate that will receive notification when the asynchronous operation completes.</param>
        /// <param name="state">A user-defined object that will be passed to the callback delegate.</param>
        /// <returns>An <see cref="ICancellableAsyncResult"/> that references the asynchronous operation.</returns>
        /// <remarks>
        /// Clients may send the Content-MD5 header for a given Write Pages operation as a means to ensure transactional integrity over the wire. 
        /// The <paramref name="contentMD5"/> parameter permits clients who already have access to a pre-computed MD5 value for a given byte range to provide it.
        /// If the <see cref="P:BlobRequestOptions.UseTransactionalMd5"/> property is set to <c>true</c> and the <paramref name="contentMD5"/> parameter is set 
        /// to <c>null</c>, then the client library will calculate the MD5 value internally.
        /// </remarks>
        [DoesServiceRequest]
        public virtual ICancellableAsyncResult BeginWritePages(Stream pageData, long startOffset, string contentMD5, AsyncCallback callback, object state)
        {
            return this.BeginWritePages(pageData, startOffset, contentMD5, null /* accessCondition */, null /* options */, null /* operationContext */, callback, state);
        }

        /// <summary>
        /// Begins an asynchronous operation to write pages to a page blob.
        /// </summary>
        /// <param name="pageData">A <see cref="System.IO.Stream"/> object providing the page data.</param>
        /// <param name="startOffset">The offset at which to begin writing, in bytes. The offset must be a multiple of 512.</param>
        /// <param name="contentMD5">An optional hash value used to ensure transactional integrity for the page. May be <c>null</c> or an empty string.</param>
        /// <param name="accessCondition">An <see cref="AccessCondition"/> object that represents the condition that must be met in order for the request to proceed. If <c>null</c>, no condition is used.</param>
        /// <param name="options">A <see cref="BlobRequestOptions"/> object that specifies additional options for the request.</param>
        /// <param name="operationContext">An <see cref="OperationContext"/> object that represents the context for the current operation.</param>
        /// <param name="callback">An <see cref="AsyncCallback"/> delegate that will receive notification when the asynchronous operation completes.</param>
        /// <param name="state">A user-defined object that will be passed to the callback delegate.</param>
        /// <returns>An <see cref="ICancellableAsyncResult"/> that references the asynchronous operation.</returns>
        /// <remarks>
        /// Clients may send the Content-MD5 header for a given Write Pages operation as a means to ensure transactional integrity over the wire. 
        /// The <paramref name="contentMD5"/> parameter permits clients who already have access to a pre-computed MD5 value for a given byte range to provide it.
        /// If the <see cref="P:BlobRequestOptions.UseTransactionalMd5"/> property is set to <c>true</c> and the <paramref name="contentMD5"/> parameter is set 
        /// to <c>null</c>, then the client library will calculate the MD5 value internally.
        /// </remarks>
        [DoesServiceRequest]
        public virtual ICancellableAsyncResult BeginWritePages(Stream pageData, long startOffset, string contentMD5, AccessCondition accessCondition, BlobRequestOptions options, OperationContext operationContext, AsyncCallback callback, object state)
        {
            return this.BeginWritePages(pageData, startOffset, contentMD5, accessCondition, options, operationContext, null /*progressHandler*/, callback, state);
        }

        /// <summary>
        /// Begins an asynchronous operation to write pages to a page blob.
        /// </summary>
        /// <param name="sourceUri">A <see cref="System.Uri"/> specifying the absolute URI to the source blob.</param>
        /// <param name="offset">The byte offset in the source at which to begin retrieving content.</param>
        /// <param name="count">The number of bytes from the source to return, or <c>null</c> to return all bytes through the end of the blob.</param>
        /// <param name="startOffset">The offset at which to begin writing, in bytes. The offset must be a multiple of 512.</param>
        /// <param name="sourceContentMd5">The MD5 calculated for the range of bytes of the source.</param>
        /// <param name="sourceAccessCondition">An <see cref="AccessCondition"/> object that represents the access conditions for the source blob. If <c>null</c>, no condition is used.</param>
        /// <param name="destAccessCondition">An <see cref="AccessCondition"/> object that represents the access conditions for the destination blob. If <c>null</c>, no condition is used.</param>
        /// <param name="options">A <see cref="BlobRequestOptions"/> object that specifies additional options for the request.</param>
        /// <param name="operationContext">An <see cref="OperationContext"/> object that represents the context for the current operation.</param>
        /// <param name="callback">An <see cref="AsyncCallback"/> delegate that will receive notification when the asynchronous operation completes.</param>
        /// <param name="state">A user-defined object that will be passed to the callback delegate.</param>
        /// <returns>An <see cref="ICancellableAsyncResult"/> that references the asynchronous operation.</returns>
        [DoesServiceRequest]
        public virtual ICancellableAsyncResult BeginWritePages(Uri sourceUri, long offset, long count, long startOffset, string sourceContentMd5, AccessCondition sourceAccessCondition, AccessCondition destAccessCondition, BlobRequestOptions options, OperationContext operationContext, AsyncCallback callback, object state)
        {
            return CancellableAsyncResultTaskWrapper.Create(token => this.WritePagesAsync(sourceUri, offset, count, startOffset, sourceContentMd5, sourceAccessCondition, destAccessCondition, options, operationContext, token), callback, state);
        }

        /// <summary>
        /// Begins an asynchronous operation to write pages to a page blob.
        /// </summary>
        /// <param name="pageData">A <see cref="System.IO.Stream"/> object providing the page data.</param>
        /// <param name="startOffset">The offset at which to begin writing, in bytes. The offset must be a multiple of 512.</param>
        /// <param name="contentMD5">An optional hash value used to ensure transactional integrity for the page. May be <c>null</c> or an empty string.</param>
        /// <param name="accessCondition">An <see cref="AccessCondition"/> object that represents the condition that must be met in order for the request to proceed. If <c>null</c>, no condition is used.</param>
        /// <param name="options">A <see cref="BlobRequestOptions"/> object that specifies additional options for the request.</param>
        /// <param name="operationContext">An <see cref="OperationContext"/> object that represents the context for the current operation.</param>
        /// <param name="progressHandler"> An <see cref="IProgress{StorageProgress}"/> object to gather progress deltas.</param>
        /// <param name="callback">An <see cref="AsyncCallback"/> delegate that will receive notification when the asynchronous operation completes.</param>
        /// <param name="state">A user-defined object that will be passed to the callback delegate.</param>
        /// <returns>An <see cref="ICancellableAsyncResult"/> that references the asynchronous operation.</returns>
        /// <remarks>
        /// Clients may send the Content-MD5 header for a given Write Pages operation as a means to ensure transactional integrity over the wire. 
        /// The <paramref name="contentMD5"/> parameter permits clients who already have access to a pre-computed MD5 value for a given byte range to provide it.
        /// If the <see cref="P:BlobRequestOptions.UseTransactionalMd5"/> property is set to <c>true</c> and the <paramref name="contentMD5"/> parameter is set 
        /// to <c>null</c>, then the client library will calculate the MD5 value internally.
        /// </remarks>
        [SuppressMessage("Microsoft.Design", "CA1031:DoNotCatchGeneralExceptionTypes", Justification = "Needed to ensure exceptions are not thrown on threadpool threads.")]
        [DoesServiceRequest]
        private ICancellableAsyncResult BeginWritePages(Stream pageData, long startOffset, string contentMD5, AccessCondition accessCondition, BlobRequestOptions options, OperationContext operationContext, IProgress<StorageProgress> progressHandler, AsyncCallback callback, object state)
        {
            return CancellableAsyncResultTaskWrapper.Create(token => this.WritePagesAsync(pageData, startOffset, contentMD5, accessCondition, options, operationContext, progressHandler, token), callback, state);
        }

              /// <summary>
        /// Ends an asynchronous operation to write pages to a page blob.
        /// </summary>
        /// <param name="asyncResult">An <see cref="IAsyncResult"/> that references the pending asynchronous operation.</param>
        public virtual void EndWritePages(IAsyncResult asyncResult)
        {
            ((CancellableAsyncResultTaskWrapper)asyncResult).GetAwaiter().GetResult();
        }

#if TASK
        /// <summary>
        /// Initiates an asynchronous operation to write pages to a page blob.
        /// </summary>
        /// <param name="pageData">A <see cref="System.IO.Stream"/> object providing the page data.</param>
        /// <param name="startOffset">The offset at which to begin writing, in bytes. The offset must be a multiple of 512.</param>
        /// <param name="contentMD5">An optional hash value used to ensure transactional integrity for the page. May be <c>null</c> or an empty string.</param>
        /// <returns>A <see cref="Task"/> object that represents the asynchronous operation.</returns>
        /// <remarks>
        /// Clients may send the Content-MD5 header for a given Write Pages operation as a means to ensure transactional integrity over the wire. 
        /// The <paramref name="contentMD5"/> parameter permits clients who already have access to a pre-computed MD5 value for a given byte range to provide it.
        /// If the <see cref="P:BlobRequestOptions.UseTransactionalMd5"/> property is set to <c>true</c> and the <paramref name="contentMD5"/> parameter is set 
        /// to <c>null</c>, then the client library will calculate the MD5 value internally.
        /// </remarks>
        [DoesServiceRequest]
        public virtual Task WritePagesAsync(Stream pageData, long startOffset, string contentMD5)
        {
            return this.WritePagesAsync(pageData, startOffset, contentMD5, default(AccessCondition), default(BlobRequestOptions), default(OperationContext), CancellationToken.None);
        }

        /// <summary>
        /// Initiates an asynchronous operation to write pages to a page blob.
        /// </summary>
        /// <param name="pageData">A <see cref="System.IO.Stream"/> object providing the page data.</param>
        /// <param name="startOffset">The offset at which to begin writing, in bytes. The offset must be a multiple of 512.</param>
        /// <param name="contentMD5">An optional hash value used to ensure transactional integrity for the page. May be <c>null</c> or an empty string.</param>
        /// <param name="cancellationToken">A <see cref="CancellationToken"/> to observe while waiting for a task to complete.</param>
        /// <returns>A <see cref="Task"/> object that represents the asynchronous operation.</returns>
        /// <remarks>
        /// Clients may send the Content-MD5 header for a given Write Pages operation as a means to ensure transactional integrity over the wire. 
        /// The <paramref name="contentMD5"/> parameter permits clients who already have access to a pre-computed MD5 value for a given byte range to provide it.
        /// If the <see cref="P:BlobRequestOptions.UseTransactionalMd5"/> property is set to <c>true</c> and the <paramref name="contentMD5"/> parameter is set 
        /// to <c>null</c>, then the client library will calculate the MD5 value internally.
        /// </remarks>
        [DoesServiceRequest]
        public virtual Task WritePagesAsync(Stream pageData, long startOffset, string contentMD5, CancellationToken cancellationToken)
        {
            return this.WritePagesAsync(pageData, startOffset, contentMD5, default(AccessCondition), default(BlobRequestOptions), default(OperationContext), null /*progressHandler*/, cancellationToken);
        }

        /// <summary>
        /// Initiates an asynchronous operation to write pages to a page blob.
        /// </summary>
        /// <param name="pageData">A <see cref="System.IO.Stream"/> object providing the page data.</param>
        /// <param name="startOffset">The offset at which to begin writing, in bytes. The offset must be a multiple of 512.</param>
        /// <param name="contentMD5">An optional hash value used to ensure transactional integrity for the page. May be <c>null</c> or an empty string.</param>
        /// <param name="accessCondition">An <see cref="AccessCondition"/> object that represents the condition that must be met in order for the request to proceed. If <c>null</c>, no condition is used.</param>
        /// <param name="options">A <see cref="BlobRequestOptions"/> object that specifies additional options for the request.</param>
        /// <param name="operationContext">An <see cref="OperationContext"/> object that represents the context for the current operation.</param>
        /// <returns>A <see cref="Task"/> object that represents the asynchronous operation.</returns>
        /// <remarks>
        /// Clients may send the Content-MD5 header for a given Write Pages operation as a means to ensure transactional integrity over the wire. 
        /// The <paramref name="contentMD5"/> parameter permits clients who already have access to a pre-computed MD5 value for a given byte range to provide it.
        /// If the <see cref="P:BlobRequestOptions.UseTransactionalMd5"/> property is set to <c>true</c> and the <paramref name="contentMD5"/> parameter is set 
        /// to <c>null</c>, then the client library will calculate the MD5 value internally.
        /// </remarks>
        [DoesServiceRequest]
        public virtual Task WritePagesAsync(Stream pageData, long startOffset, string contentMD5, AccessCondition accessCondition, BlobRequestOptions options, OperationContext operationContext)
        {
            return this.WritePagesAsync(pageData, startOffset, contentMD5, accessCondition, options, operationContext, null /*progressHandler*/, CancellationToken.None);
        }

        /// <summary>
        /// Initiates an asynchronous operation to write pages to a page blob.
        /// </summary>
        /// <param name="pageData">A <see cref="System.IO.Stream"/> object providing the page data.</param>
        /// <param name="startOffset">The offset at which to begin writing, in bytes. The offset must be a multiple of 512.</param>
        /// <param name="contentMD5">An optional hash value used to ensure transactional integrity for the page. May be <c>null</c> or an empty string.</param>
        /// <param name="accessCondition">An <see cref="AccessCondition"/> object that represents the condition that must be met in order for the request to proceed. If <c>null</c>, no condition is used.</param>
        /// <param name="options">A <see cref="BlobRequestOptions"/> object that specifies additional options for the request.</param>
        /// <param name="operationContext">An <see cref="OperationContext"/> object that represents the context for the current operation.</param>
        /// <param name="cancellationToken">A <see cref="CancellationToken"/> to observe while waiting for a task to complete.</param>
        /// <returns>A <see cref="Task"/> object that represents the asynchronous operation.</returns>
        /// <remarks>
        /// Clients may send the Content-MD5 header for a given Write Pages operation as a means to ensure transactional integrity over the wire. 
        /// The <paramref name="contentMD5"/> parameter permits clients who already have access to a pre-computed MD5 value for a given byte range to provide it.
        /// If the <see cref="P:BlobRequestOptions.UseTransactionalMd5"/> property is set to <c>true</c> and the <paramref name="contentMD5"/> parameter is set 
        /// to <c>null</c>, then the client library will calculate the MD5 value internally.
        /// </remarks>
        [DoesServiceRequest]
        public virtual Task WritePagesAsync(Stream pageData, long startOffset, string contentMD5, AccessCondition accessCondition, BlobRequestOptions options, OperationContext operationContext, CancellationToken cancellationToken)
        {
            return this.WritePagesAsync(pageData, startOffset, contentMD5, accessCondition, options, operationContext, null /*progressHandler*/, cancellationToken);
        }

        /// <summary>
        /// Initiates an asynchronous operation to write pages to a page blob.
        /// </summary>
        /// <param name="pageData">A <see cref="System.IO.Stream"/> object providing the page data.</param>
        /// <param name="startOffset">The offset at which to begin writing, in bytes. The offset must be a multiple of 512.</param>
        /// <param name="contentMD5">An optional hash value used to ensure transactional integrity for the page. May be <c>null</c> or an empty string.</param>
        /// <param name="accessCondition">An <see cref="AccessCondition"/> object that represents the condition that must be met in order for the request to proceed. If <c>null</c>, no condition is used.</param>
        /// <param name="options">A <see cref="BlobRequestOptions"/> object that specifies additional options for the request.</param>
        /// <param name="operationContext">An <see cref="OperationContext"/> object that represents the context for the current operation.</param>
        /// <param name="progressHandler"> A <see cref="System.IProgress{StorageProgress}"/> object to handle <see cref="StorageProgress"/> messages.</param>
        /// <param name="cancellationToken">A <see cref="CancellationToken"/> to observe while waiting for a task to complete.</param>
        /// <returns>A <see cref="Task"/> object that represents the asynchronous operation.</returns>
        /// <remarks>
        /// Clients may send the Content-MD5 header for a given Write Pages operation as a means to ensure transactional integrity over the wire. 
        /// The <paramref name="contentMD5"/> parameter permits clients who already have access to a pre-computed MD5 value for a given byte range to provide it.
        /// If the <see cref="P:BlobRequestOptions.UseTransactionalMd5"/> property is set to <c>true</c> and the <paramref name="contentMD5"/> parameter is set 
        /// to <c>null</c>, then the client library will calculate the MD5 value internally.
        /// </remarks>
        [DoesServiceRequest]
        public virtual async Task WritePagesAsync(Stream pageData, long startOffset, string contentMD5, AccessCondition accessCondition, BlobRequestOptions options, OperationContext operationContext, IProgress<StorageProgress> progressHandler, CancellationToken cancellationToken)
        {
            CommonUtility.AssertNotNull("pageData", pageData);

            BlobRequestOptions modifiedOptions = BlobRequestOptions.ApplyDefaults(options, BlobType.PageBlob, this.ServiceClient);
            bool requiresContentMD5 = (contentMD5 == null) && modifiedOptions.UseTransactionalMD5.Value;
            operationContext = operationContext ?? new OperationContext();

            Stream seekableStream = pageData;
            bool seekableStreamCreated = false;

            try
            {
                if (!pageData.CanSeek || requiresContentMD5)
                {
                    ExecutionState<NullType> tempExecutionState = BlobCommonUtility.CreateTemporaryExecutionState(modifiedOptions);

                    Stream writeToStream;
                    if (pageData.CanSeek)
                    {
                        writeToStream = Stream.Null;
                    }
                    else
                    {
                        seekableStream = new MultiBufferMemoryStream(this.ServiceClient.BufferManager);
                        seekableStreamCreated = true;
                        writeToStream = seekableStream;
                    }

                    long startPosition = seekableStream.Position;
                    StreamDescriptor streamCopyState = new StreamDescriptor();
                    await pageData.WriteToAsync(writeToStream, this.ServiceClient.BufferManager, null /* copyLength */, Constants.MaxBlockSize, requiresContentMD5, tempExecutionState, streamCopyState, cancellationToken).ConfigureAwait(false);
                    seekableStream.Position = startPosition;

                    if (requiresContentMD5)
                    {
                        contentMD5 = streamCopyState.Md5;
                    }
                }

                await Executor.ExecuteAsync(
                    this.PutPageImpl(new AggregatingProgressIncrementer(progressHandler).CreateProgressIncrementingStream(seekableStream), startOffset, contentMD5, accessCondition, modifiedOptions),
                    modifiedOptions.RetryPolicy,
                    operationContext,
                    cancellationToken);
            }
            finally
            {
                if (seekableStreamCreated)
                {
                    seekableStream.Dispose();
                }
            }
        }

        /// <summary>
        /// Initiates an asynchronous operation to write pages to a page blob.
        /// </summary>
        /// <param name="sourceUri">A <see cref="System.Uri"/> specifying the absolute URI to the source blob.</param>
        /// <param name="offset">The byte offset in the source at which to begin retrieving content.</param>
        /// <param name="count">The number of bytes from the source to return, or <c>null</c> to return all bytes through the end of the blob.</param>
        /// <param name="startOffset">The offset at which to begin writing, in bytes. The offset must be a multiple of 512.</param>
        /// <param name="sourceContentMd5">An optional hash value used to ensure transactional integrity for the page. May be <c>null</c> or an empty string.</param>
        /// <param name="sourceAccessCondition">An <see cref="AccessCondition"/> object that represents the access conditions for the source blob. If <c>null</c>, no condition is used.</param>
        /// <param name="destAccessCondition">An <see cref="AccessCondition"/> object that represents the access conditions for the destination blob. If <c>null</c>, no condition is used.</param>
        /// <param name="options">A <see cref="BlobRequestOptions"/> object that specifies additional options for the request.</param>
        /// <param name="operationContext">An <see cref="OperationContext"/> object that represents the context for the current operation.</param>
        /// <param name="cancellationToken">A <see cref="CancellationToken"/> to observe while waiting for a task to complete.</param>
        /// <returns>A <see cref="Task"/> object that represents the asynchronous operation.</returns>
        [DoesServiceRequest]
        public virtual async Task WritePagesAsync(Uri sourceUri, long offset, long count, long startOffset, string sourceContentMd5, AccessCondition sourceAccessCondition, AccessCondition destAccessCondition, BlobRequestOptions options, OperationContext operationContext, CancellationToken cancellationToken)
        {
            CommonUtility.AssertNotNull("sourceUri", sourceUri);

            BlobRequestOptions modifiedOptions = BlobRequestOptions.ApplyDefaults(options, BlobType.PageBlob, this.ServiceClient);
            operationContext = operationContext ?? new OperationContext();

            await Executor.ExecuteAsync(
                this.PutPageImpl(sourceUri, offset, count, startOffset, sourceContentMd5, sourceAccessCondition, destAccessCondition, modifiedOptions),
                modifiedOptions.RetryPolicy,
                operationContext,
                cancellationToken).ConfigureAwait(false);
        }
#endif

#if SYNC
        /// <summary>
        /// Clears pages from a page blob.
        /// </summary>
        /// <param name="startOffset">The offset at which to begin clearing pages, in bytes. The offset must be a multiple of 512.</param>
        /// <param name="length">The length of the data range to be cleared, in bytes. The length must be a multiple of 512.</param>
        /// <param name="accessCondition">An <see cref="AccessCondition"/> object that represents the condition that must be met in order for the request to proceed. If <c>null</c>, no condition is used.</param>
        /// <param name="options">A <see cref="BlobRequestOptions"/> object that specifies additional options for the request. If <c>null</c>, default options are applied to the request.</param>
        /// <param name="operationContext">An <see cref="OperationContext"/> object that represents the context for the current operation.</param>
        [DoesServiceRequest]
        public virtual void ClearPages(long startOffset, long length, AccessCondition accessCondition = null, BlobRequestOptions options = null, OperationContext operationContext = null)
        {
            BlobRequestOptions modifiedOptions = BlobRequestOptions.ApplyDefaults(options, BlobType.PageBlob, this.ServiceClient);
            Executor.ExecuteSync(
                this.ClearPageImpl(startOffset, length, accessCondition, modifiedOptions),
                modifiedOptions.RetryPolicy,
                operationContext);
        }
#endif

        /// <summary>
        /// Begins an asynchronous operation to clear pages from a page blob.
        /// </summary>
        /// <param name="startOffset">The offset at which to begin clearing pages, in bytes. The offset must be a multiple of 512.</param>
        /// <param name="length">The length of the data range to be cleared, in bytes. The length must be a multiple of 512.</param>
        /// <param name="callback">An <see cref="AsyncCallback"/> delegate that will receive notification when the asynchronous operation completes.</param>
        /// <param name="state">A user-defined object that will be passed to the callback delegate.</param>
        /// <returns>An <see cref="ICancellableAsyncResult"/> that references the asynchronous operation.</returns>
        [DoesServiceRequest]
        public virtual ICancellableAsyncResult BeginClearPages(long startOffset, long length, AsyncCallback callback, object state)
        {
            return this.BeginClearPages(startOffset, length, null /* accessCondition */, null /* options */, null /* operationContext */, callback, state);
        }

        /// <summary>
        /// Begins an asynchronous operation to clear pages from a page blob.
        /// </summary>
        /// <param name="startOffset">The offset at which to begin clearing pages, in bytes. The offset must be a multiple of 512.</param>
        /// <param name="length">The length of the data range to be cleared, in bytes. The length must be a multiple of 512.</param>
        /// <param name="accessCondition">An <see cref="AccessCondition"/> object that represents the condition that must be met in order for the request to proceed. If <c>null</c>, no condition is used.</param>
        /// <param name="options">A <see cref="BlobRequestOptions"/> object that specifies additional options for the request.</param>
        /// <param name="operationContext">An <see cref="OperationContext"/> object that represents the context for the current operation.</param>
        /// <param name="callback">An <see cref="AsyncCallback"/> delegate that will receive notification when the asynchronous operation completes.</param>
        /// <param name="state">A user-defined object that will be passed to the callback delegate.</param>
        /// <returns>An <see cref="ICancellableAsyncResult"/> that references the asynchronous operation.</returns>
        [DoesServiceRequest]
        public virtual ICancellableAsyncResult BeginClearPages(long startOffset, long length, AccessCondition accessCondition, BlobRequestOptions options, OperationContext operationContext, AsyncCallback callback, object state)
        {
            return CancellableAsyncResultTaskWrapper.Create(token => this.ClearPagesAsync(startOffset, length, accessCondition, options, operationContext, token), callback, state);
        }

        /// <summary>
        /// Ends an asynchronous operation to clear pages from a page blob.
        /// </summary>
        /// <param name="asyncResult">An <see cref="IAsyncResult"/> that references the pending asynchronous operation.</param>
        public virtual void EndClearPages(IAsyncResult asyncResult)
        {
            ((CancellableAsyncResultTaskWrapper)asyncResult).GetAwaiter().GetResult();
        }

#if TASK
        /// <summary>
        /// Initiates an asynchronous operation to clear pages from a page blob.
        /// </summary>
        /// <param name="startOffset">The offset at which to begin clearing pages, in bytes. The offset must be a multiple of 512.</param>
        /// <param name="length">The length of the data range to be cleared, in bytes. The length must be a multiple of 512.</param>
        /// <returns>A <see cref="Task"/> object that represents the asynchronous operation.</returns>
        [DoesServiceRequest]
        public virtual Task ClearPagesAsync(long startOffset, long length)
        {
            return this.ClearPagesAsync(startOffset, length, default(AccessCondition), default(BlobRequestOptions), default(OperationContext), CancellationToken.None);
        }

        /// <summary>
        /// Initiates an asynchronous operation to clear pages from a page blob.
        /// </summary>
        /// <param name="startOffset">The offset at which to begin clearing pages, in bytes. The offset must be a multiple of 512.</param>
        /// <param name="length">The length of the data range to be cleared, in bytes. The length must be a multiple of 512.</param>
        /// <param name="cancellationToken">A <see cref="CancellationToken"/> to observe while waiting for a task to complete.</param>
        /// <returns>A <see cref="Task"/> object that represents the asynchronous operation.</returns>
        [DoesServiceRequest]
        public virtual Task ClearPagesAsync(long startOffset, long length, CancellationToken cancellationToken)
        {
            return this.ClearPagesAsync(startOffset, length, default(AccessCondition), default(BlobRequestOptions), default(OperationContext), cancellationToken);
        }

        /// <summary>
        /// Initiates an asynchronous operation to clear pages from a page blob.
        /// </summary>
        /// <param name="startOffset">The offset at which to begin clearing pages, in bytes. The offset must be a multiple of 512.</param>
        /// <param name="length">The length of the data range to be cleared, in bytes. The length must be a multiple of 512.</param>
        /// <param name="accessCondition">An <see cref="AccessCondition"/> object that represents the condition that must be met in order for the request to proceed. If <c>null</c>, no condition is used.</param>
        /// <param name="options">A <see cref="BlobRequestOptions"/> object that specifies additional options for the request.</param>
        /// <param name="operationContext">An <see cref="OperationContext"/> object that represents the context for the current operation.</param>
        /// <returns>A <see cref="Task"/> object that represents the asynchronous operation.</returns>
        [DoesServiceRequest]
        public virtual Task ClearPagesAsync(long startOffset, long length, AccessCondition accessCondition, BlobRequestOptions options, OperationContext operationContext)
        {
            return this.ClearPagesAsync(startOffset, length, accessCondition, options, operationContext, CancellationToken.None);
        }

        /// <summary>
        /// Initiates an asynchronous operation to clear pages from a page blob.
        /// </summary>
        /// <param name="startOffset">The offset at which to begin clearing pages, in bytes. The offset must be a multiple of 512.</param>
        /// <param name="length">The length of the data range to be cleared, in bytes. The length must be a multiple of 512.</param>
        /// <param name="accessCondition">An <see cref="AccessCondition"/> object that represents the condition that must be met in order for the request to proceed. If <c>null</c>, no condition is used.</param>
        /// <param name="options">A <see cref="BlobRequestOptions"/> object that specifies additional options for the request.</param>
        /// <param name="operationContext">An <see cref="OperationContext"/> object that represents the context for the current operation.</param>
        /// <param name="cancellationToken">A <see cref="CancellationToken"/> to observe while waiting for a task to complete.</param>
        /// <returns>A <see cref="Task"/> object that represents the asynchronous operation.</returns>
        [DoesServiceRequest]
        public virtual Task ClearPagesAsync(long startOffset, long length, AccessCondition accessCondition, BlobRequestOptions options, OperationContext operationContext, CancellationToken cancellationToken)
        {
            BlobRequestOptions modifiedOptions = BlobRequestOptions.ApplyDefaults(options, BlobType.PageBlob, this.ServiceClient);
            return Executor.ExecuteAsync(
                this.ClearPageImpl(startOffset, length, accessCondition, modifiedOptions),
                modifiedOptions.RetryPolicy,
                operationContext,
                cancellationToken);
        }
#endif

#if SYNC
        /// <summary>
        /// Begins an operation to start copying another page blob's contents, properties, and metadata to this page blob.
        /// </summary>
        /// <param name="source">The <see cref="CloudPageBlob"/> that is the source blob.</param>
        /// <param name="sourceAccessCondition">An <see cref="AccessCondition"/> object that represents the access conditions for the source blob. If <c>null</c>, no condition is used.</param>
        /// <param name="destAccessCondition">An <see cref="AccessCondition"/> object that represents the access conditions for the destination blob. If <c>null</c>, no condition is used.</param>
        /// <param name="options">A <see cref="BlobRequestOptions"/> object that specifies additional options for the request. If <c>null</c>, default options are applied to the request.</param>
        /// <param name="operationContext">An <see cref="OperationContext"/> object that represents the context for the current operation.</param>
        /// <returns>The copy ID associated with the copy operation.</returns>
        /// <remarks>
        /// This method fetches the blob's ETag, last-modified time, and part of the copy state.
        /// The copy ID and copy status fields are fetched, and the rest of the copy state is cleared.
        /// </remarks>
        [DoesServiceRequest]
        public virtual string StartCopy(CloudPageBlob source, AccessCondition sourceAccessCondition = null, AccessCondition destAccessCondition = null, BlobRequestOptions options = null, OperationContext operationContext = null)
        {
            return this.StartCopy(CloudBlob.SourceBlobToUri(source), sourceAccessCondition, destAccessCondition, options, operationContext);
        }

        /// <summary>
        /// Begins an operation to start copying another page blob's contents, properties, and metadata to this page blob.
        /// </summary>
        /// <param name="source">The <see cref="CloudPageBlob"/> that is the source blob.</param>
        /// <param name="premiumPageBlobTier">A <see cref="PremiumPageBlobTier"/> representing the tier to set.</param>
        /// <param name="sourceAccessCondition">An <see cref="AccessCondition"/> object that represents the access conditions for the source blob. If <c>null</c>, no condition is used.</param>
        /// <param name="destAccessCondition">An <see cref="AccessCondition"/> object that represents the access conditions for the destination blob. If <c>null</c>, no condition is used.</param>
        /// <param name="options">A <see cref="BlobRequestOptions"/> object that specifies additional options for the request. If <c>null</c>, default options are applied to the request.</param>
        /// <param name="operationContext">An <see cref="OperationContext"/> object that represents the context for the current operation.</param>
        /// <returns>The copy ID associated with the copy operation.</returns>
        /// <remarks>
        /// This method fetches the blob's ETag, last-modified time, and part of the copy state.
        /// The copy ID and copy status fields are fetched, and the rest of the copy state is cleared.
        /// </remarks>
        [DoesServiceRequest]
        public virtual string StartCopy(CloudPageBlob source, PremiumPageBlobTier? premiumPageBlobTier, AccessCondition sourceAccessCondition = null, AccessCondition destAccessCondition = null, BlobRequestOptions options = null, OperationContext operationContext = null)
        {
<<<<<<< HEAD
            return this.StartCopy(CloudBlob.SourceBlobToUri(source), premiumPageBlobTier, default(StandardBlobTier?) /* standardBlockBlobTier */, sourceAccessCondition, destAccessCondition, options, operationContext);
=======
            return this.StartCopy(CloudBlob.SourceBlobToUri(source), premiumPageBlobTier, default(RehydratePriority?), sourceAccessCondition, destAccessCondition, options, operationContext);
>>>>>>> 9922329d
        }

        /// <summary>
        /// Begins an operation to start an incremental copy of another page blob's contents, properties, and metadata to this page blob.
        /// </summary>
        /// <param name="sourceSnapshot">The <see cref="CloudPageBlob"/> that is the source blob which must be a snapshot.</param>
        /// <param name="destAccessCondition">An <see cref="AccessCondition"/> object that represents the access conditions for the destination blob. If <c>null</c>, no condition is used.</param>
        /// <param name="options">A <see cref="BlobRequestOptions"/> object that specifies additional options for the request. If <c>null</c>, default options are applied to the request.</param>
        /// <param name="operationContext">An <see cref="OperationContext"/> object that represents the context for the current operation.</param>
        /// <returns>The copy ID associated with the copy operation.</returns>
        /// <remarks>
        /// This method fetches the blob's ETag, last-modified time, and part of the copy state.
        /// The copy ID and copy status fields are fetched, and the rest of the copy state is cleared.
        /// </remarks>
        [DoesServiceRequest]
        public virtual string StartIncrementalCopy(CloudPageBlob sourceSnapshot, AccessCondition destAccessCondition = null, BlobRequestOptions options = null, OperationContext operationContext = null)
        {
            CommonUtility.AssertNotNull("sourceSnapshot", sourceSnapshot);
            return this.StartIncrementalCopy(CloudBlob.SourceBlobToUri(sourceSnapshot), destAccessCondition, options, operationContext);
        }

        /// <summary>
        /// Begins an operation to start an incremental copy of another page blob's contents, properties, and metadata to this page blob.
        /// </summary>
        /// <param name="sourceSnapshotUri">The <see cref="System.Uri"/> of the source blob which must be a snapshot.</param>
        /// <param name="destAccessCondition">An <see cref="AccessCondition"/> object that represents the access conditions for the destination blob. If <c>null</c>, no condition is used.</param>
        /// <param name="options">A <see cref="BlobRequestOptions"/> object that specifies additional options for the request. If <c>null</c>, default options are applied to the request.</param>
        /// <param name="operationContext">An <see cref="OperationContext"/> object that represents the context for the current operation.</param>
        /// <returns>The copy ID associated with the copy operation.</returns>
        /// <remarks>
        /// This method fetches the blob's ETag, last-modified time, and part of the copy state.
        /// The copy ID and copy status fields are fetched, and the rest of the copy state is cleared.
        /// </remarks>
        [DoesServiceRequest]
        public virtual string StartIncrementalCopy(Uri sourceSnapshotUri, AccessCondition destAccessCondition = null, BlobRequestOptions options = null, OperationContext operationContext = null)
        {
            CommonUtility.AssertNotNull("sourceSnapshotUri", sourceSnapshotUri);
            this.attributes.AssertNoSnapshot();
            BlobRequestOptions modifiedOptions = BlobRequestOptions.ApplyDefaults(options, BlobType.Unspecified, this.ServiceClient);
            return Executor.ExecuteSync(
<<<<<<< HEAD
                this.StartCopyImpl(this.attributes, sourceSnapshotUri, default(string) /* contentMD5 */, true /* incrementalCopy */, false /* syncCopy */, default(PremiumPageBlobTier?) /* premiumPageBlobTier */, default(StandardBlobTier?) /* standardBlockBlobTier */, null /* sourceAccessCondition */, destAccessCondition, modifiedOptions),
=======
                this.StartCopyImpl(this.attributes, sourceSnapshotUri, default(string) /* contentMD5 */, true /* incrementalCopy */, false /* syncCopy */, null /* pageBlobTier */, default(RehydratePriority?) /* rehydratePriority */, null /* sourceAccessCondition */, destAccessCondition, modifiedOptions),
>>>>>>> 9922329d
                modifiedOptions.RetryPolicy,
                operationContext);
        }
#endif

        /// <summary>
        /// Begins an asynchronous operation to start copying another page blob's contents, properties, and metadata to this page blob.
        /// </summary>
        /// <param name="source">The <see cref="CloudPageBlob"/> that is the source blob.</param>
        /// <param name="callback">An <see cref="AsyncCallback"/> delegate that will receive notification when the asynchronous operation completes.</param>
        /// <param name="state">A user-defined object that will be passed to the callback delegate.</param>
        /// <returns>An <see cref="ICancellableAsyncResult"/> that references the asynchronous operation.</returns>
        [DoesServiceRequest]
        public virtual ICancellableAsyncResult BeginStartCopy(CloudPageBlob source, AsyncCallback callback, object state)
        {
            return this.BeginStartCopy(CloudBlob.SourceBlobToUri(source), callback, state);
        }

        /// <summary>
        /// Begins an asynchronous operation to start an incremental copy of another page blob's contents, properties, and metadata to this page blob.
        /// </summary>
        /// <param name="sourceSnapshot">The <see cref="CloudPageBlob"/> that is the source blob which must be a snapshot.</param>
        /// <param name="callback">An <see cref="AsyncCallback"/> delegate that will receive notification when the asynchronous operation completes.</param>
        /// <param name="state">A user-defined object that will be passed to the callback delegate.</param>
        /// <returns>An <see cref="ICancellableAsyncResult"/> that references the asynchronous operation.</returns>
        [DoesServiceRequest]
        public virtual ICancellableAsyncResult BeginStartIncrementalCopy(CloudPageBlob sourceSnapshot, AsyncCallback callback, object state)
        {
            return this.BeginStartIncrementalCopy(CloudBlob.SourceBlobToUri(sourceSnapshot), null /* destAccessCondition */, null /* options */, null /* operationContext */, callback, state);
        }

        /// <summary>
        /// Begins an asynchronous operation to start copying another page blob's contents, properties, and metadata to this page blob.
        /// </summary>
        /// <param name="source">The <see cref="CloudPageBlob"/> that is the source blob.</param>
        /// <param name="sourceAccessCondition">An <see cref="AccessCondition"/> object that represents the access conditions for the source blob. If <c>null</c>, no condition is used.</param>
        /// <param name="destAccessCondition">An <see cref="AccessCondition"/> object that represents the access conditions for the destination blob. If <c>null</c>, no condition is used.</param>
        /// <param name="options">A <see cref="BlobRequestOptions"/> object that specifies additional options for the request.</param>
        /// <param name="operationContext">An <see cref="OperationContext"/> object that represents the context for the current operation.</param>
        /// <param name="callback">An <see cref="AsyncCallback"/> delegate that will receive notification when the asynchronous operation completes.</param>
        /// <param name="state">A user-defined object that will be passed to the callback delegate.</param>
        /// <returns>An <see cref="ICancellableAsyncResult"/> that references the asynchronous operation.</returns>
        [SuppressMessage("Microsoft.Naming", "CA1704:IdentifiersShouldBeSpelledCorrectly", MessageId = "dest", Justification = "Reviewed")]
        [DoesServiceRequest]
        public virtual ICancellableAsyncResult BeginStartCopy(CloudPageBlob source, AccessCondition sourceAccessCondition, AccessCondition destAccessCondition, BlobRequestOptions options, OperationContext operationContext, AsyncCallback callback, object state)
        {
            return this.BeginStartCopy(source, null /* premiumPageBlobTier */, sourceAccessCondition, destAccessCondition, options, operationContext, callback, state);
        }

        /// <summary>
        /// Begins an asynchronous operation to start copying another page blob's contents, properties, and metadata to this page blob.
        /// </summary>
        /// <param name="source">The <see cref="CloudPageBlob"/> that is the source blob.</param>
        /// <param name="premiumPageBlobTier">A <see cref="PremiumPageBlobTier"/> representing the tier to set.</param>
        /// <param name="sourceAccessCondition">An <see cref="AccessCondition"/> object that represents the access conditions for the source blob. If <c>null</c>, no condition is used.</param>
        /// <param name="destAccessCondition">An <see cref="AccessCondition"/> object that represents the access conditions for the destination blob. If <c>null</c>, no condition is used.</param>
        /// <param name="options">A <see cref="BlobRequestOptions"/> object that specifies additional options for the request.</param>
        /// <param name="operationContext">An <see cref="OperationContext"/> object that represents the context for the current operation.</param>
        /// <param name="callback">An <see cref="AsyncCallback"/> delegate that will receive notification when the asynchronous operation completes.</param>
        /// <param name="state">A user-defined object that will be passed to the callback delegate.</param>
        /// <returns>An <see cref="ICancellableAsyncResult"/> that references the asynchronous operation.</returns>
        [SuppressMessage("Microsoft.Naming", "CA1704:IdentifiersShouldBeSpelledCorrectly", MessageId = "dest", Justification = "Reviewed")]
        [DoesServiceRequest]
        public virtual ICancellableAsyncResult BeginStartCopy(CloudPageBlob source, PremiumPageBlobTier? premiumPageBlobTier, AccessCondition sourceAccessCondition, AccessCondition destAccessCondition, BlobRequestOptions options, OperationContext operationContext, AsyncCallback callback, object state)
        {
            return this.BeginStartCopy(CloudBlob.SourceBlobToUri(source), premiumPageBlobTier, default(StandardBlobTier?) /* standardBlockBlobTier */, sourceAccessCondition, destAccessCondition, options, operationContext, callback, state);
        }

        /// <summary>
        /// Begins an asynchronous operation to start an incremental copy of another page blob's contents, properties, and metadata to this page blob.
        /// </summary>
        /// <param name="sourceSnapshot">The <see cref="CloudPageBlob"/> that is the source blob which must be a snapshot.</param>
        /// <param name="destAccessCondition">An <see cref="AccessCondition"/> object that represents the access conditions for the destination blob. If <c>null</c>, no condition is used.</param>
        /// <param name="options">A <see cref="BlobRequestOptions"/> object that specifies additional options for the request.</param>
        /// <param name="operationContext">An <see cref="OperationContext"/> object that represents the context for the current operation.</param>
        /// <param name="callback">An <see cref="AsyncCallback"/> delegate that will receive notification when the asynchronous operation completes.</param>
        /// <param name="state">A user-defined object that will be passed to the callback delegate.</param>
        /// <returns>An <see cref="ICancellableAsyncResult"/> that references the asynchronous operation.</returns>
        [SuppressMessage("Microsoft.Naming", "CA1704:IdentifiersShouldBeSpelledCorrectly", MessageId = "dest", Justification = "Reviewed")]
        [DoesServiceRequest]
        public virtual ICancellableAsyncResult BeginStartIncrementalCopy(CloudPageBlob sourceSnapshot, AccessCondition destAccessCondition, BlobRequestOptions options, OperationContext operationContext, AsyncCallback callback, object state)
        {
            return this.BeginStartIncrementalCopy(CloudBlob.SourceBlobToUri(sourceSnapshot), destAccessCondition, options, operationContext, callback, state);
        }

        /// <summary>
        /// Begins an asynchronous operation to start copying another blob's contents, properties, and metadata to this blob.
        /// </summary>
        /// <param name="sourceSnapshot">The <see cref="System.Uri"/> of the source blob which must be a snapshot.</param>
        /// <param name="destAccessCondition">An <see cref="AccessCondition"/> object that represents the access conditions for the destination blob. If <c>null</c>, no condition is used.</param>
        /// <param name="options">A <see cref="BlobRequestOptions"/> object that specifies additional options for the request.</param>
        /// <param name="operationContext">An <see cref="OperationContext"/> object that represents the context for the current operation.</param>
        /// <param name="callback">An <see cref="AsyncCallback"/> delegate that will receive notification when the asynchronous operation completes.</param>
        /// <param name="state">A user-defined object that will be passed to the callback delegate.</param>
        /// <returns>An <see cref="ICancellableAsyncResult"/> that references the asynchronous operation.</returns>
        [DoesServiceRequest]
        public virtual ICancellableAsyncResult BeginStartIncrementalCopy(Uri sourceSnapshot, AccessCondition destAccessCondition, BlobRequestOptions options, OperationContext operationContext, AsyncCallback callback, object state)
        {
            return CancellableAsyncResultTaskWrapper.Create(token => this.StartIncrementalCopyAsync(sourceSnapshot, destAccessCondition, options, operationContext, token), callback, state);
        }

        /// <summary>
        /// Ends an asynchronous operation to start an incremental copy of another blob's contents, properties, and metadata to this blob.
        /// </summary>
        /// <param name="asyncResult">An <see cref="IAsyncResult"/> that references the pending asynchronous operation.</param>
        /// <returns>A string containing the copy ID associated with the copy operation.</returns>
        /// <remarks>
        /// This method fetches the blob's ETag, last-modified time, and part of the copy state.
        /// The copy ID and copy status fields are fetched, and the rest of the copy state is cleared.
        /// </remarks>
        public virtual string EndStartIncrementalCopy(IAsyncResult asyncResult)
        {
            return ((CancellableAsyncResultTaskWrapper<string>)asyncResult).GetAwaiter().GetResult();
        }

#if TASK
        /// <summary>
        /// Initiates an asynchronous operation to start copying another blob's contents, properties, and metadata
        /// to this page blob.
        /// </summary>
        /// <param name="source">The <see cref="CloudPageBlob"/> that is the source blob.</param>
        /// <returns>A <see cref="Task{T}"/> object of type <c>string</c> that represents the asynchronous operation.</returns>
        [DoesServiceRequest]
        public virtual Task<string> StartCopyAsync(CloudPageBlob source)
        {
            return this.StartCopyAsync(source, default(PremiumPageBlobTier?) /*premiumPageBlobTier*/, default(AccessCondition) /*sourceAccessCondition*/, default(AccessCondition) /* destAccessCondition*/, default(BlobRequestOptions), default(OperationContext), CancellationToken.None);
        }

        /// <summary>
        /// Initiates an asynchronous operation to start copying another blob's contents, properties, and metadata
        /// to this page blob.
        /// </summary>
        /// <param name="source">The <see cref="CloudPageBlob"/> that is the source blob.</param>
        /// <param name="cancellationToken">A <see cref="CancellationToken"/> to observe while waiting for a task to complete.</param>
        /// <returns>A <see cref="Task{T}"/> object of type <c>string</c> that represents the asynchronous operation.</returns>
        [DoesServiceRequest]
        public virtual Task<string> StartCopyAsync(CloudPageBlob source, CancellationToken cancellationToken)
        {
            return this.StartCopyAsync(source, default(PremiumPageBlobTier?) /*premiumPageBlobTier*/, default(AccessCondition) /*sourceAccessCondition*/, default(AccessCondition) /* destAccessCondition*/, default(BlobRequestOptions), default(OperationContext), cancellationToken);
        }

        /// <summary>
        /// Initiates an asynchronous operation to start copying another blob's contents, properties, and metadata
        /// to this page blob.
        /// </summary>
        /// <param name="source">The <see cref="CloudPageBlob"/> that is the source blob.</param>
        /// <param name="sourceAccessCondition">An <see cref="AccessCondition"/> object that represents the access conditions for the source blob. If <c>null</c>, no condition is used.</param>
        /// <param name="destAccessCondition">An <see cref="AccessCondition"/> object that represents the access conditions for the destination blob. If <c>null</c>, no condition is used.</param>
        /// <param name="options">A <see cref="BlobRequestOptions"/> object that specifies additional options for the request.</param>
        /// <param name="operationContext">An <see cref="OperationContext"/> object that represents the context for the current operation.</param>
        /// <returns>A <see cref="Task{T}"/> object of type <c>string</c> that represents the asynchronous operation.</returns>
        [DoesServiceRequest]
        public virtual Task<string> StartCopyAsync(CloudPageBlob source, AccessCondition sourceAccessCondition, AccessCondition destAccessCondition, BlobRequestOptions options, OperationContext operationContext)
        {
            return this.StartCopyAsync(source, default(PremiumPageBlobTier?) /*premiumPageBlobTier*/, sourceAccessCondition, destAccessCondition, options, operationContext, CancellationToken.None);
        }

        /// <summary>
        /// Initiates an asynchronous operation to start copying another blob's contents, properties, and metadata
        /// to this page blob.
        /// </summary>
        /// <param name="source">The <see cref="CloudPageBlob"/> that is the source blob.</param>
        /// <param name="sourceAccessCondition">An <see cref="AccessCondition"/> object that represents the access conditions for the source blob. If <c>null</c>, no condition is used.</param>
        /// <param name="destAccessCondition">An <see cref="AccessCondition"/> object that represents the access conditions for the destination blob. If <c>null</c>, no condition is used.</param>
        /// <param name="options">A <see cref="BlobRequestOptions"/> object that specifies additional options for the request.</param>
        /// <param name="operationContext">An <see cref="OperationContext"/> object that represents the context for the current operation.</param>
        /// <param name="cancellationToken">A <see cref="CancellationToken"/> to observe while waiting for a task to complete.</param>
        /// <returns>A <see cref="Task{T}"/> object of type <c>string</c> that represents the asynchronous operation.</returns>
        [DoesServiceRequest]
        public virtual Task<string> StartCopyAsync(CloudPageBlob source, AccessCondition sourceAccessCondition, AccessCondition destAccessCondition, BlobRequestOptions options, OperationContext operationContext, CancellationToken cancellationToken)
        {
            return this.StartCopyAsync(source, default(PremiumPageBlobTier?) /*premiumPageBlobTier*/, sourceAccessCondition, destAccessCondition, options, operationContext, cancellationToken);
        }

        /// <summary>
        /// Initiates an asynchronous operation to start copying another blob's contents, properties, and metadata
        /// to this page blob.
        /// </summary>
        /// <param name="source">The <see cref="CloudPageBlob"/> that is the source blob.</param>
        /// <param name="premiumPageBlobTier">A <see cref="PremiumPageBlobTier"/> representing the tier to set.</param>
        /// <param name="sourceAccessCondition">An <see cref="AccessCondition"/> object that represents the access conditions for the source blob. If <c>null</c>, no condition is used.</param>
        /// <param name="destAccessCondition">An <see cref="AccessCondition"/> object that represents the access conditions for the destination blob. If <c>null</c>, no condition is used.</param>
        /// <param name="options">A <see cref="BlobRequestOptions"/> object that specifies additional options for the request.</param>
        /// <param name="operationContext">An <see cref="OperationContext"/> object that represents the context for the current operation.</param>
        /// <param name="cancellationToken">A <see cref="CancellationToken"/> to observe while waiting for a task to complete.</param>
        /// <returns>A <see cref="Task{T}"/> object of type <c>string</c> that represents the asynchronous operation.</returns>
        [DoesServiceRequest]
        public virtual Task<string> StartCopyAsync(CloudPageBlob source, PremiumPageBlobTier? premiumPageBlobTier, AccessCondition sourceAccessCondition, AccessCondition destAccessCondition, BlobRequestOptions options, OperationContext operationContext, CancellationToken cancellationToken)
        {
            return this.StartCopyAsync(CloudBlob.SourceBlobToUri(source), premiumPageBlobTier, sourceAccessCondition, destAccessCondition, options, operationContext, cancellationToken);
        }
        /// <summary>
        /// Initiates an asynchronous operation to start an incremental copy of another blob's contents, properties, and metadata
        /// to this page blob.
        /// </summary>
        /// <param name="source">The <see cref="CloudPageBlob"/> that is the source blob which must be a snapshot.</param>
        /// <returns>A <see cref="Task{T}"/> object of type <c>string</c> that represents the asynchronous operation.</returns>
        [DoesServiceRequest]
        public virtual Task<string> StartIncrementalCopyAsync(CloudPageBlob source)
        {
            return this.StartIncrementalCopyAsync(source, default(AccessCondition) /* destAccessCondition*/, default(BlobRequestOptions), default(OperationContext), CancellationToken.None);
        }

        /// <summary>
        /// Initiates an asynchronous operation to start an incremental copy of another blob's contents, properties, and metadata
        /// to this page blob.
        /// </summary>
        /// <param name="source">The <see cref="CloudPageBlob"/> that is the source blob which must be a snapshot.</param>
        /// <param name="cancellationToken">A <see cref="CancellationToken"/> to observe while waiting for a task to complete.</param>
        /// <returns>A <see cref="Task{T}"/> object of type <c>string</c> that represents the asynchronous operation.</returns>
        [DoesServiceRequest]
        public virtual Task<string> StartIncrementalCopyAsync(CloudPageBlob source, CancellationToken cancellationToken)
        {
            return this.StartIncrementalCopyAsync(source, default(AccessCondition) /*destAccessCondition*/, default(BlobRequestOptions), default(OperationContext), cancellationToken);
        }

        /// <summary>
        /// Initiates an asynchronous operation to start an incremental copy of another blob's contents, properties, and metadata
        /// to this page blob.
        /// </summary>
        /// <param name="sourceSnapshot">The <see cref="CloudPageBlob"/> that is the source blob which must be a snapshot.</param>
        /// <param name="destAccessCondition">An <see cref="AccessCondition"/> object that represents the access conditions for the destination blob. If <c>null</c>, no condition is used.</param>
        /// <param name="options">A <see cref="BlobRequestOptions"/> object that specifies additional options for the request.</param>
        /// <param name="operationContext">An <see cref="OperationContext"/> object that represents the context for the current operation.</param>
        /// <param name="cancellationToken">A <see cref="CancellationToken"/> to observe while waiting for a task to complete.</param>
        /// <returns>A <see cref="Task{T}"/> object of type <c>string</c> that represents the asynchronous operation.</returns>
        [DoesServiceRequest]
        public virtual Task<string> StartIncrementalCopyAsync(CloudPageBlob sourceSnapshot, AccessCondition destAccessCondition, BlobRequestOptions options, OperationContext operationContext, CancellationToken cancellationToken)
        {
            CommonUtility.AssertNotNull("sourceSnapshot", sourceSnapshot);
            return this.StartIncrementalCopyAsync(CloudBlob.SourceBlobToUri(sourceSnapshot), destAccessCondition, options, operationContext, cancellationToken);
        }

        /// <summary>
        /// Initiates an asynchronous operation to start an incremental copy of another blob's contents, properties, and metadata
        /// to this page blob.
        /// </summary>
        /// <param name="sourceSnapshotUri">The <see cref="CloudPageBlob"/> that is the source blob which must be a snapshot.</param>
        /// <param name="destAccessCondition">An <see cref="AccessCondition"/> object that represents the access conditions for the destination blob. If <c>null</c>, no condition is used.</param>
        /// <param name="options">A <see cref="BlobRequestOptions"/> object that specifies additional options for the request.</param>
        /// <param name="operationContext">An <see cref="OperationContext"/> object that represents the context for the current operation.</param>
        /// <param name="cancellationToken">A <see cref="CancellationToken"/> to observe while waiting for a task to complete.</param>
        /// <returns>A <see cref="Task{T}"/> object of type <c>string</c> that represents the asynchronous operation.</returns>
        [DoesServiceRequest]
        public virtual Task<string> StartIncrementalCopyAsync(Uri sourceSnapshotUri, AccessCondition destAccessCondition, BlobRequestOptions options, OperationContext operationContext, CancellationToken cancellationToken)
        {
            CommonUtility.AssertNotNull("sourceSnapshotUri", sourceSnapshotUri);
            this.attributes.AssertNoSnapshot();
            BlobRequestOptions modifiedOptions = BlobRequestOptions.ApplyDefaults(options, BlobType.Unspecified, this.ServiceClient);
            return Executor.ExecuteAsync(
<<<<<<< HEAD
                this.StartCopyImpl(this.attributes, sourceSnapshotUri, default(string) /* contentMD5 */, true /* incrementalCopy */, false /* syncCopy */, default(PremiumPageBlobTier?) /* premiumPageBlobTier */, default(StandardBlobTier?) /* standardBlockBlobTier */, null /* sourceAccessCondition */, destAccessCondition, modifiedOptions),
=======
                this.StartCopyImpl(this.attributes, sourceSnapshotUri, default(string) /* contentMD5 */, true /* incrementalCopy */, false /* syncCopy */, null /* pageBlobTier */, default(RehydratePriority?) /* rehydratePriority */, null /* sourceAccessCondition */, destAccessCondition, modifiedOptions),
>>>>>>> 9922329d
                modifiedOptions.RetryPolicy,
                operationContext,
                cancellationToken);
        }
#endif

#if SYNC
        /// <summary>
        /// Sets the tier of the premium blob.
        /// </summary>
        /// <param name="premiumPageBlobTier">A <see cref="PremiumPageBlobTier"/> representing the tier to set.</param>
        /// <param name="options">A <see cref="BlobRequestOptions"/> object that specifies additional options for the request, or <c>null</c>. If <c>null</c>, default options are applied to the request.</param>
        /// <param name="operationContext">An <see cref="OperationContext"/> object that represents the context for the current operation.</param>
        [DoesServiceRequest]
        public virtual void SetPremiumBlobTier(PremiumPageBlobTier premiumPageBlobTier, BlobRequestOptions options = null, OperationContext operationContext = null)
        {
            this.attributes.AssertNoSnapshot();
            BlobRequestOptions modifiedOptions = BlobRequestOptions.ApplyDefaults(options, BlobType.PageBlob, this.ServiceClient);
            Executor.ExecuteSync(
                this.SetBlobTierImpl(premiumPageBlobTier, modifiedOptions),
                modifiedOptions.RetryPolicy,
                operationContext);
        }
#endif

        /// <summary>
        /// Begins an asynchronous operation to set the tier of the premium blob.
        /// </summary>
        /// <param name="premiumPageBlobTier">A <see cref="PremiumPageBlobTier"/> representing the tier to set.</param>
        /// <param name="callback">An <see cref="AsyncCallback"/> delegate that will receive notification when the asynchronous operation completes.</param>
        /// <param name="state">A user-defined object that will be passed to the callback delegate.</param>
        /// <returns>An <see cref="ICancellableAsyncResult"/> that references the asynchronous operation.</returns>
        [DoesServiceRequest]
        public virtual ICancellableAsyncResult BeginSetPremiumBlobTier(PremiumPageBlobTier premiumPageBlobTier, AsyncCallback callback, object state)
        {
            return this.BeginSetPremiumBlobTier(premiumPageBlobTier, null /* options */, null /* operationContext */, callback, state);
        }

        /// <summary>
        /// Begins an asynchronous operation to set the tier of the premium blob.
        /// </summary>
        /// <param name="premiumPageBlobTier">A <see cref="PremiumPageBlobTier"/> representing the tier to set.</param>
        /// <param name="options">A <see cref="BlobRequestOptions"/> object that specifies additional options for the request, or <c>null</c>.</param>
        /// <param name="operationContext">An <see cref="OperationContext"/> object that represents the context for the current operation.</param>
        /// <param name="callback">An <see cref="AsyncCallback"/> delegate that will receive notification when the asynchronous operation completes.</param>
        /// <param name="state">A user-defined object that will be passed to the callback delegate.</param>
        /// <returns>An <see cref="ICancellableAsyncResult"/> that references the asynchronous operation.</returns>
        [DoesServiceRequest]
        public virtual ICancellableAsyncResult BeginSetPremiumBlobTier(PremiumPageBlobTier premiumPageBlobTier, BlobRequestOptions options, OperationContext operationContext, AsyncCallback callback, object state)
        {
            return CancellableAsyncResultTaskWrapper.Create(token => this.SetPremiumBlobTierAsync(premiumPageBlobTier, options, operationContext, token), callback, state);
        }

        /// <summary>
        /// Ends an asynchronous operation to set the tier of the premium blob.
        /// </summary>
        /// <param name="asyncResult">An <see cref="IAsyncResult"/> that references the pending asynchronous operation.</param>
        public virtual void EndSetPremiumBlobTier(IAsyncResult asyncResult)
        {
            ((CancellableAsyncResultTaskWrapper)asyncResult).GetAwaiter().GetResult();
        }

#if TASK
        /// <summary>
        /// Initiates an asynchronous operation to set the tier of the premium blob.
        /// </summary>
        /// <param name="premiumPageBlobTier">A <see cref="PremiumPageBlobTier"/> representing the tier to set.</param>
        /// <returns>A <see cref="Task"/> object that represents the asynchronous operation.</returns>
        [DoesServiceRequest]
        public virtual Task SetPremiumBlobTierAsync(PremiumPageBlobTier premiumPageBlobTier)
        {
            return this.SetPremiumBlobTierAsync(premiumPageBlobTier, CancellationToken.None);
        }

        /// <summary>
        /// Initiates an asynchronous operation to set the tier of the premium blob.
        /// </summary>
        /// <param name="premiumPageBlobTier">A <see cref="PremiumPageBlobTier"/> representing the tier to set.</param>
        /// <param name="cancellationToken">A <see cref="CancellationToken"/> to observe while waiting for a task to complete.</param>
        /// <returns>A <see cref="Task"/> object that represents the asynchronous operation.</returns>
        [DoesServiceRequest]
        public virtual Task SetPremiumBlobTierAsync(PremiumPageBlobTier premiumPageBlobTier, CancellationToken cancellationToken)
        {
            return this.SetPremiumBlobTierAsync(premiumPageBlobTier, default(BlobRequestOptions), default(OperationContext), cancellationToken);
        }

        /// <summary>
        /// Initiates an asynchronous operation to set the tier of the premium blob.
        /// </summary>
        /// <param name="premiumPageBlobTier">A <see cref="PremiumPageBlobTier"/> representing the tier to set.</param>
        /// <param name="options">A <see cref="BlobRequestOptions"/> object that specifies additional options for the request.</param>
        /// <param name="operationContext">An <see cref="OperationContext"/> object that represents the context for the current operation.</param>
        /// <returns>A <see cref="Task"/> object that represents the asynchronous operation.</returns>
        [DoesServiceRequest]
        public virtual Task SetPremiumBlobTierAsync(PremiumPageBlobTier premiumPageBlobTier, BlobRequestOptions options, OperationContext operationContext)
        {
            return this.SetPremiumBlobTierAsync(premiumPageBlobTier, options, operationContext, CancellationToken.None);
        }

        /// <summary>
        /// Initiates an asynchronous operation to set the premium tier of the blob.
        /// </summary>
        /// <param name="premiumPageBlobTier">A <see cref="PremiumPageBlobTier"/> representing the tier to set.</param>
        /// <param name="options">A <see cref="BlobRequestOptions"/> object that specifies additional options for the request.</param>
        /// <param name="operationContext">An <see cref="OperationContext"/> object that represents the context for the current operation.</param>
        /// <param name="cancellationToken">A <see cref="CancellationToken"/> to observe while waiting for a task to complete.</param>
        /// <returns>A <see cref="Task"/> object that represents the asynchronous operation.</returns>
        [DoesServiceRequest]
        public virtual Task SetPremiumBlobTierAsync(PremiumPageBlobTier premiumPageBlobTier, BlobRequestOptions options, OperationContext operationContext, CancellationToken cancellationToken)
        {
            this.attributes.AssertNoSnapshot();
            BlobRequestOptions modifiedOptions = BlobRequestOptions.ApplyDefaults(options, BlobType.PageBlob, this.ServiceClient);
            return Executor.ExecuteAsync(
                this.SetBlobTierImpl(premiumPageBlobTier, modifiedOptions),
                modifiedOptions.RetryPolicy,
                operationContext,
                cancellationToken);
        }
#endif

        /// <summary>
        /// Implements the Create method.
        /// </summary>
        /// <param name="sizeInBytes">The size in bytes.</param>
        /// <param name="premiumPageBlobTier">A <see cref="PremiumPageBlobTier"/> representing the tier to set.</param>
        /// <param name="accessCondition">An <see cref="AccessCondition"/> object that represents the condition that must be met in order for the request to proceed. If <c>null</c>, no condition is used.</param>
        /// <param name="options">A <see cref="BlobRequestOptions"/> object that specifies additional options for the request.</param>
        /// <returns>A <see cref="RESTCommand{T}"/> that creates the blob.</returns>
        private RESTCommand<NullType> CreateImpl(long sizeInBytes, PremiumPageBlobTier? premiumPageBlobTier, AccessCondition accessCondition, BlobRequestOptions options)
        {
            RESTCommand<NullType> putCmd = new RESTCommand<NullType>(this.ServiceClient.Credentials, this.attributes.StorageUri, this.ServiceClient.HttpClient);

            options.ApplyToStorageCommand(putCmd);
            putCmd.BuildRequest = (cmd, uri, builder, cnt, serverTimeout, ctx) =>
            {
                BlobRequest.VerifyHttpsCustomerProvidedKey(uri, options);
                StorageRequestMessage msg = BlobHttpRequestMessageFactory.Put(uri, serverTimeout, this.Properties, BlobType.PageBlob, sizeInBytes, premiumPageBlobTier, accessCondition, cnt, ctx, 
                    this.ServiceClient.GetCanonicalizer(), this.ServiceClient.Credentials, options);
                BlobHttpRequestMessageFactory.AddMetadata(msg, this.Metadata);
                return msg;
            };
            putCmd.PreProcessResponse = (cmd, resp, ex, ctx) =>
            {
                HttpResponseParsers.ProcessExpectedStatusCodeNoException(HttpStatusCode.Created, resp, NullType.Value, cmd, ex);
                CloudBlob.UpdateETagLMTLengthAndSequenceNumber(this.attributes, resp, false);
                cmd.CurrentResult.IsRequestServerEncrypted = HttpResponseParsers.ParseServerRequestEncrypted(resp);
                cmd.CurrentResult.EncryptionKeySHA256 = HttpResponseParsers.ParseEncryptionKeySHA256(resp);
                this.Properties.Length = sizeInBytes;
                this.attributes.Properties.PremiumPageBlobTier = premiumPageBlobTier;
                if (premiumPageBlobTier.HasValue)
                {
                    this.attributes.Properties.BlobTierInferred = false;
                }
                BlobResponse.ValidateCPKHeaders(resp, options, true);
                return NullType.Value;
            };

            return putCmd;
        }

        /// <summary>
        /// Implementation for the Resize method.
        /// </summary>
        /// <param name="sizeInBytes">The size in bytes.</param>
        /// <param name="accessCondition">An <see cref="AccessCondition"/> object that represents the condition that must be met in order for the request to proceed. If <c>null</c>, no condition is used.</param>
        /// <param name="options">A <see cref="BlobRequestOptions"/> object that specifies additional options for the request.</param>
        /// <returns>A <see cref="RESTCommand{T}"/> that sets the metadata.</returns>
        private RESTCommand<NullType> ResizeImpl(long sizeInBytes, AccessCondition accessCondition, BlobRequestOptions options)
        {
            RESTCommand<NullType> putCmd = new RESTCommand<NullType>(this.ServiceClient.Credentials, this.attributes.StorageUri, this.ServiceClient.HttpClient);

            options.ApplyToStorageCommand(putCmd);
            putCmd.BuildRequest = (cmd, uri, builder, cnt, serverTimeout, ctx) => BlobHttpRequestMessageFactory.Resize(uri, serverTimeout, sizeInBytes, accessCondition, cnt, ctx, this.ServiceClient.GetCanonicalizer(), this.ServiceClient.Credentials);
            putCmd.PreProcessResponse = (cmd, resp, ex, ctx) =>
            {
                HttpResponseParsers.ProcessExpectedStatusCodeNoException(HttpStatusCode.OK, resp, NullType.Value, cmd, ex);
                CloudBlob.UpdateETagLMTLengthAndSequenceNumber(attributes, resp, false);
                this.Properties.Length = sizeInBytes;
                return NullType.Value;
            };

            return putCmd;
        }

        /// <summary>
        /// Implementation for the SetSequenceNumber method.
        /// </summary>
        /// <param name="sequenceNumberAction">A value of type <see cref="SequenceNumberAction"/>, indicating the operation to perform on the sequence number.</param>
        /// <param name="sequenceNumber">The sequence number. Set this parameter to <c>null</c> if this operation is an increment action.</param>
        /// <param name="accessCondition">An <see cref="AccessCondition"/> object that represents the condition that must be met in order for the request to proceed. If <c>null</c>, no condition is used.</param>
        /// <param name="options">A <see cref="BlobRequestOptions"/> object that specifies additional options for the request.</param>
        /// <returns>A <see cref="RESTCommand{T}"/> that sets the sequence number.</returns>
        private RESTCommand<NullType> SetSequenceNumberImpl(SequenceNumberAction sequenceNumberAction, long? sequenceNumber, AccessCondition accessCondition, BlobRequestOptions options)
        {
            RESTCommand<NullType> putCmd = new RESTCommand<NullType>(this.ServiceClient.Credentials, this.attributes.StorageUri, this.ServiceClient.HttpClient);

            options.ApplyToStorageCommand(putCmd);
            putCmd.BuildRequest = (cmd, uri, builder, cnt, serverTimeout, ctx) => BlobHttpRequestMessageFactory.SetSequenceNumber(uri, serverTimeout, sequenceNumberAction, sequenceNumber, accessCondition, cnt, ctx, this.ServiceClient.GetCanonicalizer(), this.ServiceClient.Credentials);
            putCmd.PreProcessResponse = (cmd, resp, ex, ctx) =>
            {
                HttpResponseParsers.ProcessExpectedStatusCodeNoException(HttpStatusCode.OK, resp, NullType.Value, cmd, ex);
                CloudBlob.UpdateETagLMTLengthAndSequenceNumber(attributes, resp, false);
                return NullType.Value;
            };

            return putCmd;
        }

        /// <summary>
        /// Implementation for the GetPageRanges method.
        /// </summary>
        /// <param name="offset">The starting offset of the data range over which to list page ranges, in bytes. Must be a multiple of 512.</param>
        /// <param name="length">The length of the data range over which to list page ranges, in bytes. Must be a multiple of 512.</param>
        /// <param name="accessCondition">An <see cref="AccessCondition"/> object that represents the condition that must be met in order for the request to proceed. If <c>null</c>, no condition is used.</param>
        /// <param name="options">A <see cref="BlobRequestOptions"/> object that specifies additional options for the request.</param>
        /// <returns>A <see cref="RESTCommand{T}"/> for getting the page ranges.</returns>
        private RESTCommand<IEnumerable<PageRange>> GetPageRangesImpl(long? offset, long? length, AccessCondition accessCondition, BlobRequestOptions options)
        {
            RESTCommand<IEnumerable<PageRange>> getCmd = new RESTCommand<IEnumerable<PageRange>>(this.ServiceClient.Credentials, this.attributes.StorageUri, this.ServiceClient.HttpClient);

            options.ApplyToStorageCommand(getCmd);
            getCmd.CommandLocationMode = CommandLocationMode.PrimaryOrSecondary;
            getCmd.RetrieveResponseStream = true;
            getCmd.BuildRequest = (cmd, uri, builder, cnt, serverTimeout, ctx) =>
            {
                StorageRequestMessage msg = BlobHttpRequestMessageFactory.GetPageRanges(uri, serverTimeout, this.SnapshotTime, offset, length, accessCondition, cnt, ctx, this.ServiceClient.GetCanonicalizer(), this.ServiceClient.Credentials);
                return msg;
            };

            getCmd.PreProcessResponse = (cmd, resp, ex, ctx) => HttpResponseParsers.ProcessExpectedStatusCodeNoException(HttpStatusCode.OK, resp, null /* retVal */, cmd, ex);
            getCmd.PostProcessResponseAsync = (cmd, resp, ctx, ct) =>
            {
                CloudBlob.UpdateETagLMTLengthAndSequenceNumber(this.attributes, resp, true);
                return GetPageRangesResponse.ParseAsync(cmd.ResponseStream, ct);
            };

            return getCmd;
        }

        /// <summary>
        /// Implementation for the GetPageRangesDiff method.
        /// </summary>
        /// <param name="previousSnapshotTime">A <see cref="DateTimeOffset"/> representing the snapshot timestamp to use as the starting point for the diff. If this CloudPageBlob represents a snapshot, the previousSnapshotTime parameter must be prior to the current snapshot timestamp.</param>
        /// <param name="offset">The starting offset of the data range over which to list page ranges, in bytes. Must be a multiple of 512.</param>
        /// <param name="length">The length of the data range over which to list page ranges, in bytes. Must be a multiple of 512.</param>
        /// <param name="accessCondition">An <see cref="AccessCondition"/> object that represents the condition that must be met in order for the request to proceed. If <c>null</c>, no condition is used.</param>
        /// <param name="options">A <see cref="BlobRequestOptions"/> object that specifies additional options for the request.</param>
        /// <returns>A <see cref="RESTCommand{T}"/> for getting the page ranges.</returns>
        private RESTCommand<IEnumerable<PageDiffRange>> GetPageRangesDiffImpl(DateTimeOffset previousSnapshotTime, long? offset, long? length, AccessCondition accessCondition, BlobRequestOptions options)
        {
            RESTCommand<IEnumerable<PageDiffRange>> getCmd = new RESTCommand<IEnumerable<PageDiffRange>>(this.ServiceClient.Credentials, this.attributes.StorageUri, this.ServiceClient.HttpClient);

            options.ApplyToStorageCommand(getCmd);
            getCmd.CommandLocationMode = CommandLocationMode.PrimaryOrSecondary;
            getCmd.RetrieveResponseStream = true;
            getCmd.BuildRequest = (cmd, uri, builder, cnt, serverTimeout, ctx) =>
            {
                StorageRequestMessage msg = BlobHttpRequestMessageFactory.GetPageRangesDiff(uri, serverTimeout, this.SnapshotTime, previousSnapshotTime, offset, length, accessCondition, cnt, ctx, this.ServiceClient.GetCanonicalizer(), this.ServiceClient.Credentials);
                return msg;
            };

            getCmd.PreProcessResponse = (cmd, resp, ex, ctx) => HttpResponseParsers.ProcessExpectedStatusCodeNoException(HttpStatusCode.OK, resp, null /* retVal */, cmd, ex);
            getCmd.PostProcessResponseAsync = (cmd, resp, ctx, ct) =>
            {
                CloudBlob.UpdateETagLMTLengthAndSequenceNumber(this.attributes, resp, true);
                return GetPageDiffRangesResponse.ParseAsync(cmd.ResponseStream, ct);
            };

            return getCmd;
        }

        /// <summary>
        /// Implementation method for the WritePage methods.
        /// </summary>
        /// <param name="pageData">The page data.</param>
        /// <param name="startOffset">The start offset.</param> 
        /// <param name="contentMD5">The content MD5.</param>
        /// <param name="accessCondition">An <see cref="AccessCondition"/> object that represents the condition that must be met in order for the request to proceed. If <c>null</c>, no condition is used.</param>
        /// <param name="options">A <see cref="BlobRequestOptions"/> object that specifies additional options for the request.</param>
        /// <returns>A <see cref="RESTCommand{T}"/> that writes the pages.</returns>
        private RESTCommand<NullType> PutPageImpl(Stream pageData, long startOffset, string contentMD5, AccessCondition accessCondition, BlobRequestOptions options)
        {
            options.AssertNoEncryptionPolicyOrStrictMode();

            if (startOffset % Constants.PageSize != 0)
            {
                CommonUtility.ArgumentOutOfRange("startOffset", startOffset);
            }

            long offset = pageData.Position;
            long length = pageData.Length - offset;

            PageRange pageRange = new PageRange(startOffset, startOffset + length - 1);
            PageWrite pageWrite = PageWrite.Update;

            if ((1 + pageRange.EndOffset - pageRange.StartOffset) % Constants.PageSize != 0 ||
                (1 + pageRange.EndOffset - pageRange.StartOffset) == 0)
            {
                CommonUtility.ArgumentOutOfRange("pageData", pageData);
            }

            RESTCommand<NullType> putCmd = new RESTCommand<NullType>(this.ServiceClient.Credentials, this.attributes.StorageUri, this.ServiceClient.HttpClient);

            options.ApplyToStorageCommand(putCmd);
            putCmd.BuildContent = (cmd, ctx) => HttpContentFactory.BuildContentFromStream(pageData, offset, length, contentMD5, cmd, ctx);
            putCmd.BuildRequest = (cmd, uri, builder, cnt, serverTimeout, ctx) =>
            {
                BlobRequest.VerifyHttpsCustomerProvidedKey(uri, options);
                return BlobHttpRequestMessageFactory.PutPage(uri, serverTimeout, pageRange, pageWrite, accessCondition, cnt, ctx, 
                    this.ServiceClient.GetCanonicalizer(), this.ServiceClient.Credentials, options);
            };
            putCmd.PreProcessResponse = (cmd, resp, ex, ctx) =>
            {
                HttpResponseParsers.ProcessExpectedStatusCodeNoException(HttpStatusCode.Created, resp, NullType.Value, cmd, ex);
                CloudBlob.UpdateETagLMTLengthAndSequenceNumber(this.attributes, resp, false);
                cmd.CurrentResult.IsRequestServerEncrypted = HttpResponseParsers.ParseServerRequestEncrypted(resp);
                cmd.CurrentResult.EncryptionKeySHA256 = HttpResponseParsers.ParseEncryptionKeySHA256(resp);
                BlobResponse.ValidateCPKHeaders(resp, options, true);
                return NullType.Value;
            };

            return putCmd;
        }

        /// <summary>
        /// Implementation method for the WritePage methods.
        /// </summary>
        /// <param name="sourceUri">A <see cref="System.Uri"/> specifying the absolute URI to the source blob.</param>
        /// <param name="offset">The byte offset in the source at which to begin retrieving content.</param>
        /// <param name="count">The number of bytes from the source to return, or <c>null</c> to return all bytes through the end of the blob.</param>
        /// <param name="startOffset">The offset in the destination to begin writing.</param> 
        /// <param name="sourceContentMd5">The MD5 calculated for the range of bytes of the source.</param>
        /// <param name="sourceAccessCondition">An <see cref="AccessCondition"/> object that represents the access conditions for the source blob. If <c>null</c>, no condition is used.</param>
        /// <param name="destAccessCondition">An <see cref="AccessCondition"/> object that represents the access conditions for the destination blob. If <c>null</c>, no condition is used.</param>
        /// <param name="options">A <see cref="BlobRequestOptions"/> object that specifies additional options for the request.</param>
        /// <returns>A <see cref="RESTCommand{T}"/> that writes the pages.</returns>
        private RESTCommand<NullType> PutPageImpl(Uri sourceUri, long offset, long count, long startOffset, string sourceContentMd5, AccessCondition sourceAccessCondition, AccessCondition destAccessCondition, BlobRequestOptions options)
        {
            options.AssertNoEncryptionPolicyOrStrictMode();

            if (startOffset % Constants.PageSize != 0)
            {
                CommonUtility.ArgumentOutOfRange("startOffset", startOffset);
            }

            PageRange pageRange = new PageRange(startOffset, startOffset + count - 1);

            if ((1 + pageRange.EndOffset - pageRange.StartOffset) % Constants.PageSize != 0 ||
                (1 + pageRange.EndOffset - pageRange.StartOffset) == 0)
            {
                CommonUtility.ArgumentOutOfRange("EndOffset", pageRange.EndOffset);
            }

            RESTCommand<NullType> putCmd = new RESTCommand<NullType>(this.ServiceClient.Credentials, this.attributes.StorageUri, this.ServiceClient.HttpClient);

            options.ApplyToStorageCommand(putCmd);
            putCmd.BuildRequest = (cmd, uri, builder, cnt, serverTimeout, ctx) =>
            {
                BlobRequest.VerifyHttpsCustomerProvidedKey(uri, options);
                return BlobHttpRequestMessageFactory.PutPage(uri, sourceUri, offset, count, sourceContentMd5, serverTimeout, pageRange, sourceAccessCondition, destAccessCondition, cnt, ctx,
                    this.ServiceClient.GetCanonicalizer(), this.ServiceClient.Credentials, options);
            };
            putCmd.PreProcessResponse = (cmd, resp, ex, ctx) =>
            {
                HttpResponseParsers.ProcessExpectedStatusCodeNoException(HttpStatusCode.Created, resp, NullType.Value, cmd, ex);
                CloudBlob.UpdateETagLMTLengthAndSequenceNumber(this.attributes, resp, false);
                cmd.CurrentResult.IsRequestServerEncrypted = HttpResponseParsers.ParseServerRequestEncrypted(resp);
                cmd.CurrentResult.EncryptionKeySHA256 = HttpResponseParsers.ParseEncryptionKeySHA256(resp);
                BlobResponse.ValidateCPKHeaders(resp, options, true);
                return NullType.Value;
            };

            return putCmd;
        }

        /// <summary>
        /// Implementation method for the ClearPage methods.
        /// </summary>
        /// <param name="startOffset">The start offset. Must be multiples of 512.</param>
        /// <param name="length">Length of the data range to be cleared. Must be multiples of 512.</param>
        /// <param name="accessCondition">An <see cref="AccessCondition"/> object that represents the condition that must be met in order for the request to proceed. If <c>null</c>, no condition is used.</param>
        /// <param name="options">A <see cref="BlobRequestOptions"/> object that specifies additional options for the request.</param>
        /// <returns>A <see cref="RESTCommand{T}"/> that writes the pages.</returns>
        private RESTCommand<NullType> ClearPageImpl(long startOffset, long length, AccessCondition accessCondition, BlobRequestOptions options)
        {
            CommonUtility.AssertNotNull("options", options);
            options.AssertNoEncryptionPolicyOrStrictMode();

            if (startOffset < 0 || startOffset % Constants.PageSize != 0)
            {
                CommonUtility.ArgumentOutOfRange("startOffset", startOffset);
            }

            if (length <= 0 || length % Constants.PageSize != 0)
            {
                CommonUtility.ArgumentOutOfRange("length", length);
            }

            PageRange pageRange = new PageRange(startOffset, startOffset + length - 1);
            PageWrite pageWrite = PageWrite.Clear;

            RESTCommand<NullType> putCmd = new RESTCommand<NullType>(this.ServiceClient.Credentials, this.attributes.StorageUri, this.ServiceClient.HttpClient);

            options.ApplyToStorageCommand(putCmd);
            putCmd.BuildRequest = (cmd, uri, builder, cnt, serverTimeout, ctx) =>
            {
                BlobRequest.VerifyHttpsCustomerProvidedKey(uri, options);
                return BlobHttpRequestMessageFactory.PutPage(uri, serverTimeout, pageRange, pageWrite, accessCondition, cnt, ctx, 
                    this.ServiceClient.GetCanonicalizer(), this.ServiceClient.Credentials, options);
            };
            putCmd.PreProcessResponse = (cmd, resp, ex, ctx) =>
            {
                HttpResponseParsers.ProcessExpectedStatusCodeNoException(HttpStatusCode.Created, resp, NullType.Value, cmd, ex);
                CloudBlob.UpdateETagLMTLengthAndSequenceNumber(this.attributes, resp, false);
                return NullType.Value;
            };

            return putCmd;
        }

        /// <summary>
        /// Implementation for the Snapshot method.
        /// </summary>
        /// <param name="metadata">A collection of name-value pairs defining the metadata of the snapshot, or <c>null</c>.</param>
        /// <param name="accessCondition">An <see cref="AccessCondition"/> object that represents the condition that must be met in order for the request to proceed. If <c>null</c>, no condition is used.</param>
        /// <param name="options">A <see cref="BlobRequestOptions"/> object that specifies additional options for the request.</param>
        /// <returns>A <see cref="RESTCommand{T}"/> that creates the snapshot.</returns>
        /// <remarks>If the <c>metadata</c> parameter is <c>null</c> then no metadata is associated with the request.</remarks>
        internal RESTCommand<CloudPageBlob> CreateSnapshotImpl(IDictionary<string, string> metadata, AccessCondition accessCondition, BlobRequestOptions options)
        {
            RESTCommand<CloudPageBlob> putCmd = new RESTCommand<CloudPageBlob>(this.ServiceClient.Credentials, this.attributes.StorageUri, this.ServiceClient.HttpClient);

            options.ApplyToStorageCommand(putCmd);
            putCmd.BuildRequest = (cmd, uri, builder, cnt, serverTimeout, ctx) =>
            {
                StorageRequestMessage msg = BlobHttpRequestMessageFactory.Snapshot(uri, serverTimeout, accessCondition, cnt, ctx, 
                    this.ServiceClient.GetCanonicalizer(), this.ServiceClient.Credentials, options);
                if (metadata != null)
                {
                    BlobHttpRequestMessageFactory.AddMetadata(msg, metadata);
                }

                return msg;
            };

            putCmd.PreProcessResponse = (cmd, resp, ex, ctx) =>
            {
                HttpResponseParsers.ProcessExpectedStatusCodeNoException(HttpStatusCode.Created, resp, null /* retVal */, cmd, ex);
                DateTimeOffset snapshotTime = NavigationHelper.ParseSnapshotTime(BlobHttpResponseParsers.GetSnapshotTime(resp));
                CloudPageBlob snapshot = new CloudPageBlob(this.Name, snapshotTime, this.Container);
                snapshot.attributes.Metadata = new Dictionary<string, string>(metadata ?? this.Metadata, StringComparer.OrdinalIgnoreCase);
                snapshot.attributes.Properties = new BlobProperties(this.Properties);
                CloudBlob.UpdateETagLMTLengthAndSequenceNumber(snapshot.attributes, resp, false);
                return snapshot;
            };

            return putCmd;
        }

        /// <summary>
        /// Implementation method for the SetBlobTier methods.
        /// </summary>
        /// <param name="premiumPageBlobTier">A <see cref="PremiumPageBlobTier"/> representing the tier to set.</param>
        /// <param name="options">A <see cref="BlobRequestOptions"/> object that specifies additional options for the request.</param>
        /// <returns>A <see cref="RESTCommand{T}"/> that sets the blob tier.</returns>
        internal RESTCommand<NullType> SetBlobTierImpl(PremiumPageBlobTier premiumPageBlobTier, BlobRequestOptions options)
        {
            RESTCommand<NullType> putCmd = new RESTCommand<NullType>(this.ServiceClient.Credentials, this.attributes.StorageUri, this.ServiceClient.HttpClient);

            options.ApplyToStorageCommand(putCmd);
<<<<<<< HEAD
            putCmd.BuildRequest = (cmd, uri, builder, cnt, serverTimeout, ctx) => BlobHttpRequestMessageFactory.SetBlobTier(uri, serverTimeout, premiumPageBlobTier.ToString(), cnt, ctx, 
                this.ServiceClient.GetCanonicalizer(), this.ServiceClient.Credentials);
=======
            putCmd.BuildRequest = (cmd, uri, builder, cnt, serverTimeout, ctx) => BlobHttpRequestMessageFactory.SetBlobTier(uri, serverTimeout, premiumPageBlobTier.ToString(), default(RehydratePriority?), cnt, ctx, this.ServiceClient.GetCanonicalizer(), this.ServiceClient.Credentials);
>>>>>>> 9922329d
            putCmd.PreProcessResponse = (cmd, resp, ex, ctx) =>
            {
                HttpResponseParsers.ProcessExpectedStatusCodeNoException(HttpStatusCode.OK, resp, NullType.Value, cmd, ex);
                CloudBlob.UpdateETagLMTLengthAndSequenceNumber(this.attributes, resp, false);

                this.attributes.Properties.PremiumPageBlobTier = premiumPageBlobTier;
                this.attributes.Properties.BlobTierInferred = false;

                return NullType.Value;
            };

            return putCmd;
        }
    }
}<|MERGE_RESOLUTION|>--- conflicted
+++ resolved
@@ -2574,11 +2574,7 @@
         [DoesServiceRequest]
         public virtual string StartCopy(CloudPageBlob source, PremiumPageBlobTier? premiumPageBlobTier, AccessCondition sourceAccessCondition = null, AccessCondition destAccessCondition = null, BlobRequestOptions options = null, OperationContext operationContext = null)
         {
-<<<<<<< HEAD
-            return this.StartCopy(CloudBlob.SourceBlobToUri(source), premiumPageBlobTier, default(StandardBlobTier?) /* standardBlockBlobTier */, sourceAccessCondition, destAccessCondition, options, operationContext);
-=======
-            return this.StartCopy(CloudBlob.SourceBlobToUri(source), premiumPageBlobTier, default(RehydratePriority?), sourceAccessCondition, destAccessCondition, options, operationContext);
->>>>>>> 9922329d
+            return this.StartCopy(CloudBlob.SourceBlobToUri(source), premiumPageBlobTier, default(StandardBlobTier?) /* standardBlockBlobTier */, default(RehydratePriority?), sourceAccessCondition, destAccessCondition, options, operationContext);
         }
 
         /// <summary>
@@ -2619,11 +2615,7 @@
             this.attributes.AssertNoSnapshot();
             BlobRequestOptions modifiedOptions = BlobRequestOptions.ApplyDefaults(options, BlobType.Unspecified, this.ServiceClient);
             return Executor.ExecuteSync(
-<<<<<<< HEAD
-                this.StartCopyImpl(this.attributes, sourceSnapshotUri, default(string) /* contentMD5 */, true /* incrementalCopy */, false /* syncCopy */, default(PremiumPageBlobTier?) /* premiumPageBlobTier */, default(StandardBlobTier?) /* standardBlockBlobTier */, null /* sourceAccessCondition */, destAccessCondition, modifiedOptions),
-=======
-                this.StartCopyImpl(this.attributes, sourceSnapshotUri, default(string) /* contentMD5 */, true /* incrementalCopy */, false /* syncCopy */, null /* pageBlobTier */, default(RehydratePriority?) /* rehydratePriority */, null /* sourceAccessCondition */, destAccessCondition, modifiedOptions),
->>>>>>> 9922329d
+                this.StartCopyImpl(this.attributes, sourceSnapshotUri, default(string) /* contentMD5 */, true /* incrementalCopy */, false /* syncCopy */, default(PremiumPageBlobTier?) /* premiumPageBlobTier */, default(StandardBlobTier?) /* standardBlockBlobTier */, default(RehydratePriority?) /* rehydratePriority */, null /* sourceAccessCondition */, destAccessCondition, modifiedOptions),
                 modifiedOptions.RetryPolicy,
                 operationContext);
         }
@@ -2874,11 +2866,7 @@
             this.attributes.AssertNoSnapshot();
             BlobRequestOptions modifiedOptions = BlobRequestOptions.ApplyDefaults(options, BlobType.Unspecified, this.ServiceClient);
             return Executor.ExecuteAsync(
-<<<<<<< HEAD
-                this.StartCopyImpl(this.attributes, sourceSnapshotUri, default(string) /* contentMD5 */, true /* incrementalCopy */, false /* syncCopy */, default(PremiumPageBlobTier?) /* premiumPageBlobTier */, default(StandardBlobTier?) /* standardBlockBlobTier */, null /* sourceAccessCondition */, destAccessCondition, modifiedOptions),
-=======
-                this.StartCopyImpl(this.attributes, sourceSnapshotUri, default(string) /* contentMD5 */, true /* incrementalCopy */, false /* syncCopy */, null /* pageBlobTier */, default(RehydratePriority?) /* rehydratePriority */, null /* sourceAccessCondition */, destAccessCondition, modifiedOptions),
->>>>>>> 9922329d
+                this.StartCopyImpl(this.attributes, sourceSnapshotUri, default(string) /* contentMD5 */, true /* incrementalCopy */, false /* syncCopy */, default(PremiumPageBlobTier?) /* premiumPageBlobTier */, default(StandardBlobTier?) /* standardBlockBlobTier */, default(RehydratePriority?) /* rehydratePriority */, null /* sourceAccessCondition */, destAccessCondition, modifiedOptions),
                 modifiedOptions.RetryPolicy,
                 operationContext,
                 cancellationToken);
@@ -3349,12 +3337,7 @@
             RESTCommand<NullType> putCmd = new RESTCommand<NullType>(this.ServiceClient.Credentials, this.attributes.StorageUri, this.ServiceClient.HttpClient);
 
             options.ApplyToStorageCommand(putCmd);
-<<<<<<< HEAD
-            putCmd.BuildRequest = (cmd, uri, builder, cnt, serverTimeout, ctx) => BlobHttpRequestMessageFactory.SetBlobTier(uri, serverTimeout, premiumPageBlobTier.ToString(), cnt, ctx, 
-                this.ServiceClient.GetCanonicalizer(), this.ServiceClient.Credentials);
-=======
             putCmd.BuildRequest = (cmd, uri, builder, cnt, serverTimeout, ctx) => BlobHttpRequestMessageFactory.SetBlobTier(uri, serverTimeout, premiumPageBlobTier.ToString(), default(RehydratePriority?), cnt, ctx, this.ServiceClient.GetCanonicalizer(), this.ServiceClient.Credentials);
->>>>>>> 9922329d
             putCmd.PreProcessResponse = (cmd, resp, ex, ctx) =>
             {
                 HttpResponseParsers.ProcessExpectedStatusCodeNoException(HttpStatusCode.OK, resp, NullType.Value, cmd, ex);

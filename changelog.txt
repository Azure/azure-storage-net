--- conflicted
+++ resolved
@@ -1,13 +1,9 @@
-<<<<<<< HEAD
-Change in 9.x:
-- All: Support for 2017-11-09 REST version.
+Change in 9.2:
+- All: Support for 2017-11-09 REST version. Please see our REST API documentation and blogs for information about the related added features.
 - Blobs: Added support for blob creation time property.
 - Blobs: Added support for blob container immutability and legal hold policies.
 - Blob/Queue: Added OAuth token support for authentication.
-=======
-Changes in #####:
-- All (Desktop): Added support for specifying Proxy on OperationContext, for per-request proxy scenarios. 
->>>>>>> 51561b89
+- All (Desktop): Added support for specifying Proxy on OperationContext, for per-request proxy scenarios.
 
 Changes in 9.1.1:
 - Table: Updated Table related APIs to use the default Json Serializer settings.

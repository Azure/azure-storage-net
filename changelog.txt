<<<<<<< HEAD
Changes in 9.0.0 :
- Tables: Removed dependencies on OData libraries.  Added full async parsing to table API's.

Changes in 8.7.0:
- Blobs: Parsing the snapshot parameter when creating a CloudBlockBlob from a URI is now case insensitive
- Blobs (Desktop): Added a new API supporting downloading a blob to a file by making concurrent service requests.
- Blobs (Desktop): Fixed a race-condition where cancelling a blob upload could result in deadlock.
- Blobs: Fixed StorageException when storing encrypted blobs with Formatting.Indented set in default JsonSerializerSettings.
- Blobs/Files: Added support for progress notification in async upload and download APIs.
=======
Changes in 9.x.x :
- Queues: Added support for infinite TTL on queue messages.
- All: ErrorCode is retrieved from the header instead of the body of a failed request and set to the ErrorCode property on RequestResult.
>>>>>>> 45ab1cf2

Changes in 8.6.0 :
- Tables : Added support for Byte type property in TableEntity Flatten/ConvertBack methods.
- Blobs : Added support for the last time blobTier was modified.


Changes in 8.5.0 :
- Files: Added support for creating the snapshot of a share. See the service documentation for more information on how to use this API.

Changes in 8.4.0 :
- BlockBlobs: For Blob Storage Accounts, added support for getting and setting the tier on a block blob.
- All: Added a property called CustomUserAgent to the OperationContext class to provide the option for users to prepend a customized value to the existing UserAgent header value.

Changes in 8.3.0 :
- All(Netstandard): Updated the hashing algorithm to IncrementalHash instead of the original method which required buffering the data for MD5 calculations.
- All: Fixed a race condition in the resume-download logic where a failure during downloads could lead to corrupted data.
- Tables: Removed dependencies on OData libraries.  Added full async parsing to table API's.

Changes in 8.2.1 :
- All: Fixed a bug where empty metadata headers would lead to an infinite loop when trying to list blobs on a container.

Changes in 8.2.0 :
- All: Support for 2017-04-17 REST version. Please see our REST API documentation and blogs for information about the related added features. If you are using the Storage Emulator, please update to Emulator version 5.2.
- Files: Added support for server side encryption.
- PageBlobs: For Premium Accounts only, added support for getting and setting the tier on a page blob. The tier can also be set when creating or copying from an existing page blob.
- Tables (NetCore): Fixed a bug where the empty etag added to the table delete operation would throw an exception on Xamarin/Mono. 
- All: Fixed a bug where calling OpenWrite with an IfNotExists access condition on an existing block blob only fails when the blob is committed. Now it fails with error 409 as soon as OpenWrite is called.
- Files (WinRT/NetCore): Calling CreateIfNotExistsAsync on a root directory no longer throws the error 405. It returns false if the share exists, or throws 404 if not.
- All: Connection string support expanded to allow AccountName to be specified with SharedAccessSignature and DefaultEndpointsProtocol.  In this case, SharedAccessSignature is used for credentials, while having both DefaultEndpointsProtocol and AccountName allows the library to infer a set of default endpoints.  Additionally, we have added support for BlobSecondaryEndpoint, QueueSecondaryEndpoint, TableSecondaryEndpoint, and FileSecondaryEndpoint.  Specifying a secondary endpoint requires the specification of the corresponding primary.
- All: The use of DefaultEndpointsProtocol in a connection string is now optional in the case where endpoints would be automatically generated; if missing, a value of https will be inferred.  When the parsed account settings in such a case are used to generate a connection string, the value of DefaultEndpointsProtocol will be explicitly included.
- Tables: Added TableEntityAdapter<T> class to allow writing and reading simple or complex objects to Azure Table Storage without the need to implement ITableEntity interface or inherit from TableEntity class.

Changes in 8.1.4 :
- All (Desktop): Fixed a regression in the executor caused by disposing the SendStream during parallel operations.

Changes in 8.1.3 :
- Blobs (Desktop) : Fixed a bug where the MaximumExecutionTime was not honored, leading to infinite wait, if due to a failure, e.g., a network failure after receiving the response headers, server stopped sending partial response.
- All (Desktop) : Fixed a memory leak issue where the SendStream was not being disposed during retries, cancellations and Table Operations.

Changes in 8.1.1 :
- All (NetStandard/NetCore): Removed Microsoft.Data.Services.Client as a temporary fix to ODataLib dependency incompatibility with NetStandard.

Changes in 8.1.0 :
- All: Updated OData references to the latest Netstandard friendly package version 5.8.2.
- Queues (WinRT/NetCore): Fixed a bug where connections were not closed after an add message operation.

Changes in 8.0.1 :
- (NetStandard/Xamarin) : Fix for a break in Xamarin Apps with Streaming APIs caused by NotImplemented IncrementalHash APIs in Xamarin Runtime.

Changes in 8.0.0 :
- All: Support for 2016-05-31 REST version. Please see our REST API documentation and blogs for information about the related added features. If you are using the Storage Emulator, please update to Emulator version 4.6.
- All: (Desktop) Updated the desktop library to target .Net 4.5.0.
- All: Added a new Netstandard 1.0 Target Framework (facade) as PCL support.
- Blobs: Added large block blob upload support. The supported Blocks can now support sizes up to 100 MB.
- Blobs: Updated the default value for SingleBlobUploadThresholdInBytes from 32 MB to 128 MB.
- Blobs: Added a new, memory-optimized upload algorithm for UploadFrom* APIs. This strategy only applies for blocks greater than 4MB and when StoreBlobContentMD5 and Client-Side Encryption are disabled.
- All: Added Key Rotation support for Client Side Encryption.
- All: Fixed a race condition where calls to CreateIfNotExistsAsync and DeleteIfExistsAsync might never complete when the operation is canceled.
- Tables: Added Flattener/Recomposer APIs for writing complex objects to Azure Table Storage.
- Blobs: Fixed boundary checks for lease durations and break lease period to be in line with REST endpoints.
- Queues: Add Message now modifies the PopReceipt, Id, NextVisibleTime, InsertionTime, and ExpirationTime properties of its CloudQueueMessage parameter. The message can then be passed to the UpdateMessage and DeleteMessage APIs.
- PageBlobs: Added a new method that performs an incremental snapshot copy. See the service documentation for more information on how to use this API.
- Files: Prefix support for listing files and directories.
- Blobs: Created a new container attribute that stores the public access state of the container. This attribute is populated by FetchAttributes and in container listing operations.
- Blobs/Files: Populate content MD5 for range gets on Blobs and Files.
- Blobs/Files: Updated DownloadToFile to prevent reading of partially-written data while downloading.
- All: Added support for using Create/Delete and CreateIfNotExists/DeleteIfExists without read SAS permissions. CreateIfNotExists methods will now only do one REST call instead of two.
- Blobs: Fixed a bug with OpenWrite for BlockBlobs where Upload* APIs would fail due to lack of read SAS permissions.
- All: Decoupled StorageExtendedErrorInformation methods using OData to prevent the dependency from loading for Blobs, Queues, and Files.
- Tables: OData methods used to process the Extended Error Information for Table operations have now moved to its own static utility class - ODataErrorHelper. 
- All: Added logging for the ExtendedErrorInformation 'ErrorMessage' attribute via StorageException ToString() method.
- All: Added the 'virtual' qualifier to Get*Reference APIs and unsealed Blob/Container/ShareResultSegment classes.
- All: Added the 'virtual' qualifier to numerous service call APIs.
- Blobs (WinRT/CoreCLR): Fixed a bug where the Content-Disposition header was not persisted when uploading a new blob.
- Table (CoreCLR): Fixed a bug where reflection-based Read/Write of TableEntity would throw for derived properties.
- Blobs/Files: Fixed a bug where creating Blob/Files would fail if Account SAS is present in the URI.
- Table: (WinRT/NetCore) Unsealed the TableQuery class.
- Table: Updated the access modifiers of "Entity" and "OperationType" properties of the TableOperation class from internal to public.
- All: Using a SAS token with a non-null 'api-version' parameter will cause an ArgumentException with a new clearer message indicating the unexpected parameter in the SAS token.
- Files: Changed Exists() calls on CloudFileDirectory objects to populate metadata. This was already being done for CloudFiles and CloudFileShares.
- All: (WinRT) Removed the static CloudStorageAccount.Create method. Please use the instance level consructor instead.
- Blobs: Removed the IAsyncOperation* overloads for GetPageRangesDiffAsync APIs.
- Tables: Numerous changes in Table Service error codes and messages.
- Blobs: Improved numerous Blob Service error codes and messages.
- Blobs: Fixed error for AcquireLease on non-existent container.
- PageBlobs: Fixed error response for GetPageRangesDiff.
- Blobs: Update in "If-None-Match: *" pre-condition behavior to fail for reads(previously disregarded by the service).
- Blobs: CreateIfNotExists calls on a Container will be logged by AppInsight as a failure if the container exists. The failure is ignored by the library and this change saves an extra service call in case the container doesn't exist.

Changes in 7.2.1 :

- All: Changes error handling in the case where Streams that are passed into the library have a specific bug.  This case will no longer crash the AppDomain.


Changes in 7.2.0 :

- All (CoreCLR): NetStandard target framework changed to netstandard1.3
- All (PCL): Removed support for PCL in favor of NetStandard GA release
- Table (CoreCLR): Added a workaround for missing GetProperties method on TypeInfo in reflection-based Read/Write methods in TableEntity after change to netstandard11.3 TFM
- Table (CoreCLR): Added logic to wrap the error stream in a noncloseable stream to prevent it from being disposed by ODataMessageReader

Changes in 7.1.3-preview :

- All: CoreCLR projects were updated to use the RTM release of .Net Core 1.0

Changes in 7.1.2 :

- All: Support for 2015-12-11 REST version. Please see our REST API documentation and blogs for information about the related added features. If you are using the Storage Emulator, please update to Emulator version 4.4.
- Blobs: Added support for server-side encryption.
- All: Fixed a bug with ContinuationToken where empty TargetLocation resulted in an error in deserialization.
- Blobs/Tables/Queues: Bug fix and tests for running GetServiceStats with the incompatible PrimaryOnly location mode.
- All (WinRT): Fixed a bug where HttpClient default timeout caused unhandled TaskCancellation exceptions.
- All (CoreCLR): Updated the default AutomaticDecompression Method on StorageAuthenticationHttpHandler from Gzip | Deflate to None.
- Table (CoreCLR) : Fixed a bug where reading table entity properties returned only the declared properties.
 

Changes in 7.0.2-preview :

- Blobs (WinRT): Fixed a bug that caused DownloadToFile() to infinite loop for one overload.
- All : CoreCLR projects were updated to use the RC2 release of .Net Core 1.0

Changes in 7.0.0 :

- All: Support for 2015-07-08 REST version. Please see our REST API documentation and blogs for information about the related added features. If you are using the Storage Emulator, please update to Emulator version 4.3.
- All (WinRT): All apis now return Task objects instead of IAsync* objects. Please see our blog post for more info.
- All: Ensure disposal of CancellationTokenSource in StreamExtensions.WriteToAsync<T>.
- All: Virtualized all service call APIs and unsealed their classes.
- All: Updated the UserAgent string to match the Azure Storage standard.
- All: Windows Runtime no longer uses WrappedStorageExceptions or HResults. Catch StorageException and check HTTP status code instead.
- All: Changed use of HttpClient in Windows Runtime from instance-per-request to singleton instance shared across all requests.
- All: SetServiceProperties APIs no longer instantiates Logging, HourMetrics, MinuteMetrics, or Cors instance variables. New LoggingProperties, MetricsProperties, and CorsProperties objects will need to be set for those variables before they can be assigned.
- All: LoggingProperties and MetricsProperties Version now defaults to "1.0" or Constants.AnalyticsConstants.MetricsVersionV1 or LoggingVersionV1.
- All: Removed deprecated SharedKeyLiteAuthenticationHandler, use SharedKeyAuthenticationHandler instead.
- All: Removed deprecated request options setters on the *Client class object in favor of setting request options on Client's DefaultRequestOptions object.
- All: When creating a SAS token with a non-null SharedAccessProtocol, only valid enum values are permitted.  All other values will now throw an ArgumentException.
- All: Fixed a bug that caused the PCL to not work correctly when only targeting Win8. 
- Blobs: Removed deprecated (Begin/End)StartCopyFromBlob(Async) APIs in favor of using (Begin/End)StartCopy(Async) APIs.
- Blobs: Removed deprecated GetSubdirectoryReference API in favor of GetDirectoryReference. 
- Blobs: Removed FileMode parameter for UploadFromFile* and AppendFromFile* APIs since there is only 1 valid option (FileMode.Open).
- Blobs: When downloading blob to local file fails, file created for download will be cleaned up.
- Blobs: proposedLeaseId for minimum AcquireLease API overloads defaults to null.
- Blobs/Files: Fixed bug in DownloadToFile APIs where existing files could be deleted if users call API with Create or CreateNew FileModes.
- Tables: Removed deprecated AtomPub payloadFormat support.
- Tables: Fixed a bug in table batch operations where storage exceptions resulted in operation contexts with incorrect HttpStatusMessage.
- Tables: Batching validation was added for batch sizes exceeding 100 operations.
- Tables: Batching validation was added for null partition keys and row keys.
- Tables: Removed deprecated overloads for Table.Retrieve APIs.
- Tables: Add ProjectSystemProperties to TableRequestOptions to allow opt-out on system properties (PartitionKey, RowKey, Timestamp).
- Files: When downloading file to local system file fails, file created for download will be cleaned up.
- Queues: Removed deprecated EndBeginClear API in favor of EndClear.

Changes since 6.2.2-preview :

- All: TestConfigurations.xml has been deleted and added to the .gitignore file to keep users from accidentally leaking their credentials. To continue running tests, simply add the same file back after you get the latest code.

Changes in 6.2.2-preview :

- All: Fixed bug with CoreCLR UserAgent string.

Changes in 6.2.0 :

- All: Refreshed ASP.NET 5 targets to work with latest RC bits (DNX Core 5.0, rc1).
- All: The dnx and net target frameworks have been unified, and DNXCore target framework has been renamed to Dotnet5.4. All DNX4.5.1 projects will take a dependency on the regular Windows Desktop dll.
- All: Fixed bug that caused issue with Windows Phone 8.1 Apps.
- Tables: Added overloads to retrieve API that don't include the optional selectedColumns param to maintain backwards compatibility. 
- Tables: Fixed bug where creating a table with an EncryptionPolicy set resulted in an exception.

Changes in 6.1.0 :

 - All: Refreshed ASP.NET 5 targets to work with latest RC bits (DNX 4.5.1 and DNX Core 5.0, beta8). 
 - All: Added support for Account Shared Access Signatures to the PCL, enabling scenarios such as ListContainers, CreateTable, GetQueueServiceProperties, etc. 
 - Blobs: Added a performance enhancement - uploading data using client-side encryption used to always call PutBlock + PutblockList, even if the library should be calling PutBlob.
 - Blobs: Fixed a bug where uploading data using client-side encryption, async or APM, and with an access condition, will in some cases upload the data unencrypted.
 - Tables: Added support for projecting columns with the Retrieve operation.
 - Tables: Fixed a bug where some table queries with client-side decryption were not formatted correctly, resulting in empty entity results.
 - Files: Fixed bug in Windows Runtime where FetchAttributes API did not update copyState.

Changes in 6.0.0 :

 - All: Support for 2015-04-05 REST version. Please see our REST API documentation and blogs for information about the related added features.
 - All: Refreshed ASP.NET 5 targets to work with latest RC bits (DNX 4.5.1 and DNX Core 5.0, beta7). 
 - All: Removed deprecated Shared Access Signature methods that take version as a parameter. 
 - Tables: Altered default settings for echoContent and payloadFormat. AtomPub payloadFormat is now obsolete. 
 - Tables: Fixed a bug where filter conditions for doubles were improperly formatted.
 - Tables: Clarified the error message for batch transactions.
 - Tables: Added JSON support for Universal Apps, Windows Runtime, PCL, DNX 4.5.1, and DNX Core 5.0 targets.
 - Tables: Added echo content configurability support for Universal Apps, Windows Runtime, PCL, DNX 4.5.1, and DNX Core 5.0 targets.
 - Tables: Fixed a bug where a select on a non-existent field resulted in a null reference exception if the corresponding field in the TableEntity was not nullable.
 - Files: Added support for Minute and Hour Metrics to FileServiceProperties and added support for File Metrics to CloudAnalyticsClient.

Changes in 5.0.2 :

 - Blobs: Fixed a bug in the min AppendTextAsync overload that caused overwrite behavior instead of append behavior. Please upgrade to 5.0.2 as soon as possible to avoid this bug.

Changes in 5.0.0 :

 - All: Support for 2015-02-21 REST version. Please see our REST API documentation and blogs for information about the related added features.
 - All: Added GA support for Client Side Encryption. For more information about our encryption, please see our documentation and samples. 
 - All: Deprecated the overload for GetSharedAccessSignature that takes a SAS version because the SAS tokens generated using the current version work fine with old libraries.
 - All: Updated the error message for the error that is thrown for having more than 5 shared access policy identifiers to include shares.
 - All: Made SyncMemoryStream, a MemoryStream implementation that runs synchronously even when asynchronous overloads are called public.
 - All: Removed dependency on Microsoft.WindowsAzure.ConfigurationManager.
 - All: Updated OData dependencies to v5.6.4 and Newtonsoft.Json dependency to 6.0.8. Removed Microsoft.WindowsAzure.ConfigurationManager dependency.
 - All: Changed behavior to stop stripping out query parameters passed in with the resource URI. Some query parameters such as comp, restype, snapshot and api-version will still be removed.
 - Blobs: MultiBufferMemoryStream objects passed as argument to upload methods are not disposed by the client library.
 - Blobs: Added CloudAppendBlob class. For more information on this, please refer to the REST API link.
 - Blobs: Deprecated StartCopyFromBlob() using the Obsolete attribute. Use StartCopy() instead.
 - Blobs: CreateCloudBlobClient does not throw an exception when the credentials are null to support anonymous access.
 - Blobs/Files: Fixed a bug which in very rare cases could cause streaming writes to hang.

Changes in 4.4.1 Preview :

- All: Refreshed ASP.NET 5 targets to work with latest RC bits (DNX 4.5.1 and DNX Core 5.0, beta4). 
- All: Renamed some constructors for blob, container, queue, table, and account in the ASP.NET 5 and Portable libraries. 
- All: Changed StorageException to public in the ASP.NET 5 and Portable libraries. 
- Blobs: Fixed a bug where MD5 was calculated for a PutBlockList even though UseTransactionalMD5 was set to false.

Changes in 4.4.0 Preview :

 - All: Added preview support for client side encryption for blobs, queues and tables.
 - All: Added preview support for building applications via Portable Class Library (Profile 111), as well as Xamarin.iOS and Xamarin.Android.
 - All: Added StringToSign to the client logs in the Shared Access Signature case. 
 - Blobs: Added AppendBlobs. For more information on this, please refer to the REST API link.
 - Blobs: Created a CloudBlob instantiable class. Users can now get/set properties, metadata, download blobs, create snapshots, copy blobs and perform leasing actions on blobs without knowing the type of the blob. CloudPageBlob, CloudBlockBlob, and CloudAppendBlob now derive from this class.
 - Blobs: Added GetBlobReference on CloudBlobContainer to get a reference to a CloudBlob object that can be used for common operations across blob types. This api does not make a service call.
 - Blobs (ASP.NET): Added missing overloads for StartCopyFromBlob in CloudBlockBlob and CloudPageBlob.
 - Blobs (Windows Runtime): Added missing custom encoding support for UploadTextAsync() and DownloadTextAsync() API in CloudBlockBlob.

Changes in 4.3.2 Preview :

 - All: Removed incorrect dependencies.

Changes in 4.3.1 Preview :

 - All: Support building ASP.NET 5 based applications, in preview.
 - All: All requests add x-ms-version header.
 
Changes in 4.3.0 : 

 - All: Support building Universal and Windows Runtime based Windows Phone applications.
 - All: Update OData dependencies to v5.6.2 and Newtonsoft.Json dependency to v5.0.8

Changes in 4.2.1 : 

 - All: Fixed a bug where a TimeoutException was not properly retried.
 - All: Fixed a bug where the IngressBytes of a RequestResult was not properly set in the exception case.
 - All: Fixed a bug where default request options were overwritten on the resulting objects returned from a List* or GetBlobReferenceFromServer call.

Changes in 4.2.0 :

  - All: Added the NameValidator class which contains helpers that check to see if resource names are valid.
  - All: Fixed a bug where the RequestUrl of a LogRecord was not correctly HTML4 decoded.  
  - All: The maximum allowed MaximumExecutionTime is 24 days.
  - All: Reworded a log line error.
  - All (WP): Fixed an issue which caused WindowsPhone applications to fail Windows App Certification that is required to submit apps to the store.
  - All (WP): Added Windows Phone 8.1 Silverlight support.
  - Blobs: Added support for generating SAS tokens for blob snapshots.
  - Blobs: Removed ability to set CloudBlobClient.DefaultDelimiter to "\\".
  - Queues (RT): Fixed an issue where the messagettl and visibilitytimeout query parameters were not properly set while adding a message to the queue.
  - Tables: CloudTable.DeleteIfExists and its async counterparts returns false instead of throwing an exception when the table does not exist.

Changes in 4.1.0 :

  - All: Added parsing logic and the LogRecord class to further augment the Analytics Client ListLogs methods.
  - All: Added Storage Analytics version constant strings.
  - All: Updated the ErrorCodeStrings classes.
  - All: Fixed an issue which caused Async methods to hang when an exception was thrown while translating a previous exception.
  - Blobs: Fixed an issue in DownloadToFile that caused empty files to be created in the error case.
  - Files: Fixed an issue in DownloadToFile that caused empty files to be created in the error case.

Changes in 4.0.1 :

  - Tables: Removed Serialized attribute and ISerializable implementation from TableEntity. Implement ITableEntity for your custom entities if you need either. 

Changes in 4.0.0 :

  - Files: Added support for File service.
  - All: RequestResult tracks Ingress and Egress Bytes for all requests.
  - All: Get{BlockBlob|PageBlob|Directory|Container|Queue|Table}Reference always treat the string parameter as a relative address.
  - All: ServerTimeout is set to null by default. Therefore, "timeout" query parameter will not be sent to the server if ServerTimeout is not set by the user.
  - All: Renamed DoesServiceRequest to DoesServiceRequestAttribute.
  - All: Added DefaultRequestOptions to the Service Clients.
  - All: Deprecated all service client request options properties (RetryPolicy, LocationMode, ServerTimeout, MaximumExecutionTime, SingleBlobUploadThresholdInBytes, ParallelOperationThreadCount, and TablePayloadFormat) via the Obsolete attribute.
  - All: No longer shipping the WindowsAzure.Storage.Table-Preview package or the WindowsAzure.Storage-Preview package; everything is included in the WindowsAzure.Storage RTM package.
  - All: Introduced AnalyticsClient and related entity types to simplify downloading logging and metrics data.
  - All: MultiBufferMemoryStream, the BufferManager-aware high performance memory stream, is public. 
  - All: Shared Access Signature requests use the api-version query parameter instead of the x-ms-version header.
  - All: Validated that the maxResults parameter passed into any List operation (eg ListBlobs, ListQueues, etc) is either null or has a positive value.
  - All (RT): The RT libraries have been merged into a single dll.  The winmd is no longer created.  Code has been moved from //Lib/WindowsRuntimeTable to //Lib/WindowsRuntime/Table.
  - All: Deprecated SharedKeyLiteAuthenticationHandler, use SharedKeyAuthenticationHandler instead.
  - All: SharedKeyAuthenticationHandler.SignRequest does not add x-ms-date header if already present.
  - Blobs: Update blob length only in APIs where the server includes the x-ms-blob-content-length or Content-Length header in the response.
  - Blobs: Renamed CloudBlobDirectory.GetSubdirectoryReference to CloudBlobDirectory.GetDirectoryReference.
  - Blobs: Changed the deprecated ParallelOperationThreadCount, SingleBlobUploadThresholdInBytes, and LocationMode on the BlobClient to nullables.
  - Blobs: Fixed an issue that allowed whitespace metadata values to be set.
  - Blobs: Changed the type of exception thrown to ArgumentNullException when a null prefix is passed to the ListBlobs method.
  - Queues: Changed the deprecated LocationMode on the QueueClient to a nullable.
  - Queues: Changed the visibility of QueueRequest.WriteMessageContent method to public.
  - Queues: Removed the CloudQueueClient(Uri) constructor because queues don't support anonymous access. The correct usage is to use the CloudQueueClient(Uri, StorageCredentials) constructor instead.
  - Tables: Changed the deprecated PayloadFormat and LocationMode on the TableClient to nullables.
  - Tables: Deprecated the DataServices namespace via the Obsolete attribute.
  - Tables: TableEntity is serializable via the ISerializable interface.
  - Tables: Made the DateTime public in the EntityProperty class.
  - Tables: Removed the CloudTableClient(Uri) constructor because tables don't support anonymous access. The correct usage is to use the CloudTableClient(Uri, StorageCredentials) constructor instead.
  - Tables: CloudTable(Uri) correctly parses partition key and row key limit values from passed in URLs with SAS tokens.
  - Tables (RT): Windows RT class "TableBatchOperationExtensions" no longer exists; functionality has been moved to methods in the TableBatchOperation class.
  - Tables (RT): Windows RT class "CloudTableExtensions" no longer exists; functionality has been moved to methods in the CloudTable class.
  - Tables (RT): Windows RT class "TableQueryExtensions" no longer exists; functionality has been moved to methods in the TableQuery class.
  - Tables (RT): Windows RT class "TableOperationFactory" no longer exists; functionality has been moved to methods in the TableOperation class.

Issues fixed in 3.2.1 :

  - All: Fixed a race condition that was causing deadlock during Task cancellation.
  - Queues: CloudQueue objects returned by listing queues include metadata when QueueListingDetails.Metadata is used.
  
Issues fixed in 3.2.0 :

  - All: Added support for secondary location access in Azure Storage Emulator
  - All: Fixed a race condition that was causing NullReferenceException during asynchronous upload/download.
  
Issues fixed in 3.1.0.1 :

  - All: Fixed an issue that was causing the Cloud{BlobContainer|Queue|Table|BlockBlob|PageBlob} names to be set incorrectly when the absolute Uri was passed to the Get{Container|Queue|Table|BlockBlob|PageBlob}Reference methods. This also ensures that the SharedAccessSignature which includes the canonicalized names of these resources is calculated correctly.
  - All: Removed the System.Data.Services.Client dependency from the Nuget package.
  - Queues: Added an overload to GetSharedAccessSignature that takes only the SharedAccessQueuePolicy in CloudQueue.
  - Tables: Added an overload to GetSharedAccessSignature that takes only the SharedAccessTablePolicy and an overload that takes the SharedAccessTablePolicy and an accessPolicyIndentifier string in CloudTable.
  
Issues fixed in 3.1.0 : 

  - All: Added the ability to choose which SAS Version to use when generating Shared Access Signatures (either the 2012-02-12 or 2013-08-15 versions).
  
Issues fixed in 3.0.3 :

  - All: Fixed an issue that was causing a deadlock because the cancellation registration was being de-registered while holding on to a lock that the cancellation callback was waiting on.
  - All: Fixed an issue where parsing exception information out of the response stream while using async was blocking on IO calls.
  - All (WP): Fixed an issue with cancellation and timeout during upload and download causing a thread to hang. HttpWebRequest.Abort is not called during stream operations anymore.
  - Blobs: Streams opened with OpenRead methods use the user-provided buffer pooling implementation.
  - Blobs: If the parent of a blob is the container, Cloud{BlockBlob|PageBlob|BlobDirectory}.Parent returns a valid CloudBlobDirectory with an empty prefix. Similarly, container.GetDirectoryReference("") gets a valid CloudBlobDirectory representing the container.
  - Tables (Perf): Fixed an issue where the entity properties were being enumerated twice during table write operations while using JSON.
  - Tables (Perf): Parse the URI for the account name only once in the client constructor and store it so that all table operations can use the stored value.
  
Issues fixed in 3.0.2 :

  - All (WP): Fixed an issue causing ArgumentOutOfRangeException in many APIs.
  - Queues: Fixed an issue causing NullReferenceException when trying to re-create an existing queue.
  - Tables: Fixed an issue with TableServiceContext causing NullReferenceException when the error response cannot be parsed.
  - Tables (RT): Do not allow users to set JsonFullMetadata format on RequestOptions in RT, because JSON is not supported on the RT library yet.
  
Issues fixed in 3.0.1 :

  - All (WP): Set the Accept type to application/xml explicitly for Get/SetACL.
  - Blobs: LastModified and ETag properties are populated after Lease operations.
  - Tables: Added an explicit reference to Microsoft.Data.Services.Client in the Nuget package.
  - Tables: Fixed an issue caused by a Json .NET bug that resulted in an error being thrown while parsing a table query response. More details on the bug can be found here: http://james.newtonking.com/archive/2013/11/29/fixing-jarray-getenumerator-method-not-found-bug
  - Tables (RT): Fixed continuation tokens for queries and listing operations.
  
Changes in 3.0.0 :

  - All: Support for 2013-08-15 REST version - see here for additional details: http://blogs.msdn.com/b/windowsazurestorage/archive/2013/11/27/windows-azure-storage-release-introducing-cors-json-minute-metrics-and-more.aspx.
  - All: Suppress warning for FiddlerCore EntensionAttribute conflict.
  - Blobs: Added support for XML serialize/deserialize of BlobContinuationToken.
  - Blobs: Added ParallelOperationThreadCount and SingleBlobUploadThresholdInBytes to BlobRequestOptions.
  - Tables: Fixed GetHashCode() in EntityProperty to return equal values for binary types.
  - Tables: JsonMinimalMetadata is now the default payload format (rather than AtomPub). Payload format can be specified for all table requests by using CloudTableClient.TablePayloadFormat or for an individual table request by using TableRequestOptions.TablePayloadFormat.
  - Tables (RT): Fixed error parsing for tables.
  
Issues fixed in 2.1.0.4 :
 
  - Tables: Do not send the cast operator in the table query filter string.
  
Issues fixed in 2.1.0.3 :

  - All: Registered wait handles are unregistered sooner for more efficient GC.
  
Issues fixed in 2.1.0.2 :

  - Blobs: Streams opened by OpenRead do not throw NotSupportedException when Flush is called.
  - Tables: Generic ExecuteQuery methods on CloudTable execute IQueryable queries correctly by generating the filter string.
  
Changes in 2.1.0 :

  - All: Changed User-Agent header value to include .NET CLR and OS versions
  - All: Performance improvements across all services (major improvements detailed below).
  - All: Added logging functionality for all operations.
  - All: Added Task overloads for all asynchronous APIs.
  - All: Listing methods provide a third overload for that accepts just prefix.
  - All: Exposed header, query and generic constants as public to assist clients developing via the protocol layer.
  - All: Buffers that would end up in Large Object Heap are avoided as much as possible.
  - All: OperationContext.ClientRequestID is automatically set for each operation with a new GUID if the user does not provide one.
  - All: StorageCredentials exposes a new UpdateSASToken method to allow users to update their SAS Token in place.
  - All: StorageCredentials exposes a new UpdateKey overload that only requires key value.
  - All: StorageCredentials exposes a new ExportBase64EncodedKey method that returns the key in Base64 encoding.
  - All: .NET MD5 implementation is used by default, FISMA (Native) MD5 can be enabled by setting CloudStorageAccount.UseV1MD5 to false explicitly.
  - All: Mark the assembly to allow partially trusted callers.
  - All: Added EndpointSuffix to CloudStorageAccount.
  - All: Delays between request are pre-empted when user cancels the operation.
  - All: Fix to measure End-to-end timeouts more accurately.
  - All: Types that contain disposable objects implement IDisposable.
  - All: Synchronous APIs correctly timeout if network IO is pending.
  - All: When a request times out, the StorageException object that was thrown will contain a TimeoutException as InnerException.
  - All: Synchronous requests do not retry errors anymore that occur before sending the request.
  - All: Wait handles used for asynchronous requests are unregistered properly for better GC.
  - All: CloudStorageAccount.ToString can recreate the original connection string that was passed in to CloudStorageAccount.Parse.
  - All: Expose IBufferManager on ServiceClients enabling users to provide a buffer pooling implementation.
  - All: Abort a pending request if upload times out to prevent socket exhaustion
  - All: Fixed a potential overflow in ExponentialRetry.
  - All: Queue and Table SAS validation should not check for signed resource(sr). Tables should check the table name(tn).
  - Blobs: ICloudBlob exposes new BeginOpenRead/EndOpenRead methods to asynchronously open a stream to read from the blob.
  - Blobs: Cloud[Block|Page]Blob.OpenRead performs a service request.
  - Blobs: Streams opened with OpenRead methods do not discard the cache anymore if seeked to a position within the cached range.
  - Blobs: Streams opened with OpenRead methods provide true synchronous Read API.
  - Blobs: Streams opened with OpenRead methods do not allow calling multiple BeginRead methods because the result is undefined.
  - Blobs: ICloudBlob.StreamMinimumReadSizeInBytes can be set to any value larger than or equal to 16KB.
  - Blobs: OpenWrite methods return CloudBlobStream instead of Stream. The CloudBlobStream type provides explicit commit and asynchronous flush functionality.
  - Blobs: Parallel upload performance of streams opened with OpenWrite methods is improved considerably due to keeping number of active operations at a certain level.
  - Blobs: ICloudBlob exposes new UploadFromStream overloads that accept a length parameter, allowing users to upload a portion of the stream.
  - Blobs: CloudBlockBlob.UploadFromStream correctly updates the locally cached MD5.
  - Blobs: CloudBlockBlob exposes new UploadFromFile, UploadFromByteArray, and UploadText methods.
  - Blobs: CloudPageBlob exposes new UploadFromFile and UploadFromByteArray methods.
  - Blobs: CloudBlockBlob exposes new DownloadToFile, DownloadToByteArray, DownloadRangeToByteArray, and DownloadText methods.
  - Blobs: CloudPageBlob exposes new DownloadToFile, DownloadToByteArray, and DownloadRangeToByteArray methods.
  - Blobs: Added support for page blob sequence numbers.
  - Blobs: Added support for public access to container creation.
  - Blobs: Cloud[Block|Page]Blob.Exists also updates properties.
  - Blobs: Cloud[Block|Page]Blob.StartCopyFromBlob verifies the source URI to prevent a possible NullReferenceException.
  - Blobs: ICloudBlob exposes new IsSnapshot and SnapshotQualifiedUri properties for easier handling of blob snapshots.
  - Blobs: Blob downloads skip length validation if Content-Length header is not set.
  - Blobs: BlobProperties constructor that takes another BlobProperties object correctly copies all properties.
  - Blobs: Traversing to the parent container from a CloudBlobDirectory does not create a new CloudBlobContainer object.
  - Blobs (RT): IRandomAccessStreamWithContentType returned by ICloudBlob.OpenReadAsync correctly implements CloneStream and Seek.
  - Blobs (RT): OpenWriteAsync methods return ICloudBlobStream instead of IOutputStream. ICloudBlobStream type provides explicit commit functionality.
  - Blobs (RT): ICloudBlobStream.FlushAsync no longer blocks.
  - Queues: MaxResults argument in queue listing APIs is nullable.
  - Queues: CloudQueue.EndBeginClear is deprecated.
  - Queues: All queue APIs are correctly marked with DoesServiceRequest attribute.
  - Queues: New CloudQueue.BeginDeleteMessage overloads with less arguments.
  - Queues (RT): visibilityTimeout argument of CloudQueue.UpdateMessage is not nullable.
  - Queues (RT): CloudQueueClient.ListQueuesSegmentedAsync takes a new argument of type QueueRequestOptions.
  - Tables: Table Service Layer supports queries with LINQ.
  - Tables: TableEntity derived classes now support compiled serializers to improve serialization performance.
  - Tables: Table allows query execution with a resolver against non-generic query types (dynamic entity types).
  - Tables: Added IgnorePropertyAttribute for TableEntities to allow individual properties on POCO objects to be ignored during serialization.
  - Tables: If-Match condition for Delete/Replace/Merge operations will not be set if entity ETag is null.
  - Tables: Executing a batch operation with no operations will throw an InvalidOperationException instead of an ArgumentOutOfRangeException.
  - Tables: To support IQueryable projections the TableQuery class Generic type is no longer constrained with where T: ITableEntity, new(). For TableQueries not created with via the IQueryable these same effective constraints are validated at runtime.
  - Tables: Performance improvement to reduce Activator.CreateInstance usage for entity instantiation.
  - Tables: Exposed PropertyAsObject Property in EntityProperty as publicly readable.
  - Tables: Exposed table serialialization logic. Allow users to persist and read back entities that don't derive from TableEntity using static methods(ReadUserObject and WriteUserObject).
  - Tables: Exposed CreateEntityPropertyFromObject in EntityProperty so users can pass in a value and get the corresponding EntityProperty.
  - Tables: Escape single quote in PartitionKey and RowKey correctly while generating URIs.
  
Issues fixed in 2.0.6.1 :

	- Tables: Fix for Table Service layer to drain response stream
	
Issues fixed in 2.0.6 :
	
  - All: Default RetryPolicy filters updated to not retry 100-407, 409-499, 501, and 505
  - All: Support for all flavors of SharedKey and SharedKeyLite message signing through AuthenticationScheme property on client classes.
  - All: Unusable HttpWebRequestFactory and WebRequestExtensions are not public anymore
  - All: TranslateFromExceptionMessage has been deprecated in Microsoft.WindowsAzure.Storage.dll and is now available only in Microsoft.WindowsAzure.Storage.WinMD
  - All: StorageCredentials supports empty account keys.
  - All: RequestResult deserialization does not fail when Content-MD5 is missing
  - Blobs (RT): DownloadToStreamAsync and DownloadRangeToStreamAsync writes the entire data to the given stream before returning back to the caller.
  - Blobs (RT): UploadFromStreamAsync commits the blob in a worker thread to unblock UI.
  - Blobs: Blob stream now uses a GUID instead of a random number as block ID prefix to prevent collisions.
  - Queues: Changed return type of CloudQueue.BeginSetMetadata(AsyncCallback, object) to ICancellableAsyncResult.
  - Tables: Changed default message signing to SharedKey (except for Data Services).
  - Tables: EntityProperty updated to set the IsNull value for properties correctly in the case when the user sets an EntityProperty value through its setter.
  - Tables: EdmType for null values in EntityProperty is set correctly and does not default to string any more.
  
Issues fixed in 2.0.5.1 :

  - All: Make sure the response stream is drained to prevent socket exhaustion.
  
Issues fixed in 2.0.5 :

  - All: StorageException is serializable. Also, other useful objects for debugging (StorageExtendedErrorInformation and RequestResult) are also serializable.
  - All: SharedAccessSignature helper uses culture invariant characteristics to calculate SAS.
  - All: CloudStorageAccount can parse connection strings with extra blank values.
  - All: OperationContext StartTime and EndTime are populated during execution.
  - All: StorageCredentials.UpdateKey does not work on SAS/Anonymous credentials anymore.
  - All: Metadata headers are sorted using en-US culture to prevent 403 errors in some cultures.
  - All: Fixed issue where in some cases a sync method call could result in a 0 ms timeout being set on HttpWebRequest.
  - Blobs: Snapshot time embedded in blob Uri is parsed in the constructor.
  - Blobs: GetBlobReferenceFromServer works with blob Uri that contain a SAS token.
  - Blobs: BlobWriteStream honors AccessCondition.
  - Blobs: BlobWriteStream prevents using StoreBlobContentMD5 on existing page blobs.
  - Blobs: ICloudBlob has OpenRead method.
  - Blobs: Cloud*Blob.OpenRead can be used with snapshots.
  - Blobs: AbortCopy does not throw an exception anymore when a copy is successfully aborted.
  - Queues: Ability to recreate CloudQueueMessage with Message Id and Pop Receipt.
  - Tables: Exceptions during TableBatchOperation parse the entity index from the server response.
  - Tables: Floating-point number filter is generated using invariant culture.
  
Issues fixed in 2.0.4.1 :

  - All: Updated Odata dependency to latest and also changed nuspec to allow any version >= 5.2.0.
  
Issues fixed in 2.0.4 :

  - All: Flush HttpWebRequest's request stream before calling BeginGetResponse.
  - All: Support Null Retry Policies.
  - Blobs: Continue ListContainers parsing if a container property is unknown.
  - Queues (RT): DeleteMessageAsync(string messageId, string popReceipt) ignores the messageId and popReceipt.
  - Tables: Add a TableConstant to define minimum DateTime supported.
  - Tables: Correct count behavior with synchronous non segmented execution.
  - Tables: Allow String.Empty in TableQuery Filters.
  
Issues fixed in 2.0.3 :

  - All (RT): General metadata correctness test fails when using the RT library to develop windows store apps.
  - Queues: CloudQueueMessage.MaxNumberOfMessagesToPeek, CloudQueueMessage.MaxMessageSize and CloudQueueMessage.MaximumTimeToLive have disappeared from CloudQueueMessage.
  - Queues: CloudQueue.BeginCreateIfNotExists and CloudQueue.BeginDeleteIfExists methods expect valid options argument.
  - Tables: When one or more of the batches fails, but then succeeds on a retry, the "extra" TableResults of the failed transactions are also returned.
  - Tables: TableQuery.GenerateFilterConditionForLong does not append 'L' at the end of the value and thus values larger than Int32.MaxValue cannot be used when filtering.
  - Tables: TableEntity does not support serializing nullable values.
  - Tables: CloudTable.EndListTablesSegmented method does not work correctly.
  
Issues fixed in 2.0.2 :

  - All: CompletedSynchronously property returns inconsistent values on IAsyncResult objects returned by asynchronous methods and thus TaskFactory.FromAsync does not work properly.
  - Tables: Public DynamicTableEntity constructors use DateTime even though the Timestamp property is of type DateTimeOffset.
  - Tables: BeginSaveChangesWithRetries overload ignores the options argument.
  
Issues fixed in 2.0.1 : 
	
  - All: CloudStorageAccount.*Parse methods throw an exception for "UseDevelopmentStorage=true" string.
  - All: StorageErrorCodeStrings class is missing.
  - Blobs: ICloudBlob interface does not have GetSharedAccessSignature method.
<|MERGE_RESOLUTION|>--- conflicted
+++ resolved
@@ -1,6 +1,9 @@
-<<<<<<< HEAD
 Changes in 9.0.0 :
+- All: Support for 2017-07-29 REST version. Please see our REST API documentation and blogs for information about the related added features. If you are using the Storage Emulator, please update to Emulator version 5.3.
 - Tables: Removed dependencies on OData libraries.  Added full async parsing to table API's.
+- Blobs : Added support for Soft-delete/Undelete a blob. 
+- Queues: Added support for infinite TTL on queue messages.
+- All: ErrorCode is retrieved from the header instead of the body of a failed request and set to the ErrorCode property on RequestResult.
 
 Changes in 8.7.0:
 - Blobs: Parsing the snapshot parameter when creating a CloudBlockBlob from a URI is now case insensitive
@@ -8,11 +11,6 @@
 - Blobs (Desktop): Fixed a race-condition where cancelling a blob upload could result in deadlock.
 - Blobs: Fixed StorageException when storing encrypted blobs with Formatting.Indented set in default JsonSerializerSettings.
 - Blobs/Files: Added support for progress notification in async upload and download APIs.
-=======
-Changes in 9.x.x :
-- Queues: Added support for infinite TTL on queue messages.
-- All: ErrorCode is retrieved from the header instead of the body of a failed request and set to the ErrorCode property on RequestResult.
->>>>>>> 45ab1cf2
 
 Changes in 8.6.0 :
 - Tables : Added support for Byte type property in TableEntity Flatten/ConvertBack methods.

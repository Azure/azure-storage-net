<<<<<<< HEAD
Changes in ?.?.? :
- All: An exception is now thrown if a user passes conditional headers not supported by the called method.
=======
Changes in 8.7.0:
- Blobs: Parsing the snapshot parameter when creating a CloudBlockBlob from a URI is now case insensitive
- Blobs (Desktop): Added a new API supporting downloading a blob to a file by making concurrent service requests.
- Blobs (Desktop): Fixed a race-condition where cancelling a blob upload could result in deadlock.
- Blobs: Fixed StorageException when storing encrypted blobs with Formatting.Indented set in default JsonSerializerSettings.
- Blobs/Files: Added support for progress notification in async upload and download APIs.

Changes in 8.6.0 :
- Tables : Added support for Byte type property in TableEntity Flatten/ConvertBack methods.
- Blobs : Added support for the last time blobTier was modified.
>>>>>>> d40ee0e4

Changes in 8.5.0 :
- Files: Added support for creating the snapshot of a share. See the service documentation for more information on how to use this API.

Changes in 8.4.0 :
- BlockBlobs: For Blob Storage Accounts, added support for getting and setting the tier on a block blob.
- All: Added a property called CustomUserAgent to the OperationContext class to provide the option for users to prepend a customized value to the existing UserAgent header value.

Changes in 8.3.0 :
- All(Netstandard): Updated the hashing algorithm to IncrementalHash instead of the original method which required buffering the data for MD5 calculations.
- All: Fixed a race condition in the resume-download logic where a failure during downloads could lead to corrupted data.

Changes in 8.2.1 :
- All: Fixed a bug where empty metadata headers would lead to an infinite loop when trying to list blobs on a container.

Changes in 8.2.0 :
- All: Support for 2017-04-17 REST version. Please see our REST API documentation and blogs for information about the related added features. If you are using the Storage Emulator, please update to Emulator version 5.2.
- Files: Added support for server side encryption.
- PageBlobs: For Premium Accounts only, added support for getting and setting the tier on a page blob. The tier can also be set when creating or copying from an existing page blob.
- Tables (NetCore): Fixed a bug where the empty etag added to the table delete operation would throw an exception on Xamarin/Mono. 
- All: Fixed a bug where calling OpenWrite with an IfNotExists access condition on an existing block blob only fails when the blob is committed. Now it fails with error 409 as soon as OpenWrite is called.
- Files (WinRT/NetCore): Calling CreateIfNotExistsAsync on a root directory no longer throws the error 405. It returns false if the share exists, or throws 404 if not.
- All: Connection string support expanded to allow AccountName to be specified with SharedAccessSignature and DefaultEndpointsProtocol.  In this case, SharedAccessSignature is used for credentials, while having both DefaultEndpointsProtocol and AccountName allows the library to infer a set of default endpoints.  Additionally, we have added support for BlobSecondaryEndpoint, QueueSecondaryEndpoint, TableSecondaryEndpoint, and FileSecondaryEndpoint.  Specifying a secondary endpoint requires the specification of the corresponding primary.
- All: The use of DefaultEndpointsProtocol in a connection string is now optional in the case where endpoints would be automatically generated; if missing, a value of https will be inferred.  When the parsed account settings in such a case are used to generate a connection string, the value of DefaultEndpointsProtocol will be explicitly included.
- Tables: Added TableEntityAdapter<T> class to allow writing and reading simple or complex objects to Azure Table Storage without the need to implement ITableEntity interface or inherit from TableEntity class.

Changes in 8.1.4 :
- All (Desktop): Fixed a regression in the executor caused by disposing the SendStream during parallel operations.

Changes in 8.1.3 :
- Blobs (Desktop) : Fixed a bug where the MaximumExecutionTime was not honored, leading to infinite wait, if due to a failure, e.g., a network failure after receiving the response headers, server stopped sending partial response.
- All (Desktop) : Fixed a memory leak issue where the SendStream was not being disposed during retries, cancellations and Table Operations.

Changes in 8.1.1 :
- All (NetStandard/NetCore): Removed Microsoft.Data.Services.Client as a temporary fix to ODataLib dependency incompatibility with NetStandard.

Changes in 8.1.0 :
- All: Updated OData references to the latest Netstandard friendly package version 5.8.2.
- Queues (WinRT/NetCore): Fixed a bug where connections were not closed after an add message operation.

Changes in 8.0.1 :
- (NetStandard/Xamarin) : Fix for a break in Xamarin Apps with Streaming APIs caused by NotImplemented IncrementalHash APIs in Xamarin Runtime.

Changes in 8.0.0 :
- All: Support for 2016-05-31 REST version. Please see our REST API documentation and blogs for information about the related added features. If you are using the Storage Emulator, please update to Emulator version 4.6.
- All: (Desktop) Updated the desktop library to target .Net 4.5.0.
- All: Added a new Netstandard 1.0 Target Framework (facade) as PCL support.
- Blobs: Added large block blob upload support. The supported Blocks can now support sizes up to 100 MB.
- Blobs: Updated the default value for SingleBlobUploadThresholdInBytes from 32 MB to 128 MB.
- Blobs: Added a new, memory-optimized upload algorithm for UploadFrom* APIs. This strategy only applies for blocks greater than 4MB and when StoreBlobContentMD5 and Client-Side Encryption are disabled.
- All: Added Key Rotation support for Client Side Encryption.
- All: Fixed a race condition where calls to CreateIfNotExistsAsync and DeleteIfExistsAsync might never complete when the operation is canceled.
- Tables: Added Flattener/Recomposer APIs for writing complex objects to Azure Table Storage.
- Blobs: Fixed boundary checks for lease durations and break lease period to be in line with REST endpoints.
- Queues: Add Message now modifies the PopReceipt, Id, NextVisibleTime, InsertionTime, and ExpirationTime properties of its CloudQueueMessage parameter. The message can then be passed to the UpdateMessage and DeleteMessage APIs.
- PageBlobs: Added a new method that performs an incremental snapshot copy. See the service documentation for more information on how to use this API.
- Files: Prefix support for listing files and directories.
- Blobs: Created a new container attribute that stores the public access state of the container. This attribute is populated by FetchAttributes and in container listing operations.
- Blobs/Files: Populate content MD5 for range gets on Blobs and Files.
- Blobs/Files: Updated DownloadToFile to prevent reading of partially-written data while downloading.
- All: Added support for using Create/Delete and CreateIfNotExists/DeleteIfExists without read SAS permissions. CreateIfNotExists methods will now only do one REST call instead of two.
- Blobs: Fixed a bug with OpenWrite for BlockBlobs where Upload* APIs would fail due to lack of read SAS permissions.
- All: Decoupled StorageExtendedErrorInformation methods using OData to prevent the dependency from loading for Blobs, Queues, and Files.
- Tables: OData methods used to process the Extended Error Information for Table operations have now moved to its own static utility class - ODataErrorHelper. 
- All: Added logging for the ExtendedErrorInformation 'ErrorMessage' attribute via StorageException ToString() method.
- All: Added the 'virtual' qualifier to Get*Reference APIs and unsealed Blob/Container/ShareResultSegment classes.
- All: Added the 'virtual' qualifier to numerous service call APIs.
- Blobs (WinRT/CoreCLR): Fixed a bug where the Content-Disposition header was not persisted when uploading a new blob.
- Table (CoreCLR): Fixed a bug where reflection-based Read/Write of TableEntity would throw for derived properties.
- Blobs/Files: Fixed a bug where creating Blob/Files would fail if Account SAS is present in the URI.
- Table: (WinRT/NetCore) Unsealed the TableQuery class.
- Table: Updated the access modifiers of "Entity" and "OperationType" properties of the TableOperation class from internal to public.
- All: Using a SAS token with a non-null 'api-version' parameter will cause an ArgumentException with a new clearer message indicating the unexpected parameter in the SAS token.
- Files: Changed Exists() calls on CloudFileDirectory objects to populate metadata. This was already being done for CloudFiles and CloudFileShares.
- All: (WinRT) Removed the static CloudStorageAccount.Create method. Please use the instance level consructor instead.
- Blobs: Removed the IAsyncOperation* overloads for GetPageRangesDiffAsync APIs.
- Tables: Numerous changes in Table Service error codes and messages.
- Blobs: Improved numerous Blob Service error codes and messages.
- Blobs: Fixed error for AcquireLease on non-existent container.
- PageBlobs: Fixed error response for GetPageRangesDiff.
- Blobs: Update in "If-None-Match: *" pre-condition behavior to fail for reads(previously disregarded by the service).
- Blobs: CreateIfNotExists calls on a Container will be logged by AppInsight as a failure if the container exists. The failure is ignored by the library and this change saves an extra service call in case the container doesn't exist.

Changes in 7.2.1 :

- All: Changes error handling in the case where Streams that are passed into the library have a specific bug.  This case will no longer crash the AppDomain.


Changes in 7.2.0 :

- All (CoreCLR): NetStandard target framework changed to netstandard1.3
- All (PCL): Removed support for PCL in favor of NetStandard GA release
- Table (CoreCLR): Added a workaround for missing GetProperties method on TypeInfo in reflection-based Read/Write methods in TableEntity after change to netstandard11.3 TFM
- Table (CoreCLR): Added logic to wrap the error stream in a noncloseable stream to prevent it from being disposed by ODataMessageReader

Changes in 7.1.3-preview :

- All: CoreCLR projects were updated to use the RTM release of .Net Core 1.0

Changes in 7.1.2 :

- All: Support for 2015-12-11 REST version. Please see our REST API documentation and blogs for information about the related added features. If you are using the Storage Emulator, please update to Emulator version 4.4.
- Blobs: Added support for server-side encryption.
- All: Fixed a bug with ContinuationToken where empty TargetLocation resulted in an error in deserialization.
- Blobs/Tables/Queues: Bug fix and tests for running GetServiceStats with the incompatible PrimaryOnly location mode.
- All (WinRT): Fixed a bug where HttpClient default timeout caused unhandled TaskCancellation exceptions.
- All (CoreCLR): Updated the default AutomaticDecompression Method on StorageAuthenticationHttpHandler from Gzip | Deflate to None.
- Table (CoreCLR) : Fixed a bug where reading table entity properties returned only the declared properties.
 

Changes in 7.0.2-preview :

- Blobs (WinRT): Fixed a bug that caused DownloadToFile() to infinite loop for one overload.
- All : CoreCLR projects were updated to use the RC2 release of .Net Core 1.0

Changes in 7.0.0 :

- All: Support for 2015-07-08 REST version. Please see our REST API documentation and blogs for information about the related added features. If you are using the Storage Emulator, please update to Emulator version 4.3.
- All (WinRT): All apis now return Task objects instead of IAsync* objects. Please see our blog post for more info.
- All: Ensure disposal of CancellationTokenSource in StreamExtensions.WriteToAsync<T>.
- All: Virtualized all service call APIs and unsealed their classes.
- All: Updated the UserAgent string to match the Azure Storage standard.
- All: Windows Runtime no longer uses WrappedStorageExceptions or HResults. Catch StorageException and check HTTP status code instead.
- All: Changed use of HttpClient in Windows Runtime from instance-per-request to singleton instance shared across all requests.
- All: SetServiceProperties APIs no longer instantiates Logging, HourMetrics, MinuteMetrics, or Cors instance variables. New LoggingProperties, MetricsProperties, and CorsProperties objects will need to be set for those variables before they can be assigned.
- All: LoggingProperties and MetricsProperties Version now defaults to "1.0" or Constants.AnalyticsConstants.MetricsVersionV1 or LoggingVersionV1.
- All: Removed deprecated SharedKeyLiteAuthenticationHandler, use SharedKeyAuthenticationHandler instead.
- All: Removed deprecated request options setters on the *Client class object in favor of setting request options on Client's DefaultRequestOptions object.
- All: When creating a SAS token with a non-null SharedAccessProtocol, only valid enum values are permitted.  All other values will now throw an ArgumentException.
- All: Fixed a bug that caused the PCL to not work correctly when only targeting Win8. 
- Blobs: Removed deprecated (Begin/End)StartCopyFromBlob(Async) APIs in favor of using (Begin/End)StartCopy(Async) APIs.
- Blobs: Removed deprecated GetSubdirectoryReference API in favor of GetDirectoryReference. 
- Blobs: Removed FileMode parameter for UploadFromFile* and AppendFromFile* APIs since there is only 1 valid option (FileMode.Open).
- Blobs: When downloading blob to local file fails, file created for download will be cleaned up.
- Blobs: proposedLeaseId for minimum AcquireLease API overloads defaults to null.
- Blobs/Files: Fixed bug in DownloadToFile APIs where existing files could be deleted if users call API with Create or CreateNew FileModes.
- Tables: Removed deprecated AtomPub payloadFormat support.
- Tables: Fixed a bug in table batch operations where storage exceptions resulted in operation contexts with incorrect HttpStatusMessage.
- Tables: Batching validation was added for batch sizes exceeding 100 operations.
- Tables: Batching validation was added for null partition keys and row keys.
- Tables: Removed deprecated overloads for Table.Retrieve APIs.
- Tables: Add ProjectSystemProperties to TableRequestOptions to allow opt-out on system properties (PartitionKey, RowKey, Timestamp).
- Files: When downloading file to local system file fails, file created for download will be cleaned up.
- Queues: Removed deprecated EndBeginClear API in favor of EndClear.

Changes since 6.2.2-preview :

- All: TestConfigurations.xml has been deleted and added to the .gitignore file to keep users from accidentally leaking their credentials. To continue running tests, simply add the same file back after you get the latest code.

Changes in 6.2.2-preview :

- All: Fixed bug with CoreCLR UserAgent string.

Changes in 6.2.0 :

- All: Refreshed ASP.NET 5 targets to work with latest RC bits (DNX Core 5.0, rc1).
- All: The dnx and net target frameworks have been unified, and DNXCore target framework has been renamed to Dotnet5.4. All DNX4.5.1 projects will take a dependency on the regular Windows Desktop dll.
- All: Fixed bug that caused issue with Windows Phone 8.1 Apps.
- Tables: Added overloads to retrieve API that don't include the optional selectedColumns param to maintain backwards compatibility. 
- Tables: Fixed bug where creating a table with an EncryptionPolicy set resulted in an exception.

Changes in 6.1.0 :

 - All: Refreshed ASP.NET 5 targets to work with latest RC bits (DNX 4.5.1 and DNX Core 5.0, beta8). 
 - All: Added support for Account Shared Access Signatures to the PCL, enabling scenarios such as ListContainers, CreateTable, GetQueueServiceProperties, etc. 
 - Blobs: Added a performance enhancement - uploading data using client-side encryption used to always call PutBlock + PutblockList, even if the library should be calling PutBlob.
 - Blobs: Fixed a bug where uploading data using client-side encryption, async or APM, and with an access condition, will in some cases upload the data unencrypted.
 - Tables: Added support for projecting columns with the Retrieve operation.
 - Tables: Fixed a bug where some table queries with client-side decryption were not formatted correctly, resulting in empty entity results.
 - Files: Fixed bug in Windows Runtime where FetchAttributes API did not update copyState.

Changes in 6.0.0 :

 - All: Support for 2015-04-05 REST version. Please see our REST API documentation and blogs for information about the related added features.
 - All: Refreshed ASP.NET 5 targets to work with latest RC bits (DNX 4.5.1 and DNX Core 5.0, beta7). 
 - All: Removed deprecated Shared Access Signature methods that take version as a parameter. 
 - Tables: Altered default settings for echoContent and payloadFormat. AtomPub payloadFormat is now obsolete. 
 - Tables: Fixed a bug where filter conditions for doubles were improperly formatted.
 - Tables: Clarified the error message for batch transactions.
 - Tables: Added JSON support for Universal Apps, Windows Runtime, PCL, DNX 4.5.1, and DNX Core 5.0 targets.
 - Tables: Added echo content configurability support for Universal Apps, Windows Runtime, PCL, DNX 4.5.1, and DNX Core 5.0 targets.
 - Tables: Fixed a bug where a select on a non-existent field resulted in a null reference exception if the corresponding field in the TableEntity was not nullable.
 - Files: Added support for Minute and Hour Metrics to FileServiceProperties and added support for File Metrics to CloudAnalyticsClient.

Changes in 5.0.2 :

 - Blobs: Fixed a bug in the min AppendTextAsync overload that caused overwrite behavior instead of append behavior. Please upgrade to 5.0.2 as soon as possible to avoid this bug.

Changes in 5.0.0 :

 - All: Support for 2015-02-21 REST version. Please see our REST API documentation and blogs for information about the related added features.
 - All: Added GA support for Client Side Encryption. For more information about our encryption, please see our documentation and samples. 
 - All: Deprecated the overload for GetSharedAccessSignature that takes a SAS version because the SAS tokens generated using the current version work fine with old libraries.
 - All: Updated the error message for the error that is thrown for having more than 5 shared access policy identifiers to include shares.
 - All: Made SyncMemoryStream, a MemoryStream implementation that runs synchronously even when asynchronous overloads are called public.
 - All: Removed dependency on Microsoft.WindowsAzure.ConfigurationManager.
 - All: Updated OData dependencies to v5.6.4 and Newtonsoft.Json dependency to 6.0.8. Removed Microsoft.WindowsAzure.ConfigurationManager dependency.
 - All: Changed behavior to stop stripping out query parameters passed in with the resource URI. Some query parameters such as comp, restype, snapshot and api-version will still be removed.
 - Blobs: MultiBufferMemoryStream objects passed as argument to upload methods are not disposed by the client library.
 - Blobs: Added CloudAppendBlob class. For more information on this, please refer to the REST API link.
 - Blobs: Deprecated StartCopyFromBlob() using the Obsolete attribute. Use StartCopy() instead.
 - Blobs: CreateCloudBlobClient does not throw an exception when the credentials are null to support anonymous access.
 - Blobs/Files: Fixed a bug which in very rare cases could cause streaming writes to hang.

Changes in 4.4.1 Preview :

- All: Refreshed ASP.NET 5 targets to work with latest RC bits (DNX 4.5.1 and DNX Core 5.0, beta4). 
- All: Renamed some constructors for blob, container, queue, table, and account in the ASP.NET 5 and Portable libraries. 
- All: Changed StorageException to public in the ASP.NET 5 and Portable libraries. 
- Blobs: Fixed a bug where MD5 was calculated for a PutBlockList even though UseTransactionalMD5 was set to false.

Changes in 4.4.0 Preview :

 - All: Added preview support for client side encryption for blobs, queues and tables.
 - All: Added preview support for building applications via Portable Class Library (Profile 111), as well as Xamarin.iOS and Xamarin.Android.
 - All: Added StringToSign to the client logs in the Shared Access Signature case. 
 - Blobs: Added AppendBlobs. For more information on this, please refer to the REST API link.
 - Blobs: Created a CloudBlob instantiable class. Users can now get/set properties, metadata, download blobs, create snapshots, copy blobs and perform leasing actions on blobs without knowing the type of the blob. CloudPageBlob, CloudBlockBlob, and CloudAppendBlob now derive from this class.
 - Blobs: Added GetBlobReference on CloudBlobContainer to get a reference to a CloudBlob object that can be used for common operations across blob types. This api does not make a service call.
 - Blobs (ASP.NET): Added missing overloads for StartCopyFromBlob in CloudBlockBlob and CloudPageBlob.
 - Blobs (Windows Runtime): Added missing custom encoding support for UploadTextAsync() and DownloadTextAsync() API in CloudBlockBlob.

Changes in 4.3.2 Preview :

 - All: Removed incorrect dependencies.

Changes in 4.3.1 Preview :

 - All: Support building ASP.NET 5 based applications, in preview.
 - All: All requests add x-ms-version header.
 
Changes in 4.3.0 : 

 - All: Support building Universal and Windows Runtime based Windows Phone applications.
 - All: Update OData dependencies to v5.6.2 and Newtonsoft.Json dependency to v5.0.8

Changes in 4.2.1 : 

 - All: Fixed a bug where a TimeoutException was not properly retried.
 - All: Fixed a bug where the IngressBytes of a RequestResult was not properly set in the exception case.
 - All: Fixed a bug where default request options were overwritten on the resulting objects returned from a List* or GetBlobReferenceFromServer call.

Changes in 4.2.0 :

  - All: Added the NameValidator class which contains helpers that check to see if resource names are valid.
  - All: Fixed a bug where the RequestUrl of a LogRecord was not correctly HTML4 decoded.  
  - All: The maximum allowed MaximumExecutionTime is 24 days.
  - All: Reworded a log line error.
  - All (WP): Fixed an issue which caused WindowsPhone applications to fail Windows App Certification that is required to submit apps to the store.
  - All (WP): Added Windows Phone 8.1 Silverlight support.
  - Blobs: Added support for generating SAS tokens for blob snapshots.
  - Blobs: Removed ability to set CloudBlobClient.DefaultDelimiter to "\\".
  - Queues (RT): Fixed an issue where the messagettl and visibilitytimeout query parameters were not properly set while adding a message to the queue.
  - Tables: CloudTable.DeleteIfExists and its async counterparts returns false instead of throwing an exception when the table does not exist.

Changes in 4.1.0 :

  - All: Added parsing logic and the LogRecord class to further augment the Analytics Client ListLogs methods.
  - All: Added Storage Analytics version constant strings.
  - All: Updated the ErrorCodeStrings classes.
  - All: Fixed an issue which caused Async methods to hang when an exception was thrown while translating a previous exception.
  - Blobs: Fixed an issue in DownloadToFile that caused empty files to be created in the error case.
  - Files: Fixed an issue in DownloadToFile that caused empty files to be created in the error case.

Changes in 4.0.1 :

  - Tables: Removed Serialized attribute and ISerializable implementation from TableEntity. Implement ITableEntity for your custom entities if you need either. 

Changes in 4.0.0 :

  - Files: Added support for File service.
  - All: RequestResult tracks Ingress and Egress Bytes for all requests.
  - All: Get{BlockBlob|PageBlob|Directory|Container|Queue|Table}Reference always treat the string parameter as a relative address.
  - All: ServerTimeout is set to null by default. Therefore, "timeout" query parameter will not be sent to the server if ServerTimeout is not set by the user.
  - All: Renamed DoesServiceRequest to DoesServiceRequestAttribute.
  - All: Added DefaultRequestOptions to the Service Clients.
  - All: Deprecated all service client request options properties (RetryPolicy, LocationMode, ServerTimeout, MaximumExecutionTime, SingleBlobUploadThresholdInBytes, ParallelOperationThreadCount, and TablePayloadFormat) via the Obsolete attribute.
  - All: No longer shipping the WindowsAzure.Storage.Table-Preview package or the WindowsAzure.Storage-Preview package; everything is included in the WindowsAzure.Storage RTM package.
  - All: Introduced AnalyticsClient and related entity types to simplify downloading logging and metrics data.
  - All: MultiBufferMemoryStream, the BufferManager-aware high performance memory stream, is public. 
  - All: Shared Access Signature requests use the api-version query parameter instead of the x-ms-version header.
  - All: Validated that the maxResults parameter passed into any List operation (eg ListBlobs, ListQueues, etc) is either null or has a positive value.
  - All (RT): The RT libraries have been merged into a single dll.  The winmd is no longer created.  Code has been moved from //Lib/WindowsRuntimeTable to //Lib/WindowsRuntime/Table.
  - All: Deprecated SharedKeyLiteAuthenticationHandler, use SharedKeyAuthenticationHandler instead.
  - All: SharedKeyAuthenticationHandler.SignRequest does not add x-ms-date header if already present.
  - Blobs: Update blob length only in APIs where the server includes the x-ms-blob-content-length or Content-Length header in the response.
  - Blobs: Renamed CloudBlobDirectory.GetSubdirectoryReference to CloudBlobDirectory.GetDirectoryReference.
  - Blobs: Changed the deprecated ParallelOperationThreadCount, SingleBlobUploadThresholdInBytes, and LocationMode on the BlobClient to nullables.
  - Blobs: Fixed an issue that allowed whitespace metadata values to be set.
  - Blobs: Changed the type of exception thrown to ArgumentNullException when a null prefix is passed to the ListBlobs method.
  - Queues: Changed the deprecated LocationMode on the QueueClient to a nullable.
  - Queues: Changed the visibility of QueueRequest.WriteMessageContent method to public.
  - Queues: Removed the CloudQueueClient(Uri) constructor because queues don't support anonymous access. The correct usage is to use the CloudQueueClient(Uri, StorageCredentials) constructor instead.
  - Tables: Changed the deprecated PayloadFormat and LocationMode on the TableClient to nullables.
  - Tables: Deprecated the DataServices namespace via the Obsolete attribute.
  - Tables: TableEntity is serializable via the ISerializable interface.
  - Tables: Made the DateTime public in the EntityProperty class.
  - Tables: Removed the CloudTableClient(Uri) constructor because tables don't support anonymous access. The correct usage is to use the CloudTableClient(Uri, StorageCredentials) constructor instead.
  - Tables: CloudTable(Uri) correctly parses partition key and row key limit values from passed in URLs with SAS tokens.
  - Tables (RT): Windows RT class "TableBatchOperationExtensions" no longer exists; functionality has been moved to methods in the TableBatchOperation class.
  - Tables (RT): Windows RT class "CloudTableExtensions" no longer exists; functionality has been moved to methods in the CloudTable class.
  - Tables (RT): Windows RT class "TableQueryExtensions" no longer exists; functionality has been moved to methods in the TableQuery class.
  - Tables (RT): Windows RT class "TableOperationFactory" no longer exists; functionality has been moved to methods in the TableOperation class.

Issues fixed in 3.2.1 :

  - All: Fixed a race condition that was causing deadlock during Task cancellation.
  - Queues: CloudQueue objects returned by listing queues include metadata when QueueListingDetails.Metadata is used.
  
Issues fixed in 3.2.0 :

  - All: Added support for secondary location access in Azure Storage Emulator
  - All: Fixed a race condition that was causing NullReferenceException during asynchronous upload/download.
  
Issues fixed in 3.1.0.1 :

  - All: Fixed an issue that was causing the Cloud{BlobContainer|Queue|Table|BlockBlob|PageBlob} names to be set incorrectly when the absolute Uri was passed to the Get{Container|Queue|Table|BlockBlob|PageBlob}Reference methods. This also ensures that the SharedAccessSignature which includes the canonicalized names of these resources is calculated correctly.
  - All: Removed the System.Data.Services.Client dependency from the Nuget package.
  - Queues: Added an overload to GetSharedAccessSignature that takes only the SharedAccessQueuePolicy in CloudQueue.
  - Tables: Added an overload to GetSharedAccessSignature that takes only the SharedAccessTablePolicy and an overload that takes the SharedAccessTablePolicy and an accessPolicyIndentifier string in CloudTable.
  
Issues fixed in 3.1.0 : 

  - All: Added the ability to choose which SAS Version to use when generating Shared Access Signatures (either the 2012-02-12 or 2013-08-15 versions).
  
Issues fixed in 3.0.3 :

  - All: Fixed an issue that was causing a deadlock because the cancellation registration was being de-registered while holding on to a lock that the cancellation callback was waiting on.
  - All: Fixed an issue where parsing exception information out of the response stream while using async was blocking on IO calls.
  - All (WP): Fixed an issue with cancellation and timeout during upload and download causing a thread to hang. HttpWebRequest.Abort is not called during stream operations anymore.
  - Blobs: Streams opened with OpenRead methods use the user-provided buffer pooling implementation.
  - Blobs: If the parent of a blob is the container, Cloud{BlockBlob|PageBlob|BlobDirectory}.Parent returns a valid CloudBlobDirectory with an empty prefix. Similarly, container.GetDirectoryReference("") gets a valid CloudBlobDirectory representing the container.
  - Tables (Perf): Fixed an issue where the entity properties were being enumerated twice during table write operations while using JSON.
  - Tables (Perf): Parse the URI for the account name only once in the client constructor and store it so that all table operations can use the stored value.
  
Issues fixed in 3.0.2 :

  - All (WP): Fixed an issue causing ArgumentOutOfRangeException in many APIs.
  - Queues: Fixed an issue causing NullReferenceException when trying to re-create an existing queue.
  - Tables: Fixed an issue with TableServiceContext causing NullReferenceException when the error response cannot be parsed.
  - Tables (RT): Do not allow users to set JsonFullMetadata format on RequestOptions in RT, because JSON is not supported on the RT library yet.
  
Issues fixed in 3.0.1 :

  - All (WP): Set the Accept type to application/xml explicitly for Get/SetACL.
  - Blobs: LastModified and ETag properties are populated after Lease operations.
  - Tables: Added an explicit reference to Microsoft.Data.Services.Client in the Nuget package.
  - Tables: Fixed an issue caused by a Json .NET bug that resulted in an error being thrown while parsing a table query response. More details on the bug can be found here: http://james.newtonking.com/archive/2013/11/29/fixing-jarray-getenumerator-method-not-found-bug
  - Tables (RT): Fixed continuation tokens for queries and listing operations.
  
Changes in 3.0.0 :

  - All: Support for 2013-08-15 REST version - see here for additional details: http://blogs.msdn.com/b/windowsazurestorage/archive/2013/11/27/windows-azure-storage-release-introducing-cors-json-minute-metrics-and-more.aspx.
  - All: Suppress warning for FiddlerCore EntensionAttribute conflict.
  - Blobs: Added support for XML serialize/deserialize of BlobContinuationToken.
  - Blobs: Added ParallelOperationThreadCount and SingleBlobUploadThresholdInBytes to BlobRequestOptions.
  - Tables: Fixed GetHashCode() in EntityProperty to return equal values for binary types.
  - Tables: JsonMinimalMetadata is now the default payload format (rather than AtomPub). Payload format can be specified for all table requests by using CloudTableClient.TablePayloadFormat or for an individual table request by using TableRequestOptions.TablePayloadFormat.
  - Tables (RT): Fixed error parsing for tables.
  
Issues fixed in 2.1.0.4 :
 
  - Tables: Do not send the cast operator in the table query filter string.
  
Issues fixed in 2.1.0.3 :

  - All: Registered wait handles are unregistered sooner for more efficient GC.
  
Issues fixed in 2.1.0.2 :

  - Blobs: Streams opened by OpenRead do not throw NotSupportedException when Flush is called.
  - Tables: Generic ExecuteQuery methods on CloudTable execute IQueryable queries correctly by generating the filter string.
  
Changes in 2.1.0 :

  - All: Changed User-Agent header value to include .NET CLR and OS versions
  - All: Performance improvements across all services (major improvements detailed below).
  - All: Added logging functionality for all operations.
  - All: Added Task overloads for all asynchronous APIs.
  - All: Listing methods provide a third overload for that accepts just prefix.
  - All: Exposed header, query and generic constants as public to assist clients developing via the protocol layer.
  - All: Buffers that would end up in Large Object Heap are avoided as much as possible.
  - All: OperationContext.ClientRequestID is automatically set for each operation with a new GUID if the user does not provide one.
  - All: StorageCredentials exposes a new UpdateSASToken method to allow users to update their SAS Token in place.
  - All: StorageCredentials exposes a new UpdateKey overload that only requires key value.
  - All: StorageCredentials exposes a new ExportBase64EncodedKey method that returns the key in Base64 encoding.
  - All: .NET MD5 implementation is used by default, FISMA (Native) MD5 can be enabled by setting CloudStorageAccount.UseV1MD5 to false explicitly.
  - All: Mark the assembly to allow partially trusted callers.
  - All: Added EndpointSuffix to CloudStorageAccount.
  - All: Delays between request are pre-empted when user cancels the operation.
  - All: Fix to measure End-to-end timeouts more accurately.
  - All: Types that contain disposable objects implement IDisposable.
  - All: Synchronous APIs correctly timeout if network IO is pending.
  - All: When a request times out, the StorageException object that was thrown will contain a TimeoutException as InnerException.
  - All: Synchronous requests do not retry errors anymore that occur before sending the request.
  - All: Wait handles used for asynchronous requests are unregistered properly for better GC.
  - All: CloudStorageAccount.ToString can recreate the original connection string that was passed in to CloudStorageAccount.Parse.
  - All: Expose IBufferManager on ServiceClients enabling users to provide a buffer pooling implementation.
  - All: Abort a pending request if upload times out to prevent socket exhaustion
  - All: Fixed a potential overflow in ExponentialRetry.
  - All: Queue and Table SAS validation should not check for signed resource(sr). Tables should check the table name(tn).
  - Blobs: ICloudBlob exposes new BeginOpenRead/EndOpenRead methods to asynchronously open a stream to read from the blob.
  - Blobs: Cloud[Block|Page]Blob.OpenRead performs a service request.
  - Blobs: Streams opened with OpenRead methods do not discard the cache anymore if seeked to a position within the cached range.
  - Blobs: Streams opened with OpenRead methods provide true synchronous Read API.
  - Blobs: Streams opened with OpenRead methods do not allow calling multiple BeginRead methods because the result is undefined.
  - Blobs: ICloudBlob.StreamMinimumReadSizeInBytes can be set to any value larger than or equal to 16KB.
  - Blobs: OpenWrite methods return CloudBlobStream instead of Stream. The CloudBlobStream type provides explicit commit and asynchronous flush functionality.
  - Blobs: Parallel upload performance of streams opened with OpenWrite methods is improved considerably due to keeping number of active operations at a certain level.
  - Blobs: ICloudBlob exposes new UploadFromStream overloads that accept a length parameter, allowing users to upload a portion of the stream.
  - Blobs: CloudBlockBlob.UploadFromStream correctly updates the locally cached MD5.
  - Blobs: CloudBlockBlob exposes new UploadFromFile, UploadFromByteArray, and UploadText methods.
  - Blobs: CloudPageBlob exposes new UploadFromFile and UploadFromByteArray methods.
  - Blobs: CloudBlockBlob exposes new DownloadToFile, DownloadToByteArray, DownloadRangeToByteArray, and DownloadText methods.
  - Blobs: CloudPageBlob exposes new DownloadToFile, DownloadToByteArray, and DownloadRangeToByteArray methods.
  - Blobs: Added support for page blob sequence numbers.
  - Blobs: Added support for public access to container creation.
  - Blobs: Cloud[Block|Page]Blob.Exists also updates properties.
  - Blobs: Cloud[Block|Page]Blob.StartCopyFromBlob verifies the source URI to prevent a possible NullReferenceException.
  - Blobs: ICloudBlob exposes new IsSnapshot and SnapshotQualifiedUri properties for easier handling of blob snapshots.
  - Blobs: Blob downloads skip length validation if Content-Length header is not set.
  - Blobs: BlobProperties constructor that takes another BlobProperties object correctly copies all properties.
  - Blobs: Traversing to the parent container from a CloudBlobDirectory does not create a new CloudBlobContainer object.
  - Blobs (RT): IRandomAccessStreamWithContentType returned by ICloudBlob.OpenReadAsync correctly implements CloneStream and Seek.
  - Blobs (RT): OpenWriteAsync methods return ICloudBlobStream instead of IOutputStream. ICloudBlobStream type provides explicit commit functionality.
  - Blobs (RT): ICloudBlobStream.FlushAsync no longer blocks.
  - Queues: MaxResults argument in queue listing APIs is nullable.
  - Queues: CloudQueue.EndBeginClear is deprecated.
  - Queues: All queue APIs are correctly marked with DoesServiceRequest attribute.
  - Queues: New CloudQueue.BeginDeleteMessage overloads with less arguments.
  - Queues (RT): visibilityTimeout argument of CloudQueue.UpdateMessage is not nullable.
  - Queues (RT): CloudQueueClient.ListQueuesSegmentedAsync takes a new argument of type QueueRequestOptions.
  - Tables: Table Service Layer supports queries with LINQ.
  - Tables: TableEntity derived classes now support compiled serializers to improve serialization performance.
  - Tables: Table allows query execution with a resolver against non-generic query types (dynamic entity types).
  - Tables: Added IgnorePropertyAttribute for TableEntities to allow individual properties on POCO objects to be ignored during serialization.
  - Tables: If-Match condition for Delete/Replace/Merge operations will not be set if entity ETag is null.
  - Tables: Executing a batch operation with no operations will throw an InvalidOperationException instead of an ArgumentOutOfRangeException.
  - Tables: To support IQueryable projections the TableQuery class Generic type is no longer constrained with where T: ITableEntity, new(). For TableQueries not created with via the IQueryable these same effective constraints are validated at runtime.
  - Tables: Performance improvement to reduce Activator.CreateInstance usage for entity instantiation.
  - Tables: Exposed PropertyAsObject Property in EntityProperty as publicly readable.
  - Tables: Exposed table serialialization logic. Allow users to persist and read back entities that don't derive from TableEntity using static methods(ReadUserObject and WriteUserObject).
  - Tables: Exposed CreateEntityPropertyFromObject in EntityProperty so users can pass in a value and get the corresponding EntityProperty.
  - Tables: Escape single quote in PartitionKey and RowKey correctly while generating URIs.
  
Issues fixed in 2.0.6.1 :

	- Tables: Fix for Table Service layer to drain response stream
	
Issues fixed in 2.0.6 :
	
  - All: Default RetryPolicy filters updated to not retry 100-407, 409-499, 501, and 505
  - All: Support for all flavors of SharedKey and SharedKeyLite message signing through AuthenticationScheme property on client classes.
  - All: Unusable HttpWebRequestFactory and WebRequestExtensions are not public anymore
  - All: TranslateFromExceptionMessage has been deprecated in Microsoft.WindowsAzure.Storage.dll and is now available only in Microsoft.WindowsAzure.Storage.WinMD
  - All: StorageCredentials supports empty account keys.
  - All: RequestResult deserialization does not fail when Content-MD5 is missing
  - Blobs (RT): DownloadToStreamAsync and DownloadRangeToStreamAsync writes the entire data to the given stream before returning back to the caller.
  - Blobs (RT): UploadFromStreamAsync commits the blob in a worker thread to unblock UI.
  - Blobs: Blob stream now uses a GUID instead of a random number as block ID prefix to prevent collisions.
  - Queues: Changed return type of CloudQueue.BeginSetMetadata(AsyncCallback, object) to ICancellableAsyncResult.
  - Tables: Changed default message signing to SharedKey (except for Data Services).
  - Tables: EntityProperty updated to set the IsNull value for properties correctly in the case when the user sets an EntityProperty value through its setter.
  - Tables: EdmType for null values in EntityProperty is set correctly and does not default to string any more.
  
Issues fixed in 2.0.5.1 :

  - All: Make sure the response stream is drained to prevent socket exhaustion.
  
Issues fixed in 2.0.5 :

  - All: StorageException is serializable. Also, other useful objects for debugging (StorageExtendedErrorInformation and RequestResult) are also serializable.
  - All: SharedAccessSignature helper uses culture invariant characteristics to calculate SAS.
  - All: CloudStorageAccount can parse connection strings with extra blank values.
  - All: OperationContext StartTime and EndTime are populated during execution.
  - All: StorageCredentials.UpdateKey does not work on SAS/Anonymous credentials anymore.
  - All: Metadata headers are sorted using en-US culture to prevent 403 errors in some cultures.
  - All: Fixed issue where in some cases a sync method call could result in a 0 ms timeout being set on HttpWebRequest.
  - Blobs: Snapshot time embedded in blob Uri is parsed in the constructor.
  - Blobs: GetBlobReferenceFromServer works with blob Uri that contain a SAS token.
  - Blobs: BlobWriteStream honors AccessCondition.
  - Blobs: BlobWriteStream prevents using StoreBlobContentMD5 on existing page blobs.
  - Blobs: ICloudBlob has OpenRead method.
  - Blobs: Cloud*Blob.OpenRead can be used with snapshots.
  - Blobs: AbortCopy does not throw an exception anymore when a copy is successfully aborted.
  - Queues: Ability to recreate CloudQueueMessage with Message Id and Pop Receipt.
  - Tables: Exceptions during TableBatchOperation parse the entity index from the server response.
  - Tables: Floating-point number filter is generated using invariant culture.
  
Issues fixed in 2.0.4.1 :

  - All: Updated Odata dependency to latest and also changed nuspec to allow any version >= 5.2.0.
  
Issues fixed in 2.0.4 :

  - All: Flush HttpWebRequest's request stream before calling BeginGetResponse.
  - All: Support Null Retry Policies.
  - Blobs: Continue ListContainers parsing if a container property is unknown.
  - Queues (RT): DeleteMessageAsync(string messageId, string popReceipt) ignores the messageId and popReceipt.
  - Tables: Add a TableConstant to define minimum DateTime supported.
  - Tables: Correct count behavior with synchronous non segmented execution.
  - Tables: Allow String.Empty in TableQuery Filters.
  
Issues fixed in 2.0.3 :

  - All (RT): General metadata correctness test fails when using the RT library to develop windows store apps.
  - Queues: CloudQueueMessage.MaxNumberOfMessagesToPeek, CloudQueueMessage.MaxMessageSize and CloudQueueMessage.MaximumTimeToLive have disappeared from CloudQueueMessage.
  - Queues: CloudQueue.BeginCreateIfNotExists and CloudQueue.BeginDeleteIfExists methods expect valid options argument.
  - Tables: When one or more of the batches fails, but then succeeds on a retry, the "extra" TableResults of the failed transactions are also returned.
  - Tables: TableQuery.GenerateFilterConditionForLong does not append 'L' at the end of the value and thus values larger than Int32.MaxValue cannot be used when filtering.
  - Tables: TableEntity does not support serializing nullable values.
  - Tables: CloudTable.EndListTablesSegmented method does not work correctly.
  
Issues fixed in 2.0.2 :

  - All: CompletedSynchronously property returns inconsistent values on IAsyncResult objects returned by asynchronous methods and thus TaskFactory.FromAsync does not work properly.
  - Tables: Public DynamicTableEntity constructors use DateTime even though the Timestamp property is of type DateTimeOffset.
  - Tables: BeginSaveChangesWithRetries overload ignores the options argument.
  
Issues fixed in 2.0.1 : 
	
  - All: CloudStorageAccount.*Parse methods throw an exception for "UseDevelopmentStorage=true" string.
  - All: StorageErrorCodeStrings class is missing.
  - Blobs: ICloudBlob interface does not have GetSharedAccessSignature method.
<|MERGE_RESOLUTION|>--- conflicted
+++ resolved
@@ -1,7 +1,6 @@
-<<<<<<< HEAD
-Changes in ?.?.? :
+Changes in 9.0.0:
 - All: An exception is now thrown if a user passes conditional headers not supported by the called method.
-=======
+
 Changes in 8.7.0:
 - Blobs: Parsing the snapshot parameter when creating a CloudBlockBlob from a URI is now case insensitive
 - Blobs (Desktop): Added a new API supporting downloading a blob to a file by making concurrent service requests.
@@ -12,7 +11,6 @@
 Changes in 8.6.0 :
 - Tables : Added support for Byte type property in TableEntity Flatten/ConvertBack methods.
 - Blobs : Added support for the last time blobTier was modified.
->>>>>>> d40ee0e4
 
 Changes in 8.5.0 :
 - Files: Added support for creating the snapshot of a share. See the service documentation for more information on how to use this API.

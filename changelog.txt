--- conflicted
+++ resolved
@@ -1,5 +1,8 @@
-<<<<<<< HEAD
 Changes in 8.2.0
+- All: Support for 2017-04-17 REST version. Please see our REST API documentation and blogs for information about the related added features. If you are using the Storage Emulator, please update to Emulator version X.X.
+- Files: Added support for server side encryption.
+- PageBlobs: For Premium Accounts only, added support for getting and setting the tier on a page blob. The tier can also be set when creating or copying from an existing page blob.
+- Tables (NetCore): Fixed a bug where the empty etag added to the table delete operation would throw exception on Xamarin/Mono. 
 - All: Fixed a bug where calling OpenWrite with an IfNotExists access condition on an existing block blob only fails when the blob is committed, now it fails with error 409 as soon as OpenWrite is called.
 - Files (WinRT/NetCore): Calling CreateIfNotExistsAsync on a root directory no longer throws the error 405. It returns false if the share exists, or throws 404 if not.
 - All: Connection string support expanded to allow AccountName to be specified with SharedAccessSignature and DefaultEndpointsProtocol.  In this case, SharedAccessSignature is used for credentials, while having both DefaultEndpointsProtocol and AccountName allows the library to infer a set of default endpoints.  Additionally, we have added support for BlobSecondaryEndpoint, QueueSecondaryEndpoint, TableSecondaryEndpoint, and FileSecondaryEndpoint.  Specifying a secondary endpoint requires the specification of the corresponding primary.
@@ -12,13 +15,6 @@
 Changes in 8.1.3 :
 - Blobs (Desktop) : Fixed a bug where the MaximumExecutionTime was not honored, leading to infinite wait, if due to a failure, e.g., a network failure after receiving the response headers, server stopped sending partial response.
 - All(Desktop) : Fixed a memory leak issue where the SendStream was not being disposed during retries, cancellations and Table Operations.
-=======
-Changes in 8.2.0 :
-- All: Support for 2017-04-17 REST version. Please see our REST API documentation and blogs for information about the related added features. If you are using the Storage Emulator, please update to Emulator version X.X.
-- Files: Added support for server side encryption.
-- PageBlobs: For Premium Accounts only, added support for getting and setting the tier on a page blob. The tier can also be set when creating or copying from an existing page blob.
-- Tables (NetCore): Fixed a bug where the empty etag added to the table delete operation would throw exception on Xamarin/Mono. 
->>>>>>> 75e53121
 
 Changes in 8.1.1 :
 - All (NetStandard/NetCore): Removed Microsoft.Data.Services.Client as a temporary fix to ODataLib dependency incompatibility with NetStandard

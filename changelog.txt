--- conflicted
+++ resolved
@@ -1,4 +1,6 @@
-<<<<<<< HEAD
+Changes in 9.x.x:
+- Tables: Removed dependencies on OData libraries.  Added full async parsing to table API's.
+
 Changes in 8.4.0 :
 - BlockBlobs: For Blob Storage Accounts, added support for getting and setting the tier on a block blob.
 - All: Added a property called CustomUserAgent to the OperationContext class to provide the option for users to prepend a customized value to the existing UserAgent header value.
@@ -30,10 +32,6 @@
 
 Changes in 8.1.1 :
 - All (NetStandard/NetCore): Removed Microsoft.Data.Services.Client as a temporary fix to ODataLib dependency incompatibility with NetStandard.
-=======
-Changes in 8.x.x:
-- Tables: Removed dependencies on OData libraries.  Added full async parsing to table API's.
->>>>>>> 309a152b
 
 Changes in 8.1.0 :
 - All: Updated OData references to the latest Netstandard friendly package version 5.8.2.

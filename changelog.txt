--- conflicted
+++ resolved
@@ -1,31 +1,34 @@
 Changes in 8.0.0 :
 
-<<<<<<< HEAD
 - All: Support for 2016-05-31 REST version. Please see our REST API documentation and blogs for information about the related added features. If you are using the Storage Emulator, please update to Emulator version 4.6.
+- All: (NetFx/Desktop) Desktop library is now targeting .Net 4.5.2.
+- Tables : Table Serivce is now enforcing timeouts.
+- Tables : Numerous changes in Table Service error codes/messages in batch operations.
 - Queues: Add Message now modifies the PopReceipt, Id, NextVisibleTime, InsertionTime, and ExpirationTime properties of its CloudQueueMessage parameter. The message can then be passed to the UpdateMessage and DeleteMessage APIs.
-- PageBlobs: Added support for incremental copy.
+- PageBlobs: Added support for incremental copy.- Blobs: Fixed error for AcquireLease on non-existent container
+- PageBlobs: Fixed error response for GetPageRangesDiff to not mention GenID 
 - Files: Prefix support for listing files and directories.
 - Blobs: Public access support for Blob Containers.
+- Blobs: Fixed error code for AcquireLease on non-existent Blob Container.
+- Blobs: Fixed error for code blob operations on non-existent Blob Container.
+- Blobs: Improve error responses for exceeding block limit 
 - Blobs/Files: Populate content MD5 for range gets on Blobs and Files.
 - Blobs/Files: Updated DownloadToFile to prevent reading of partially-written data while downloading.
 - All: Added support for using Create/Delete and CreateIfNotExists/DeleteIfExists without read SAS permissions. CreateIfNotExists methods will now only do one REST call instead of two.
 - Blobs: Fixed a bug with OpenWrite for BlockBlobs where Upload* APIs would fail due to lack of read SAS permissions.
 - Blobs: Added large block blob upload support. Blocks can now support sizes up to 100 MB.
-- Blobs: Added a new, memory-optimized upload algorithm for UploadFrom* APIs. This strategy only applies for blocks greater than 4MB and when StoreBlobContentMD5 and Client-Side Encryption are disabled
-- All: Support for 2015-05-31 REST version. Please see our REST API documentation and blogs for information about the related added features. If you are using the Storage Emulator, please update to Emulator version 4.6.
+- Blobs: Added a new, memory-optimized upload algorithm for UploadFrom* APIs. This strategy only applies for blocks greater than 4MB and when StoreBlobContentMD5 and Client-Side Encryption are disabled.
 - All: Decoupled StorageExtendedErrorInformation methods using OData to prevent the dependency from loading for Blobs, Queues, and Files.
 - Table: OData methods used to process the Extended Error Information for Table operations have now moved to its own static utility class - ODataErrorHelper. 
 - All: Added logging for the ExtendedErrorInformation 'ErrorMessage' attribute via StorageException ToString() method.
-=======
 - Blobs: Fixed boundary checks for lease durations and break lease period to be in line with REST endpoints
 - All: Using a SAS token with a non-null 'api-version' parameter will cause an ArgumentException with a new clearer message indicating the unexpected parameter in the SAS token.
 - All: Virtualized Get*Reference Apis and unsealed Blob/Container/ShareResultSegment classes.
 
-
 Changes in 7.2.1 :
 
 - All: Changes error handling in the case where Streams that are passed into the library have a specific bug.  This case will no longer crash the AppDomain.
->>>>>>> eadc352c
+
 
 Changes in 7.2.0 :
 

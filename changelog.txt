Change in 9.1.0:
- All: Updated Get*BlobReference APIs to inherit the existing ServiceClient instance.
- All: Removed the un-necessary stream wrapping when progress tracking is not requested.
- Blob(RT/NetCore): Removed Task.Run from CloudBlob Undelete API.

Changes in 9.0.0:
- All: Support for 2017-07-29 REST version. Please see our REST API documentation and blogs for information about the related added features. If you are using the Storage Emulator, please update to Emulator version 5.3.
- Tables: Removed dependencies on OData libraries.
- Table: Added full async parsing to APIs.
- Blobs : Added support for soft delete feature. If a delete retention policy is enabled through the set service properties API, then blobs or snapshots can be deleted softly and retained for a specified number of days, before being permanently removed by garbage collection.
- Queues: Added support for infinite TTL on queue messages.
- All:  When a storage request fails, the error code may now be retrieved directly from the RequestResult and StorageException classes. This error code is populated even in cases where there is no ExtendedErrorInformation available, such as in calls to FetchAttributes.
- All: Upgarded NewtonSoft.json dependency to 10.0.2.
- All: Upgraded Netstandard dependency to 1.6.1.
- All (RT/NetCore): Improved performance by avoiding Task.Run
- Blobs (RT/NetCore): Fixed an infinite loop bug for StartCopyAsync API on PageBlob.

Changes in 8.7.0:
- Blobs: Parsing the snapshot parameter when creating a CloudBlockBlob from a URI is now case insensitive
<<<<<<< HEAD
- Blobs (Desktop): Added a new API supporting downloading a blob to a file by making concurrent service requests.
- Blobs (Desktop): Fixed a race-condition where cancelling a blob upload could result in deadlock.
- Blobs: Fixed StorageException when storing encrypted blobs with Formatting.Indented set in default JsonSerializerSettings.
- Blobs/Files: Added support for progress notification in async upload and download APIs.
=======
- Blob&Queue: Added OAuth token support for authentication.
>>>>>>> de605064

Changes in 8.6.0 :
- Tables : Added support for Byte type property in TableEntity Flatten/ConvertBack methods.
- Blobs : Added support for the last time blobTier was modified.

Changes in 8.5.0 :
- Files: Added support for creating the snapshot of a share. See the service documentation for more information on how to use this API.

Changes in 8.4.0 :
- BlockBlobs: For Blob Storage Accounts, added support for getting and setting the tier on a block blob.
- All: Added a property called CustomUserAgent to the OperationContext class to provide the option for users to prepend a customized value to the existing UserAgent header value.

Changes in 8.3.0 :
- All(Netstandard): Updated the hashing algorithm to IncrementalHash instead of the original method which required buffering the data for MD5 calculations.
- All: Fixed a race condition in the resume-download logic where a failure during downloads could lead to corrupted data.
- Tables: Removed dependencies on OData libraries.  Added full async parsing to table API's.

Changes in 8.2.1 :
- All: Fixed a bug where empty metadata headers would lead to an infinite loop when trying to list blobs on a container.

Changes in 8.2.0 :
- All: Support for 2017-04-17 REST version. Please see our REST API documentation and blogs for information about the related added features. If you are using the Storage Emulator, please update to Emulator version 5.2.
- Files: Added support for server side encryption.
- PageBlobs: For Premium Accounts only, added support for getting and setting the tier on a page blob. The tier can also be set when creating or copying from an existing page blob.
- Tables (NetCore): Fixed a bug where the empty etag added to the table delete operation would throw an exception on Xamarin/Mono. 
- All: Fixed a bug where calling OpenWrite with an IfNotExists access condition on an existing block blob only fails when the blob is committed. Now it fails with error 409 as soon as OpenWrite is called.
- Files (WinRT/NetCore): Calling CreateIfNotExistsAsync on a root directory no longer throws the error 405. It returns false if the share exists, or throws 404 if not.
- All: Connection string support expanded to allow AccountName to be specified with SharedAccessSignature and DefaultEndpointsProtocol.  In this case, SharedAccessSignature is used for credentials, while having both DefaultEndpointsProtocol and AccountName allows the library to infer a set of default endpoints.  Additionally, we have added support for BlobSecondaryEndpoint, QueueSecondaryEndpoint, TableSecondaryEndpoint, and FileSecondaryEndpoint.  Specifying a secondary endpoint requires the specification of the corresponding primary.
- All: The use of DefaultEndpointsProtocol in a connection string is now optional in the case where endpoints would be automatically generated; if missing, a value of https will be inferred.  When the parsed account settings in such a case are used to generate a connection string, the value of DefaultEndpointsProtocol will be explicitly included.
- Tables: Added TableEntityAdapter<T> class to allow writing and reading simple or complex objects to Azure Table Storage without the need to implement ITableEntity interface or inherit from TableEntity class.

Changes in 8.1.4 :
- All (Desktop): Fixed a regression in the executor caused by disposing the SendStream during parallel operations.

Changes in 8.1.3 :
- Blobs (Desktop) : Fixed a bug where the MaximumExecutionTime was not honored, leading to infinite wait, if due to a failure, e.g., a network failure after receiving the response headers, server stopped sending partial response.
- All (Desktop) : Fixed a memory leak issue where the SendStream was not being disposed during retries, cancellations and Table Operations.

Changes in 8.1.1 :
- All (NetStandard/NetCore): Removed Microsoft.Data.Services.Client as a temporary fix to ODataLib dependency incompatibility with NetStandard.

Changes in 8.1.0 :
- All: Updated OData references to the latest Netstandard friendly package version 5.8.2.
- Queues (WinRT/NetCore): Fixed a bug where connections were not closed after an add message operation.

Changes in 8.0.1 :
- (NetStandard/Xamarin) : Fix for a break in Xamarin Apps with Streaming APIs caused by NotImplemented IncrementalHash APIs in Xamarin Runtime.

Changes in 8.0.0 :
- All: Support for 2016-05-31 REST version. Please see our REST API documentation and blogs for information about the related added features. If you are using the Storage Emulator, please update to Emulator version 4.6.
- All: (Desktop) Updated the desktop library to target .Net 4.5.0.
- All: Added a new Netstandard 1.0 Target Framework (facade) as PCL support.
- Blobs: Added large block blob upload support. The supported Blocks can now support sizes up to 100 MB.
- Blobs: Updated the default value for SingleBlobUploadThresholdInBytes from 32 MB to 128 MB.
- Blobs: Added a new, memory-optimized upload algorithm for UploadFrom* APIs. This strategy only applies for blocks greater than 4MB and when StoreBlobContentMD5 and Client-Side Encryption are disabled.
- All: Added Key Rotation support for Client Side Encryption.
- All: Fixed a race condition where calls to CreateIfNotExistsAsync and DeleteIfExistsAsync might never complete when the operation is canceled.
- Tables: Added Flattener/Recomposer APIs for writing complex objects to Azure Table Storage.
- Blobs: Fixed boundary checks for lease durations and break lease period to be in line with REST endpoints.
- Queues: Add Message now modifies the PopReceipt, Id, NextVisibleTime, InsertionTime, and ExpirationTime properties of its CloudQueueMessage parameter. The message can then be passed to the UpdateMessage and DeleteMessage APIs.
- PageBlobs: Added a new method that performs an incremental snapshot copy. See the service documentation for more information on how to use this API.
- Files: Prefix support for listing files and directories.
- Blobs: Created a new container attribute that stores the public access state of the container. This attribute is populated by FetchAttributes and in container listing operations.
- Blobs/Files: Populate content MD5 for range gets on Blobs and Files.
- Blobs/Files: Updated DownloadToFile to prevent reading of partially-written data while downloading.
- All: Added support for using Create/Delete and CreateIfNotExists/DeleteIfExists without read SAS permissions. CreateIfNotExists methods will now only do one REST call instead of two.
- Blobs: Fixed a bug with OpenWrite for BlockBlobs where Upload* APIs would fail due to lack of read SAS permissions.
- All: Decoupled StorageExtendedErrorInformation methods using OData to prevent the dependency from loading for Blobs, Queues, and Files.
- Tables: OData methods used to process the Extended Error Information for Table operations have now moved to its own static utility class - ODataErrorHelper. 
- All: Added logging for the ExtendedErrorInformation 'ErrorMessage' attribute via StorageException ToString() method.
- All: Added the 'virtual' qualifier to Get*Reference APIs and unsealed Blob/Container/ShareResultSegment classes.
- All: Added the 'virtual' qualifier to numerous service call APIs.
- Blobs (WinRT/CoreCLR): Fixed a bug where the Content-Disposition header was not persisted when uploading a new blob.
- Table (CoreCLR): Fixed a bug where reflection-based Read/Write of TableEntity would throw for derived properties.
- Blobs/Files: Fixed a bug where creating Blob/Files would fail if Account SAS is present in the URI.
- Table: (WinRT/NetCore) Unsealed the TableQuery class.
- Table: Updated the access modifiers of "Entity" and "OperationType" properties of the TableOperation class from internal to public.
- All: Using a SAS token with a non-null 'api-version' parameter will cause an ArgumentException with a new clearer message indicating the unexpected parameter in the SAS token.
- Files: Changed Exists() calls on CloudFileDirectory objects to populate metadata. This was already being done for CloudFiles and CloudFileShares.
- All: (WinRT) Removed the static CloudStorageAccount.Create method. Please use the instance level consructor instead.
- Blobs: Removed the IAsyncOperation* overloads for GetPageRangesDiffAsync APIs.
- Tables: Numerous changes in Table Service error codes and messages.
- Blobs: Improved numerous Blob Service error codes and messages.
- Blobs: Fixed error for AcquireLease on non-existent container.
- PageBlobs: Fixed error response for GetPageRangesDiff.
- Blobs: Update in "If-None-Match: *" pre-condition behavior to fail for reads(previously disregarded by the service).
- Blobs: CreateIfNotExists calls on a Container will be logged by AppInsight as a failure if the container exists. The failure is ignored by the library and this change saves an extra service call in case the container doesn't exist.

Changes in 7.2.1 :

- All: Changes error handling in the case where Streams that are passed into the library have a specific bug.  This case will no longer crash the AppDomain.


Changes in 7.2.0 :

- All (CoreCLR): NetStandard target framework changed to netstandard1.3
- All (PCL): Removed support for PCL in favor of NetStandard GA release
- Table (CoreCLR): Added a workaround for missing GetProperties method on TypeInfo in reflection-based Read/Write methods in TableEntity after change to netstandard11.3 TFM
- Table (CoreCLR): Added logic to wrap the error stream in a noncloseable stream to prevent it from being disposed by ODataMessageReader

Changes in 7.1.3-preview :

- All: CoreCLR projects were updated to use the RTM release of .Net Core 1.0

Changes in 7.1.2 :

- All: Support for 2015-12-11 REST version. Please see our REST API documentation and blogs for information about the related added features. If you are using the Storage Emulator, please update to Emulator version 4.4.
- Blobs: Added support for server-side encryption.
- All: Fixed a bug with ContinuationToken where empty TargetLocation resulted in an error in deserialization.
- Blobs/Tables/Queues: Bug fix and tests for running GetServiceStats with the incompatible PrimaryOnly location mode.
- All (WinRT): Fixed a bug where HttpClient default timeout caused unhandled TaskCancellation exceptions.
- All (CoreCLR): Updated the default AutomaticDecompression Method on StorageAuthenticationHttpHandler from Gzip | Deflate to None.
- Table (CoreCLR) : Fixed a bug where reading table entity properties returned only the declared properties.
 

Changes in 7.0.2-preview :

- Blobs (WinRT): Fixed a bug that caused DownloadToFile() to infinite loop for one overload.
- All : CoreCLR projects were updated to use the RC2 release of .Net Core 1.0

Changes in 7.0.0 :

- All: Support for 2015-07-08 REST version. Please see our REST API documentation and blogs for information about the related added features. If you are using the Storage Emulator, please update to Emulator version 4.3.
- All (WinRT): All apis now return Task objects instead of IAsync* objects. Please see our blog post for more info.
- All: Ensure disposal of CancellationTokenSource in StreamExtensions.WriteToAsync<T>.
- All: Virtualized all service call APIs and unsealed their classes.
- All: Updated the UserAgent string to match the Azure Storage standard.
- All: Windows Runtime no longer uses WrappedStorageExceptions or HResults. Catch StorageException and check HTTP status code instead.
- All: Changed use of HttpClient in Windows Runtime from instance-per-request to singleton instance shared across all requests.
- All: SetServiceProperties APIs no longer instantiates Logging, HourMetrics, MinuteMetrics, or Cors instance variables. New LoggingProperties, MetricsProperties, and CorsProperties objects will need to be set for those variables before they can be assigned.
- All: LoggingProperties and MetricsProperties Version now defaults to "1.0" or Constants.AnalyticsConstants.MetricsVersionV1 or LoggingVersionV1.
- All: Removed deprecated SharedKeyLiteAuthenticationHandler, use SharedKeyAuthenticationHandler instead.
- All: Removed deprecated request options setters on the *Client class object in favor of setting request options on Client's DefaultRequestOptions object.
- All: When creating a SAS token with a non-null SharedAccessProtocol, only valid enum values are permitted.  All other values will now throw an ArgumentException.
- All: Fixed a bug that caused the PCL to not work correctly when only targeting Win8. 
- Blobs: Removed deprecated (Begin/End)StartCopyFromBlob(Async) APIs in favor of using (Begin/End)StartCopy(Async) APIs.
- Blobs: Removed deprecated GetSubdirectoryReference API in favor of GetDirectoryReference. 
- Blobs: Removed FileMode parameter for UploadFromFile* and AppendFromFile* APIs since there is only 1 valid option (FileMode.Open).
- Blobs: When downloading blob to local file fails, file created for download will be cleaned up.
- Blobs: proposedLeaseId for minimum AcquireLease API overloads defaults to null.
- Blobs/Files: Fixed bug in DownloadToFile APIs where existing files could be deleted if users call API with Create or CreateNew FileModes.
- Tables: Removed deprecated AtomPub payloadFormat support.
- Tables: Fixed a bug in table batch operations where storage exceptions resulted in operation contexts with incorrect HttpStatusMessage.
- Tables: Batching validation was added for batch sizes exceeding 100 operations.
- Tables: Batching validation was added for null partition keys and row keys.
- Tables: Removed deprecated overloads for Table.Retrieve APIs.
- Tables: Add ProjectSystemProperties to TableRequestOptions to allow opt-out on system properties (PartitionKey, RowKey, Timestamp).
- Files: When downloading file to local system file fails, file created for download will be cleaned up.
- Queues: Removed deprecated EndBeginClear API in favor of EndClear.

Changes since 6.2.2-preview :

- All: TestConfigurations.xml has been deleted and added to the .gitignore file to keep users from accidentally leaking their credentials. To continue running tests, simply add the same file back after you get the latest code.

Changes in 6.2.2-preview :

- All: Fixed bug with CoreCLR UserAgent string.

Changes in 6.2.0 :

- All: Refreshed ASP.NET 5 targets to work with latest RC bits (DNX Core 5.0, rc1).
- All: The dnx and net target frameworks have been unified, and DNXCore target framework has been renamed to Dotnet5.4. All DNX4.5.1 projects will take a dependency on the regular Windows Desktop dll.
- All: Fixed bug that caused issue with Windows Phone 8.1 Apps.
- Tables: Added overloads to retrieve API that don't include the optional selectedColumns param to maintain backwards compatibility. 
- Tables: Fixed bug where creating a table with an EncryptionPolicy set resulted in an exception.

Changes in 6.1.0 :

 - All: Refreshed ASP.NET 5 targets to work with latest RC bits (DNX 4.5.1 and DNX Core 5.0, beta8). 
 - All: Added support for Account Shared Access Signatures to the PCL, enabling scenarios such as ListContainers, CreateTable, GetQueueServiceProperties, etc. 
 - Blobs: Added a performance enhancement - uploading data using client-side encryption used to always call PutBlock + PutblockList, even if the library should be calling PutBlob.
 - Blobs: Fixed a bug where uploading data using client-side encryption, async or APM, and with an access condition, will in some cases upload the data unencrypted.
 - Tables: Added support for projecting columns with the Retrieve operation.
 - Tables: Fixed a bug where some table queries with client-side decryption were not formatted correctly, resulting in empty entity results.
 - Files: Fixed bug in Windows Runtime where FetchAttributes API did not update copyState.

Changes in 6.0.0 :

 - All: Support for 2015-04-05 REST version. Please see our REST API documentation and blogs for information about the related added features.
 - All: Refreshed ASP.NET 5 targets to work with latest RC bits (DNX 4.5.1 and DNX Core 5.0, beta7). 
 - All: Removed deprecated Shared Access Signature methods that take version as a parameter. 
 - Tables: Altered default settings for echoContent and payloadFormat. AtomPub payloadFormat is now obsolete. 
 - Tables: Fixed a bug where filter conditions for doubles were improperly formatted.
 - Tables: Clarified the error message for batch transactions.
 - Tables: Added JSON support for Universal Apps, Windows Runtime, PCL, DNX 4.5.1, and DNX Core 5.0 targets.
 - Tables: Added echo content configurability support for Universal Apps, Windows Runtime, PCL, DNX 4.5.1, and DNX Core 5.0 targets.
 - Tables: Fixed a bug where a select on a non-existent field resulted in a null reference exception if the corresponding field in the TableEntity was not nullable.
 - Files: Added support for Minute and Hour Metrics to FileServiceProperties and added support for File Metrics to CloudAnalyticsClient.

Changes in 5.0.2 :

 - Blobs: Fixed a bug in the min AppendTextAsync overload that caused overwrite behavior instead of append behavior. Please upgrade to 5.0.2 as soon as possible to avoid this bug.

Changes in 5.0.0 :

 - All: Support for 2015-02-21 REST version. Please see our REST API documentation and blogs for information about the related added features.
 - All: Added GA support for Client Side Encryption. For more information about our encryption, please see our documentation and samples. 
 - All: Deprecated the overload for GetSharedAccessSignature that takes a SAS version because the SAS tokens generated using the current version work fine with old libraries.
 - All: Updated the error message for the error that is thrown for having more than 5 shared access policy identifiers to include shares.
 - All: Made SyncMemoryStream, a MemoryStream implementation that runs synchronously even when asynchronous overloads are called public.
 - All: Removed dependency on Microsoft.WindowsAzure.ConfigurationManager.
 - All: Updated OData dependencies to v5.6.4 and Newtonsoft.Json dependency to 6.0.8. Removed Microsoft.WindowsAzure.ConfigurationManager dependency.
 - All: Changed behavior to stop stripping out query parameters passed in with the resource URI. Some query parameters such as comp, restype, snapshot and api-version will still be removed.
 - Blobs: MultiBufferMemoryStream objects passed as argument to upload methods are not disposed by the client library.
 - Blobs: Added CloudAppendBlob class. For more information on this, please refer to the REST API link.
 - Blobs: Deprecated StartCopyFromBlob() using the Obsolete attribute. Use StartCopy() instead.
 - Blobs: CreateCloudBlobClient does not throw an exception when the credentials are null to support anonymous access.
 - Blobs/Files: Fixed a bug which in very rare cases could cause streaming writes to hang.

Changes in 4.4.1 Preview :

- All: Refreshed ASP.NET 5 targets to work with latest RC bits (DNX 4.5.1 and DNX Core 5.0, beta4). 
- All: Renamed some constructors for blob, container, queue, table, and account in the ASP.NET 5 and Portable libraries. 
- All: Changed StorageException to public in the ASP.NET 5 and Portable libraries. 
- Blobs: Fixed a bug where MD5 was calculated for a PutBlockList even though UseTransactionalMD5 was set to false.

Changes in 4.4.0 Preview :

 - All: Added preview support for client side encryption for blobs, queues and tables.
 - All: Added preview support for building applications via Portable Class Library (Profile 111), as well as Xamarin.iOS and Xamarin.Android.
 - All: Added StringToSign to the client logs in the Shared Access Signature case. 
 - Blobs: Added AppendBlobs. For more information on this, please refer to the REST API link.
 - Blobs: Created a CloudBlob instantiable class. Users can now get/set properties, metadata, download blobs, create snapshots, copy blobs and perform leasing actions on blobs without knowing the type of the blob. CloudPageBlob, CloudBlockBlob, and CloudAppendBlob now derive from this class.
 - Blobs: Added GetBlobReference on CloudBlobContainer to get a reference to a CloudBlob object that can be used for common operations across blob types. This api does not make a service call.
 - Blobs (ASP.NET): Added missing overloads for StartCopyFromBlob in CloudBlockBlob and CloudPageBlob.
 - Blobs (Windows Runtime): Added missing custom encoding support for UploadTextAsync() and DownloadTextAsync() API in CloudBlockBlob.

Changes in 4.3.2 Preview :

 - All: Removed incorrect dependencies.

Changes in 4.3.1 Preview :

 - All: Support building ASP.NET 5 based applications, in preview.
 - All: All requests add x-ms-version header.
 
Changes in 4.3.0 : 

 - All: Support building Universal and Windows Runtime based Windows Phone applications.
 - All: Update OData dependencies to v5.6.2 and Newtonsoft.Json dependency to v5.0.8

Changes in 4.2.1 : 

 - All: Fixed a bug where a TimeoutException was not properly retried.
 - All: Fixed a bug where the IngressBytes of a RequestResult was not properly set in the exception case.
 - All: Fixed a bug where default request options were overwritten on the resulting objects returned from a List* or GetBlobReferenceFromServer call.

Changes in 4.2.0 :

  - All: Added the NameValidator class which contains helpers that check to see if resource names are valid.
  - All: Fixed a bug where the RequestUrl of a LogRecord was not correctly HTML4 decoded.  
  - All: The maximum allowed MaximumExecutionTime is 24 days.
  - All: Reworded a log line error.
  - All (WP): Fixed an issue which caused WindowsPhone applications to fail Windows App Certification that is required to submit apps to the store.
  - All (WP): Added Windows Phone 8.1 Silverlight support.
  - Blobs: Added support for generating SAS tokens for blob snapshots.
  - Blobs: Removed ability to set CloudBlobClient.DefaultDelimiter to "\\".
  - Queues (RT): Fixed an issue where the messagettl and visibilitytimeout query parameters were not properly set while adding a message to the queue.
  - Tables: CloudTable.DeleteIfExists and its async counterparts returns false instead of throwing an exception when the table does not exist.

Changes in 4.1.0 :

  - All: Added parsing logic and the LogRecord class to further augment the Analytics Client ListLogs methods.
  - All: Added Storage Analytics version constant strings.
  - All: Updated the ErrorCodeStrings classes.
  - All: Fixed an issue which caused Async methods to hang when an exception was thrown while translating a previous exception.
  - Blobs: Fixed an issue in DownloadToFile that caused empty files to be created in the error case.
  - Files: Fixed an issue in DownloadToFile that caused empty files to be created in the error case.

Changes in 4.0.1 :

  - Tables: Removed Serialized attribute and ISerializable implementation from TableEntity. Implement ITableEntity for your custom entities if you need either. 

Changes in 4.0.0 :

  - Files: Added support for File service.
  - All: RequestResult tracks Ingress and Egress Bytes for all requests.
  - All: Get{BlockBlob|PageBlob|Directory|Container|Queue|Table}Reference always treat the string parameter as a relative address.
  - All: ServerTimeout is set to null by default. Therefore, "timeout" query parameter will not be sent to the server if ServerTimeout is not set by the user.
  - All: Renamed DoesServiceRequest to DoesServiceRequestAttribute.
  - All: Added DefaultRequestOptions to the Service Clients.
  - All: Deprecated all service client request options properties (RetryPolicy, LocationMode, ServerTimeout, MaximumExecutionTime, SingleBlobUploadThresholdInBytes, ParallelOperationThreadCount, and TablePayloadFormat) via the Obsolete attribute.
  - All: No longer shipping the WindowsAzure.Storage.Table-Preview package or the WindowsAzure.Storage-Preview package; everything is included in the WindowsAzure.Storage RTM package.
  - All: Introduced AnalyticsClient and related entity types to simplify downloading logging and metrics data.
  - All: MultiBufferMemoryStream, the BufferManager-aware high performance memory stream, is public. 
  - All: Shared Access Signature requests use the api-version query parameter instead of the x-ms-version header.
  - All: Validated that the maxResults parameter passed into any List operation (eg ListBlobs, ListQueues, etc) is either null or has a positive value.
  - All (RT): The RT libraries have been merged into a single dll.  The winmd is no longer created.  Code has been moved from //Lib/WindowsRuntimeTable to //Lib/WindowsRuntime/Table.
  - All: Deprecated SharedKeyLiteAuthenticationHandler, use SharedKeyAuthenticationHandler instead.
  - All: SharedKeyAuthenticationHandler.SignRequest does not add x-ms-date header if already present.
  - Blobs: Update blob length only in APIs where the server includes the x-ms-blob-content-length or Content-Length header in the response.
  - Blobs: Renamed CloudBlobDirectory.GetSubdirectoryReference to CloudBlobDirectory.GetDirectoryReference.
  - Blobs: Changed the deprecated ParallelOperationThreadCount, SingleBlobUploadThresholdInBytes, and LocationMode on the BlobClient to nullables.
  - Blobs: Fixed an issue that allowed whitespace metadata values to be set.
  - Blobs: Changed the type of exception thrown to ArgumentNullException when a null prefix is passed to the ListBlobs method.
  - Queues: Changed the deprecated LocationMode on the QueueClient to a nullable.
  - Queues: Changed the visibility of QueueRequest.WriteMessageContent method to public.
  - Queues: Removed the CloudQueueClient(Uri) constructor because queues don't support anonymous access. The correct usage is to use the CloudQueueClient(Uri, StorageCredentials) constructor instead.
  - Tables: Changed the deprecated PayloadFormat and LocationMode on the TableClient to nullables.
  - Tables: Deprecated the DataServices namespace via the Obsolete attribute.
  - Tables: TableEntity is serializable via the ISerializable interface.
  - Tables: Made the DateTime public in the EntityProperty class.
  - Tables: Removed the CloudTableClient(Uri) constructor because tables don't support anonymous access. The correct usage is to use the CloudTableClient(Uri, StorageCredentials) constructor instead.
  - Tables: CloudTable(Uri) correctly parses partition key and row key limit values from passed in URLs with SAS tokens.
  - Tables (RT): Windows RT class "TableBatchOperationExtensions" no longer exists; functionality has been moved to methods in the TableBatchOperation class.
  - Tables (RT): Windows RT class "CloudTableExtensions" no longer exists; functionality has been moved to methods in the CloudTable class.
  - Tables (RT): Windows RT class "TableQueryExtensions" no longer exists; functionality has been moved to methods in the TableQuery class.
  - Tables (RT): Windows RT class "TableOperationFactory" no longer exists; functionality has been moved to methods in the TableOperation class.

Issues fixed in 3.2.1 :

  - All: Fixed a race condition that was causing deadlock during Task cancellation.
  - Queues: CloudQueue objects returned by listing queues include metadata when QueueListingDetails.Metadata is used.
  
Issues fixed in 3.2.0 :

  - All: Added support for secondary location access in Azure Storage Emulator
  - All: Fixed a race condition that was causing NullReferenceException during asynchronous upload/download.
  
Issues fixed in 3.1.0.1 :

  - All: Fixed an issue that was causing the Cloud{BlobContainer|Queue|Table|BlockBlob|PageBlob} names to be set incorrectly when the absolute Uri was passed to the Get{Container|Queue|Table|BlockBlob|PageBlob}Reference methods. This also ensures that the SharedAccessSignature which includes the canonicalized names of these resources is calculated correctly.
  - All: Removed the System.Data.Services.Client dependency from the Nuget package.
  - Queues: Added an overload to GetSharedAccessSignature that takes only the SharedAccessQueuePolicy in CloudQueue.
  - Tables: Added an overload to GetSharedAccessSignature that takes only the SharedAccessTablePolicy and an overload that takes the SharedAccessTablePolicy and an accessPolicyIndentifier string in CloudTable.
  
Issues fixed in 3.1.0 : 

  - All: Added the ability to choose which SAS Version to use when generating Shared Access Signatures (either the 2012-02-12 or 2013-08-15 versions).
  
Issues fixed in 3.0.3 :

  - All: Fixed an issue that was causing a deadlock because the cancellation registration was being de-registered while holding on to a lock that the cancellation callback was waiting on.
  - All: Fixed an issue where parsing exception information out of the response stream while using async was blocking on IO calls.
  - All (WP): Fixed an issue with cancellation and timeout during upload and download causing a thread to hang. HttpWebRequest.Abort is not called during stream operations anymore.
  - Blobs: Streams opened with OpenRead methods use the user-provided buffer pooling implementation.
  - Blobs: If the parent of a blob is the container, Cloud{BlockBlob|PageBlob|BlobDirectory}.Parent returns a valid CloudBlobDirectory with an empty prefix. Similarly, container.GetDirectoryReference("") gets a valid CloudBlobDirectory representing the container.
  - Tables (Perf): Fixed an issue where the entity properties were being enumerated twice during table write operations while using JSON.
  - Tables (Perf): Parse the URI for the account name only once in the client constructor and store it so that all table operations can use the stored value.
  
Issues fixed in 3.0.2 :

  - All (WP): Fixed an issue causing ArgumentOutOfRangeException in many APIs.
  - Queues: Fixed an issue causing NullReferenceException when trying to re-create an existing queue.
  - Tables: Fixed an issue with TableServiceContext causing NullReferenceException when the error response cannot be parsed.
  - Tables (RT): Do not allow users to set JsonFullMetadata format on RequestOptions in RT, because JSON is not supported on the RT library yet.
  
Issues fixed in 3.0.1 :

  - All (WP): Set the Accept type to application/xml explicitly for Get/SetACL.
  - Blobs: LastModified and ETag properties are populated after Lease operations.
  - Tables: Added an explicit reference to Microsoft.Data.Services.Client in the Nuget package.
  - Tables: Fixed an issue caused by a Json .NET bug that resulted in an error being thrown while parsing a table query response. More details on the bug can be found here: http://james.newtonking.com/archive/2013/11/29/fixing-jarray-getenumerator-method-not-found-bug
  - Tables (RT): Fixed continuation tokens for queries and listing operations.
  
Changes in 3.0.0 :

  - All: Support for 2013-08-15 REST version - see here for additional details: http://blogs.msdn.com/b/windowsazurestorage/archive/2013/11/27/windows-azure-storage-release-introducing-cors-json-minute-metrics-and-more.aspx.
  - All: Suppress warning for FiddlerCore EntensionAttribute conflict.
  - Blobs: Added support for XML serialize/deserialize of BlobContinuationToken.
  - Blobs: Added ParallelOperationThreadCount and SingleBlobUploadThresholdInBytes to BlobRequestOptions.
  - Tables: Fixed GetHashCode() in EntityProperty to return equal values for binary types.
  - Tables: JsonMinimalMetadata is now the default payload format (rather than AtomPub). Payload format can be specified for all table requests by using CloudTableClient.TablePayloadFormat or for an individual table request by using TableRequestOptions.TablePayloadFormat.
  - Tables (RT): Fixed error parsing for tables.
  
Issues fixed in 2.1.0.4 :
 
  - Tables: Do not send the cast operator in the table query filter string.
  
Issues fixed in 2.1.0.3 :

  - All: Registered wait handles are unregistered sooner for more efficient GC.
  
Issues fixed in 2.1.0.2 :

  - Blobs: Streams opened by OpenRead do not throw NotSupportedException when Flush is called.
  - Tables: Generic ExecuteQuery methods on CloudTable execute IQueryable queries correctly by generating the filter string.
  
Changes in 2.1.0 :

  - All: Changed User-Agent header value to include .NET CLR and OS versions
  - All: Performance improvements across all services (major improvements detailed below).
  - All: Added logging functionality for all operations.
  - All: Added Task overloads for all asynchronous APIs.
  - All: Listing methods provide a third overload for that accepts just prefix.
  - All: Exposed header, query and generic constants as public to assist clients developing via the protocol layer.
  - All: Buffers that would end up in Large Object Heap are avoided as much as possible.
  - All: OperationContext.ClientRequestID is automatically set for each operation with a new GUID if the user does not provide one.
  - All: StorageCredentials exposes a new UpdateSASToken method to allow users to update their SAS Token in place.
  - All: StorageCredentials exposes a new UpdateKey overload that only requires key value.
  - All: StorageCredentials exposes a new ExportBase64EncodedKey method that returns the key in Base64 encoding.
  - All: .NET MD5 implementation is used by default, FISMA (Native) MD5 can be enabled by setting CloudStorageAccount.UseV1MD5 to false explicitly.
  - All: Mark the assembly to allow partially trusted callers.
  - All: Added EndpointSuffix to CloudStorageAccount.
  - All: Delays between request are pre-empted when user cancels the operation.
  - All: Fix to measure End-to-end timeouts more accurately.
  - All: Types that contain disposable objects implement IDisposable.
  - All: Synchronous APIs correctly timeout if network IO is pending.
  - All: When a request times out, the StorageException object that was thrown will contain a TimeoutException as InnerException.
  - All: Synchronous requests do not retry errors anymore that occur before sending the request.
  - All: Wait handles used for asynchronous requests are unregistered properly for better GC.
  - All: CloudStorageAccount.ToString can recreate the original connection string that was passed in to CloudStorageAccount.Parse.
  - All: Expose IBufferManager on ServiceClients enabling users to provide a buffer pooling implementation.
  - All: Abort a pending request if upload times out to prevent socket exhaustion
  - All: Fixed a potential overflow in ExponentialRetry.
  - All: Queue and Table SAS validation should not check for signed resource(sr). Tables should check the table name(tn).
  - Blobs: ICloudBlob exposes new BeginOpenRead/EndOpenRead methods to asynchronously open a stream to read from the blob.
  - Blobs: Cloud[Block|Page]Blob.OpenRead performs a service request.
  - Blobs: Streams opened with OpenRead methods do not discard the cache anymore if seeked to a position within the cached range.
  - Blobs: Streams opened with OpenRead methods provide true synchronous Read API.
  - Blobs: Streams opened with OpenRead methods do not allow calling multiple BeginRead methods because the result is undefined.
  - Blobs: ICloudBlob.StreamMinimumReadSizeInBytes can be set to any value larger than or equal to 16KB.
  - Blobs: OpenWrite methods return CloudBlobStream instead of Stream. The CloudBlobStream type provides explicit commit and asynchronous flush functionality.
  - Blobs: Parallel upload performance of streams opened with OpenWrite methods is improved considerably due to keeping number of active operations at a certain level.
  - Blobs: ICloudBlob exposes new UploadFromStream overloads that accept a length parameter, allowing users to upload a portion of the stream.
  - Blobs: CloudBlockBlob.UploadFromStream correctly updates the locally cached MD5.
  - Blobs: CloudBlockBlob exposes new UploadFromFile, UploadFromByteArray, and UploadText methods.
  - Blobs: CloudPageBlob exposes new UploadFromFile and UploadFromByteArray methods.
  - Blobs: CloudBlockBlob exposes new DownloadToFile, DownloadToByteArray, DownloadRangeToByteArray, and DownloadText methods.
  - Blobs: CloudPageBlob exposes new DownloadToFile, DownloadToByteArray, and DownloadRangeToByteArray methods.
  - Blobs: Added support for page blob sequence numbers.
  - Blobs: Added support for public access to container creation.
  - Blobs: Cloud[Block|Page]Blob.Exists also updates properties.
  - Blobs: Cloud[Block|Page]Blob.StartCopyFromBlob verifies the source URI to prevent a possible NullReferenceException.
  - Blobs: ICloudBlob exposes new IsSnapshot and SnapshotQualifiedUri properties for easier handling of blob snapshots.
  - Blobs: Blob downloads skip length validation if Content-Length header is not set.
  - Blobs: BlobProperties constructor that takes another BlobProperties object correctly copies all properties.
  - Blobs: Traversing to the parent container from a CloudBlobDirectory does not create a new CloudBlobContainer object.
  - Blobs (RT): IRandomAccessStreamWithContentType returned by ICloudBlob.OpenReadAsync correctly implements CloneStream and Seek.
  - Blobs (RT): OpenWriteAsync methods return ICloudBlobStream instead of IOutputStream. ICloudBlobStream type provides explicit commit functionality.
  - Blobs (RT): ICloudBlobStream.FlushAsync no longer blocks.
  - Queues: MaxResults argument in queue listing APIs is nullable.
  - Queues: CloudQueue.EndBeginClear is deprecated.
  - Queues: All queue APIs are correctly marked with DoesServiceRequest attribute.
  - Queues: New CloudQueue.BeginDeleteMessage overloads with less arguments.
  - Queues (RT): visibilityTimeout argument of CloudQueue.UpdateMessage is not nullable.
  - Queues (RT): CloudQueueClient.ListQueuesSegmentedAsync takes a new argument of type QueueRequestOptions.
  - Tables: Table Service Layer supports queries with LINQ.
  - Tables: TableEntity derived classes now support compiled serializers to improve serialization performance.
  - Tables: Table allows query execution with a resolver against non-generic query types (dynamic entity types).
  - Tables: Added IgnorePropertyAttribute for TableEntities to allow individual properties on POCO objects to be ignored during serialization.
  - Tables: If-Match condition for Delete/Replace/Merge operations will not be set if entity ETag is null.
  - Tables: Executing a batch operation with no operations will throw an InvalidOperationException instead of an ArgumentOutOfRangeException.
  - Tables: To support IQueryable projections the TableQuery class Generic type is no longer constrained with where T: ITableEntity, new(). For TableQueries not created with via the IQueryable these same effective constraints are validated at runtime.
  - Tables: Performance improvement to reduce Activator.CreateInstance usage for entity instantiation.
  - Tables: Exposed PropertyAsObject Property in EntityProperty as publicly readable.
  - Tables: Exposed table serialialization logic. Allow users to persist and read back entities that don't derive from TableEntity using static methods(ReadUserObject and WriteUserObject).
  - Tables: Exposed CreateEntityPropertyFromObject in EntityProperty so users can pass in a value and get the corresponding EntityProperty.
  - Tables: Escape single quote in PartitionKey and RowKey correctly while generating URIs.
  
Issues fixed in 2.0.6.1 :

	- Tables: Fix for Table Service layer to drain response stream
	
Issues fixed in 2.0.6 :
	
  - All: Default RetryPolicy filters updated to not retry 100-407, 409-499, 501, and 505
  - All: Support for all flavors of SharedKey and SharedKeyLite message signing through AuthenticationScheme property on client classes.
  - All: Unusable HttpWebRequestFactory and WebRequestExtensions are not public anymore
  - All: TranslateFromExceptionMessage has been deprecated in Microsoft.WindowsAzure.Storage.dll and is now available only in Microsoft.WindowsAzure.Storage.WinMD
  - All: StorageCredentials supports empty account keys.
  - All: RequestResult deserialization does not fail when Content-MD5 is missing
  - Blobs (RT): DownloadToStreamAsync and DownloadRangeToStreamAsync writes the entire data to the given stream before returning back to the caller.
  - Blobs (RT): UploadFromStreamAsync commits the blob in a worker thread to unblock UI.
  - Blobs: Blob stream now uses a GUID instead of a random number as block ID prefix to prevent collisions.
  - Queues: Changed return type of CloudQueue.BeginSetMetadata(AsyncCallback, object) to ICancellableAsyncResult.
  - Tables: Changed default message signing to SharedKey (except for Data Services).
  - Tables: EntityProperty updated to set the IsNull value for properties correctly in the case when the user sets an EntityProperty value through its setter.
  - Tables: EdmType for null values in EntityProperty is set correctly and does not default to string any more.
  
Issues fixed in 2.0.5.1 :

  - All: Make sure the response stream is drained to prevent socket exhaustion.
  
Issues fixed in 2.0.5 :

  - All: StorageException is serializable. Also, other useful objects for debugging (StorageExtendedErrorInformation and RequestResult) are also serializable.
  - All: SharedAccessSignature helper uses culture invariant characteristics to calculate SAS.
  - All: CloudStorageAccount can parse connection strings with extra blank values.
  - All: OperationContext StartTime and EndTime are populated during execution.
  - All: StorageCredentials.UpdateKey does not work on SAS/Anonymous credentials anymore.
  - All: Metadata headers are sorted using en-US culture to prevent 403 errors in some cultures.
  - All: Fixed issue where in some cases a sync method call could result in a 0 ms timeout being set on HttpWebRequest.
  - Blobs: Snapshot time embedded in blob Uri is parsed in the constructor.
  - Blobs: GetBlobReferenceFromServer works with blob Uri that contain a SAS token.
  - Blobs: BlobWriteStream honors AccessCondition.
  - Blobs: BlobWriteStream prevents using StoreBlobContentMD5 on existing page blobs.
  - Blobs: ICloudBlob has OpenRead method.
  - Blobs: Cloud*Blob.OpenRead can be used with snapshots.
  - Blobs: AbortCopy does not throw an exception anymore when a copy is successfully aborted.
  - Queues: Ability to recreate CloudQueueMessage with Message Id and Pop Receipt.
  - Tables: Exceptions during TableBatchOperation parse the entity index from the server response.
  - Tables: Floating-point number filter is generated using invariant culture.
  
Issues fixed in 2.0.4.1 :

  - All: Updated Odata dependency to latest and also changed nuspec to allow any version >= 5.2.0.
  
Issues fixed in 2.0.4 :

  - All: Flush HttpWebRequest's request stream before calling BeginGetResponse.
  - All: Support Null Retry Policies.
  - Blobs: Continue ListContainers parsing if a container property is unknown.
  - Queues (RT): DeleteMessageAsync(string messageId, string popReceipt) ignores the messageId and popReceipt.
  - Tables: Add a TableConstant to define minimum DateTime supported.
  - Tables: Correct count behavior with synchronous non segmented execution.
  - Tables: Allow String.Empty in TableQuery Filters.
  
Issues fixed in 2.0.3 :

  - All (RT): General metadata correctness test fails when using the RT library to develop windows store apps.
  - Queues: CloudQueueMessage.MaxNumberOfMessagesToPeek, CloudQueueMessage.MaxMessageSize and CloudQueueMessage.MaximumTimeToLive have disappeared from CloudQueueMessage.
  - Queues: CloudQueue.BeginCreateIfNotExists and CloudQueue.BeginDeleteIfExists methods expect valid options argument.
  - Tables: When one or more of the batches fails, but then succeeds on a retry, the "extra" TableResults of the failed transactions are also returned.
  - Tables: TableQuery.GenerateFilterConditionForLong does not append 'L' at the end of the value and thus values larger than Int32.MaxValue cannot be used when filtering.
  - Tables: TableEntity does not support serializing nullable values.
  - Tables: CloudTable.EndListTablesSegmented method does not work correctly.
  
Issues fixed in 2.0.2 :

  - All: CompletedSynchronously property returns inconsistent values on IAsyncResult objects returned by asynchronous methods and thus TaskFactory.FromAsync does not work properly.
  - Tables: Public DynamicTableEntity constructors use DateTime even though the Timestamp property is of type DateTimeOffset.
  - Tables: BeginSaveChangesWithRetries overload ignores the options argument.
  
Issues fixed in 2.0.1 : 
	
  - All: CloudStorageAccount.*Parse methods throw an exception for "UseDevelopmentStorage=true" string.
  - All: StorageErrorCodeStrings class is missing.
  - Blobs: ICloudBlob interface does not have GetSharedAccessSignature method.
<|MERGE_RESOLUTION|>--- conflicted
+++ resolved
@@ -1,3 +1,6 @@
+Change in 9.x:
+- Blob&Queue: Added OAuth token support for authentication.
+
 Change in 9.1.0:
 - All: Updated Get*BlobReference APIs to inherit the existing ServiceClient instance.
 - All: Removed the un-necessary stream wrapping when progress tracking is not requested.
@@ -17,14 +20,11 @@
 
 Changes in 8.7.0:
 - Blobs: Parsing the snapshot parameter when creating a CloudBlockBlob from a URI is now case insensitive
-<<<<<<< HEAD
 - Blobs (Desktop): Added a new API supporting downloading a blob to a file by making concurrent service requests.
 - Blobs (Desktop): Fixed a race-condition where cancelling a blob upload could result in deadlock.
 - Blobs: Fixed StorageException when storing encrypted blobs with Formatting.Indented set in default JsonSerializerSettings.
 - Blobs/Files: Added support for progress notification in async upload and download APIs.
-=======
-- Blob&Queue: Added OAuth token support for authentication.
->>>>>>> de605064
+
 
 Changes in 8.6.0 :
 - Tables : Added support for Byte type property in TableEntity Flatten/ConvertBack methods.

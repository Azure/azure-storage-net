--- conflicted
+++ resolved
@@ -1,12 +1,11 @@
-<<<<<<< HEAD
-Changes in 8.x.x :
+Changes in 9.x.x :
 - Queues: Added support for infinite TTL on queue messages.
 - All: ErrorCode is retrieved from the header instead of the body of a failed request and set to the ErrorCode property on RequestResult.
-=======
+
 Changes in 8.6.0 :
 - Tables : Added support for Byte type property in TableEntity Flatten/ConvertBack methods.
 - Blobs : Added support for the last time blobTier was modified.
->>>>>>> faf1bb8b
+
 
 Changes in 8.5.0 :
 - Files: Added support for creating the snapshot of a share. See the service documentation for more information on how to use this API.

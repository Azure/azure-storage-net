--- conflicted
+++ resolved
@@ -1,7 +1,9 @@
-<<<<<<< HEAD
-<<<<<<< f2625b2d1fa2a04cc4d9ee372cf3b368a845be14
-<<<<<<< 734aa473512cab1e24a5689b06d661a45a14ad30
-Changes in 7.1.4 :
+Changes in 8.0.0 :
+- All: Support for 2016-05-31 REST version. Please see our REST API documentation and blogs for information about the related added features.
+- Queues: Add Message now modifies the PopReceipt, Id, NextVisibleTime, InsertionTime, and ExpirationTime properties of its CloudQueueMessage parameter, and returns this object as well. The message can then be passed to the UpdateMessage and DeleteMessage APIs.
+- PageBlobs: Added support for incremental copy.
+
+Changes in 7.2.0 :
 
 - All (CoreCLR): NetStandard target framework changed to netstandard1.3
 - All (PCL): Removed support for PCL in favor of NetStandard GA release
@@ -27,27 +29,7 @@
 
 - Blobs (WinRT): Fixed a bug that caused DownloadToFile() to infinite loop for one overload.
 - All : CoreCLR projects were updated to use the RC2 release of .Net Core 1.0
-=======
-Changes in X.X.X :
-
- - All: Support for 2015-12-11 REST version. Please see our REST API documentation and blogs for information about the related added features.
- - Blobs: Added support for server-side encryption.
->>>>>>> Implement share snapshot
-
-=======
->>>>>>> [.Net] Incremental Copy Blob
-=======
->>>>>>> fae404b8
-Changes in 8.0.0 :
-- All: Support for 2016-05-31 REST version. Please see our REST API documentation and blogs for information about the related added features.
-- Queues: Add Message now modifies the PopReceipt, Id, NextVisibleTime, InsertionTime, and ExpirationTime properties of its CloudQueueMessage parameter, and returns this object as well. The message can then be passed to the UpdateMessage and DeleteMessage APIs.
-- PageBlobs: Added support for incremental copy.
-
-Changes in 7.X.X :
-
- - All: Support for 2015-12-11 REST version. Please see our REST API documentation and blogs for information about the related added features.
- - Blobs: Added support for server-side encryption.
- 
+
 Changes in 7.0.0 :
 
 - All: Support for 2015-07-08 REST version. Please see our REST API documentation and blogs for information about the related added features. If you are using the Storage Emulator, please update to Emulator version 4.3.

--- conflicted
+++ resolved
@@ -1,12 +1,7 @@
-<<<<<<< HEAD
-Changes in 8.2.0
-
-=======
 Changes in 8.2.1 :
 - All: Fixed a bug where empty metadata headers would lead to an infinite loop when trying to list blobs on a container.
 
 Changes in 8.2.0 :
->>>>>>> 3cb02230
 - All: Support for 2017-04-17 REST version. Please see our REST API documentation and blogs for information about the related added features. If you are using the Storage Emulator, please update to Emulator version 5.4.
 - Files: Added support for server side encryption.
 - PageBlobs: For Premium Accounts only, added support for getting and setting the tier on a page blob. The tier can also be set when creating or copying from an existing page blob.

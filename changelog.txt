Changes in ?.?.? :
<<<<<<< HEAD
- Blobs (Desktop): Added support for downloading a blob to a file by making concurrent service requests. The concurrency count is mandatory. The concurrency and range size should be chosen based on the memory, CPU, and bandwidth available. 
- Blobs: Parsing the snapshot parameter when creating a CloudBlockBlob from a URI is now case insensitive
=======
- Blobs (Desktop): Added a new API supporting downloading a blob to a file by making concurrent service requests.
>>>>>>> 0aa1338d

Changes in 8.6.0 :
- Tables : Added support for Byte type property in TableEntity Flatten/ConvertBack methods.
- Blobs : Added support for the last time blobTier was modified.

Changes in 8.5.0 :
- Files: Added support for creating the snapshot of a share. See the service documentation for more information on how to use this API.

Changes in 8.4.0 :
- BlockBlobs: For Blob Storage Accounts, added support for getting and setting the tier on a block blob.
- All: Added a property called CustomUserAgent to the OperationContext class to provide the option for users to prepend a customized value to the existing UserAgent header value.

Changes in 8.3.0 :
- All(Netstandard): Updated the hashing algorithm to IncrementalHash instead of the original method which required buffering the data for MD5 calculations.
- All: Fixed a race condition in the resume-download logic where a failure during downloads could lead to corrupted data.

Changes in 8.2.1 :
- All: Fixed a bug where empty metadata headers would lead to an infinite loop when trying to list blobs on a container.

Changes in 8.2.0 :
- All: Support for 2017-04-17 REST version. Please see our REST API documentation and blogs for information about the related added features. If you are using the Storage Emulator, please update to Emulator version 5.2.
- Files: Added support for server side encryption.
- PageBlobs: For Premium Accounts only, added support for getting and setting the tier on a page blob. The tier can also be set when creating or copying from an existing page blob.
- Tables (NetCore): Fixed a bug where the empty etag added to the table delete operation would throw an exception on Xamarin/Mono. 
- All: Fixed a bug where calling OpenWrite with an IfNotExists access condition on an existing block blob only fails when the blob is committed. Now it fails with error 409 as soon as OpenWrite is called.
- Files (WinRT/NetCore): Calling CreateIfNotExistsAsync on a root directory no longer throws the error 405. It returns false if the share exists, or throws 404 if not.
- All: Connection string support expanded to allow AccountName to be specified with SharedAccessSignature and DefaultEndpointsProtocol.  In this case, SharedAccessSignature is used for credentials, while having both DefaultEndpointsProtocol and AccountName allows the library to infer a set of default endpoints.  Additionally, we have added support for BlobSecondaryEndpoint, QueueSecondaryEndpoint, TableSecondaryEndpoint, and FileSecondaryEndpoint.  Specifying a secondary endpoint requires the specification of the corresponding primary.
- All: The use of DefaultEndpointsProtocol in a connection string is now optional in the case where endpoints would be automatically generated; if missing, a value of https will be inferred.  When the parsed account settings in such a case are used to generate a connection string, the value of DefaultEndpointsProtocol will be explicitly included.
- Tables: Added TableEntityAdapter<T> class to allow writing and reading simple or complex objects to Azure Table Storage without the need to implement ITableEntity interface or inherit from TableEntity class.

Changes in 8.1.4 :
- All (Desktop): Fixed a regression in the executor caused by disposing the SendStream during parallel operations.

Changes in 8.1.3 :
- Blobs (Desktop) : Fixed a bug where the MaximumExecutionTime was not honored, leading to infinite wait, if due to a failure, e.g., a network failure after receiving the response headers, server stopped sending partial response.
- All (Desktop) : Fixed a memory leak issue where the SendStream was not being disposed during retries, cancellations and Table Operations.

Changes in 8.1.1 :
- All (NetStandard/NetCore): Removed Microsoft.Data.Services.Client as a temporary fix to ODataLib dependency incompatibility with NetStandard.

Changes in 8.1.0 :
- All: Updated OData references to the latest Netstandard friendly package version 5.8.2.
- Queues (WinRT/NetCore): Fixed a bug where connections were not closed after an add message operation.

Changes in 8.0.1 :
- (NetStandard/Xamarin) : Fix for a break in Xamarin Apps with Streaming APIs caused by NotImplemented IncrementalHash APIs in Xamarin Runtime.

Changes in 8.0.0 :
- All: Support for 2016-05-31 REST version. Please see our REST API documentation and blogs for information about the related added features. If you are using the Storage Emulator, please update to Emulator version 4.6.
- All: (Desktop) Updated the desktop library to target .Net 4.5.0.
- All: Added a new Netstandard 1.0 Target Framework (facade) as PCL support.
- Blobs: Added large block blob upload support. The supported Blocks can now support sizes up to 100 MB.
- Blobs: Updated the default value for SingleBlobUploadThresholdInBytes from 32 MB to 128 MB.
- Blobs: Added a new, memory-optimized upload algorithm for UploadFrom* APIs. This strategy only applies for blocks greater than 4MB and when StoreBlobContentMD5 and Client-Side Encryption are disabled.
- All: Added Key Rotation support for Client Side Encryption.
- All: Fixed a race condition where calls to CreateIfNotExistsAsync and DeleteIfExistsAsync might never complete when the operation is canceled.
- Tables: Added Flattener/Recomposer APIs for writing complex objects to Azure Table Storage.
- Blobs: Fixed boundary checks for lease durations and break lease period to be in line with REST endpoints.
- Queues: Add Message now modifies the PopReceipt, Id, NextVisibleTime, InsertionTime, and ExpirationTime properties of its CloudQueueMessage parameter. The message can then be passed to the UpdateMessage and DeleteMessage APIs.
- PageBlobs: Added a new method that performs an incremental snapshot copy. See the service documentation for more information on how to use this API.
- Files: Prefix support for listing files and directories.
- Blobs: Created a new container attribute that stores the public access state of the container. This attribute is populated by FetchAttributes and in container listing operations.
- Blobs/Files: Populate content MD5 for range gets on Blobs and Files.
- Blobs/Files: Updated DownloadToFile to prevent reading of partially-written data while downloading.
- All: Added support for using Create/Delete and CreateIfNotExists/DeleteIfExists without read SAS permissions. CreateIfNotExists methods will now only do one REST call instead of two.
- Blobs: Fixed a bug with OpenWrite for BlockBlobs where Upload* APIs would fail due to lack of read SAS permissions.
- All: Decoupled StorageExtendedErrorInformation methods using OData to prevent the dependency from loading for Blobs, Queues, and Files.
- Tables: OData methods used to process the Extended Error Information for Table operations have now moved to its own static utility class - ODataErrorHelper. 
- All: Added logging for the ExtendedErrorInformation 'ErrorMessage' attribute via StorageException ToString() method.
- All: Added the 'virtual' qualifier to Get*Reference APIs and unsealed Blob/Container/ShareResultSegment classes.
- All: Added the 'virtual' qualifier to numerous service call APIs.
- Blobs (WinRT/CoreCLR): Fixed a bug where the Content-Disposition header was not persisted when uploading a new blob.
- Table (CoreCLR): Fixed a bug where reflection-based Read/Write of TableEntity would throw for derived properties.
- Blobs/Files: Fixed a bug where creating Blob/Files would fail if Account SAS is present in the URI.
- Table: (WinRT/NetCore) Unsealed the TableQuery class.
- Table: Updated the access modifiers of "Entity" and "OperationType" properties of the TableOperation class from internal to public.
- All: Using a SAS token with a non-null 'api-version' parameter will cause an ArgumentException with a new clearer message indicating the unexpected parameter in the SAS token.
- Files: Changed Exists() calls on CloudFileDirectory objects to populate metadata. This was already being done for CloudFiles and CloudFileShares.
- All: (WinRT) Removed the static CloudStorageAccount.Create method. Please use the instance level consructor instead.
- Blobs: Removed the IAsyncOperation* overloads for GetPageRangesDiffAsync APIs.
- Tables: Numerous changes in Table Service error codes and messages.
- Blobs: Improved numerous Blob Service error codes and messages.
- Blobs: Fixed error for AcquireLease on non-existent container.
- PageBlobs: Fixed error response for GetPageRangesDiff.
- Blobs: Update in "If-None-Match: *" pre-condition behavior to fail for reads(previously disregarded by the service).
- Blobs: CreateIfNotExists calls on a Container will be logged by AppInsight as a failure if the container exists. The failure is ignored by the library and this change saves an extra service call in case the container doesn't exist.

Changes in 7.2.1 :

- All: Changes error handling in the case where Streams that are passed into the library have a specific bug.  This case will no longer crash the AppDomain.


Changes in 7.2.0 :

- All (CoreCLR): NetStandard target framework changed to netstandard1.3
- All (PCL): Removed support for PCL in favor of NetStandard GA release
- Table (CoreCLR): Added a workaround for missing GetProperties method on TypeInfo in reflection-based Read/Write methods in TableEntity after change to netstandard11.3 TFM
- Table (CoreCLR): Added logic to wrap the error stream in a noncloseable stream to prevent it from being disposed by ODataMessageReader

Changes in 7.1.3-preview :

- All: CoreCLR projects were updated to use the RTM release of .Net Core 1.0

Changes in 7.1.2 :

- All: Support for 2015-12-11 REST version. Please see our REST API documentation and blogs for information about the related added features. If you are using the Storage Emulator, please update to Emulator version 4.4.
- Blobs: Added support for server-side encryption.
- All: Fixed a bug with ContinuationToken where empty TargetLocation resulted in an error in deserialization.
- Blobs/Tables/Queues: Bug fix and tests for running GetServiceStats with the incompatible PrimaryOnly location mode.
- All (WinRT): Fixed a bug where HttpClient default timeout caused unhandled TaskCancellation exceptions.
- All (CoreCLR): Updated the default AutomaticDecompression Method on StorageAuthenticationHttpHandler from Gzip | Deflate to None.
- Table (CoreCLR) : Fixed a bug where reading table entity properties returned only the declared properties.
 

Changes in 7.0.2-preview :

- Blobs (WinRT): Fixed a bug that caused DownloadToFile() to infinite loop for one overload.
- All : CoreCLR projects were updated to use the RC2 release of .Net Core 1.0

Changes in 7.0.0 :

- All: Support for 2015-07-08 REST version. Please see our REST API documentation and blogs for information about the related added features. If you are using the Storage Emulator, please update to Emulator version 4.3.
- All (WinRT): All apis now return Task objects instead of IAsync* objects. Please see our blog post for more info.
- All: Ensure disposal of CancellationTokenSource in StreamExtensions.WriteToAsync<T>.
- All: Virtualized all service call APIs and unsealed their classes.
- All: Updated the UserAgent string to match the Azure Storage standard.
- All: Windows Runtime no longer uses WrappedStorageExceptions or HResults. Catch StorageException and check HTTP status code instead.
- All: Changed use of HttpClient in Windows Runtime from instance-per-request to singleton instance shared across all requests.
- All: SetServiceProperties APIs no longer instantiates Logging, HourMetrics, MinuteMetrics, or Cors instance variables. New LoggingProperties, MetricsProperties, and CorsProperties objects will need to be set for those variables before they can be assigned.
- All: LoggingProperties and MetricsProperties Version now defaults to "1.0" or Constants.AnalyticsConstants.MetricsVersionV1 or LoggingVersionV1.
- All: Removed deprecated SharedKeyLiteAuthenticationHandler, use SharedKeyAuthenticationHandler instead.
- All: Removed deprecated request options setters on the *Client class object in favor of setting request options on Client's DefaultRequestOptions object.
- All: When creating a SAS token with a non-null SharedAccessProtocol, only valid enum values are permitted.  All other values will now throw an ArgumentException.
- All: Fixed a bug that caused the PCL to not work correctly when only targeting Win8. 
- Blobs: Removed deprecated (Begin/End)StartCopyFromBlob(Async) APIs in favor of using (Begin/End)StartCopy(Async) APIs.
- Blobs: Removed deprecated GetSubdirectoryReference API in favor of GetDirectoryReference. 
- Blobs: Removed FileMode parameter for UploadFromFile* and AppendFromFile* APIs since there is only 1 valid option (FileMode.Open).
- Blobs: When downloading blob to local file fails, file created for download will be cleaned up.
- Blobs: proposedLeaseId for minimum AcquireLease API overloads defaults to null.
- Blobs/Files: Fixed bug in DownloadToFile APIs where existing files could be deleted if users call API with Create or CreateNew FileModes.
- Tables: Removed deprecated AtomPub payloadFormat support.
- Tables: Fixed a bug in table batch operations where storage exceptions resulted in operation contexts with incorrect HttpStatusMessage.
- Tables: Batching validation was added for batch sizes exceeding 100 operations.
- Tables: Batching validation was added for null partition keys and row keys.
- Tables: Removed deprecated overloads for Table.Retrieve APIs.
- Tables: Add ProjectSystemProperties to TableRequestOptions to allow opt-out on system properties (PartitionKey, RowKey, Timestamp).
- Files: When downloading file to local system file fails, file created for download will be cleaned up.
- Queues: Removed deprecated EndBeginClear API in favor of EndClear.

Changes since 6.2.2-preview :

- All: TestConfigurations.xml has been deleted and added to the .gitignore file to keep users from accidentally leaking their credentials. To continue running tests, simply add the same file back after you get the latest code.

Changes in 6.2.2-preview :

- All: Fixed bug with CoreCLR UserAgent string.

Changes in 6.2.0 :

- All: Refreshed ASP.NET 5 targets to work with latest RC bits (DNX Core 5.0, rc1).
- All: The dnx and net target frameworks have been unified, and DNXCore target framework has been renamed to Dotnet5.4. All DNX4.5.1 projects will take a dependency on the regular Windows Desktop dll.
- All: Fixed bug that caused issue with Windows Phone 8.1 Apps.
- Tables: Added overloads to retrieve API that don't include the optional selectedColumns param to maintain backwards compatibility. 
- Tables: Fixed bug where creating a table with an EncryptionPolicy set resulted in an exception.

Changes in 6.1.0 :

 - All: Refreshed ASP.NET 5 targets to work with latest RC bits (DNX 4.5.1 and DNX Core 5.0, beta8). 
 - All: Added support for Account Shared Access Signatures to the PCL, enabling scenarios such as ListContainers, CreateTable, GetQueueServiceProperties, etc. 
 - Blobs: Added a performance enhancement - uploading data using client-side encryption used to always call PutBlock + PutblockList, even if the library should be calling PutBlob.
 - Blobs: Fixed a bug where uploading data using client-side encryption, async or APM, and with an access condition, will in some cases upload the data unencrypted.
 - Tables: Added support for projecting columns with the Retrieve operation.
 - Tables: Fixed a bug where some table queries with client-side decryption were not formatted correctly, resulting in empty entity results.
 - Files: Fixed bug in Windows Runtime where FetchAttributes API did not update copyState.

Changes in 6.0.0 :

 - All: Support for 2015-04-05 REST version. Please see our REST API documentation and blogs for information about the related added features.
 - All: Refreshed ASP.NET 5 targets to work with latest RC bits (DNX 4.5.1 and DNX Core 5.0, beta7). 
 - All: Removed deprecated Shared Access Signature methods that take version as a parameter. 
 - Tables: Altered default settings for echoContent and payloadFormat. AtomPub payloadFormat is now obsolete. 
 - Tables: Fixed a bug where filter conditions for doubles were improperly formatted.
 - Tables: Clarified the error message for batch transactions.
 - Tables: Added JSON support for Universal Apps, Windows Runtime, PCL, DNX 4.5.1, and DNX Core 5.0 targets.
 - Tables: Added echo content configurability support for Universal Apps, Windows Runtime, PCL, DNX 4.5.1, and DNX Core 5.0 targets.
 - Tables: Fixed a bug where a select on a non-existent field resulted in a null reference exception if the corresponding field in the TableEntity was not nullable.
 - Files: Added support for Minute and Hour Metrics to FileServiceProperties and added support for File Metrics to CloudAnalyticsClient.

Changes in 5.0.2 :

 - Blobs: Fixed a bug in the min AppendTextAsync overload that caused overwrite behavior instead of append behavior. Please upgrade to 5.0.2 as soon as possible to avoid this bug.

Changes in 5.0.0 :

 - All: Support for 2015-02-21 REST version. Please see our REST API documentation and blogs for information about the related added features.
 - All: Added GA support for Client Side Encryption. For more information about our encryption, please see our documentation and samples. 
 - All: Deprecated the overload for GetSharedAccessSignature that takes a SAS version because the SAS tokens generated using the current version work fine with old libraries.
 - All: Updated the error message for the error that is thrown for having more than 5 shared access policy identifiers to include shares.
 - All: Made SyncMemoryStream, a MemoryStream implementation that runs synchronously even when asynchronous overloads are called public.
 - All: Removed dependency on Microsoft.WindowsAzure.ConfigurationManager.
 - All: Updated OData dependencies to v5.6.4 and Newtonsoft.Json dependency to 6.0.8. Removed Microsoft.WindowsAzure.ConfigurationManager dependency.
 - All: Changed behavior to stop stripping out query parameters passed in with the resource URI. Some query parameters such as comp, restype, snapshot and api-version will still be removed.
 - Blobs: MultiBufferMemoryStream objects passed as argument to upload methods are not disposed by the client library.
 - Blobs: Added CloudAppendBlob class. For more information on this, please refer to the REST API link.
 - Blobs: Deprecated StartCopyFromBlob() using the Obsolete attribute. Use StartCopy() instead.
 - Blobs: CreateCloudBlobClient does not throw an exception when the credentials are null to support anonymous access.
 - Blobs/Files: Fixed a bug which in very rare cases could cause streaming writes to hang.

Changes in 4.4.1 Preview :

- All: Refreshed ASP.NET 5 targets to work with latest RC bits (DNX 4.5.1 and DNX Core 5.0, beta4). 
- All: Renamed some constructors for blob, container, queue, table, and account in the ASP.NET 5 and Portable libraries. 
- All: Changed StorageException to public in the ASP.NET 5 and Portable libraries. 
- Blobs: Fixed a bug where MD5 was calculated for a PutBlockList even though UseTransactionalMD5 was set to false.

Changes in 4.4.0 Preview :

 - All: Added preview support for client side encryption for blobs, queues and tables.
 - All: Added preview support for building applications via Portable Class Library (Profile 111), as well as Xamarin.iOS and Xamarin.Android.
 - All: Added StringToSign to the client logs in the Shared Access Signature case. 
 - Blobs: Added AppendBlobs. For more information on this, please refer to the REST API link.
 - Blobs: Created a CloudBlob instantiable class. Users can now get/set properties, metadata, download blobs, create snapshots, copy blobs and perform leasing actions on blobs without knowing the type of the blob. CloudPageBlob, CloudBlockBlob, and CloudAppendBlob now derive from this class.
 - Blobs: Added GetBlobReference on CloudBlobContainer to get a reference to a CloudBlob object that can be used for common operations across blob types. This api does not make a service call.
 - Blobs (ASP.NET): Added missing overloads for StartCopyFromBlob in CloudBlockBlob and CloudPageBlob.
 - Blobs (Windows Runtime): Added missing custom encoding support for UploadTextAsync() and DownloadTextAsync() API in CloudBlockBlob.

Changes in 4.3.2 Preview :

 - All: Removed incorrect dependencies.

Changes in 4.3.1 Preview :

 - All: Support building ASP.NET 5 based applications, in preview.
 - All: All requests add x-ms-version header.
 
Changes in 4.3.0 : 

 - All: Support building Universal and Windows Runtime based Windows Phone applications.
 - All: Update OData dependencies to v5.6.2 and Newtonsoft.Json dependency to v5.0.8

Changes in 4.2.1 : 

 - All: Fixed a bug where a TimeoutException was not properly retried.
 - All: Fixed a bug where the IngressBytes of a RequestResult was not properly set in the exception case.
 - All: Fixed a bug where default request options were overwritten on the resulting objects returned from a List* or GetBlobReferenceFromServer call.

Changes in 4.2.0 :

  - All: Added the NameValidator class which contains helpers that check to see if resource names are valid.
  - All: Fixed a bug where the RequestUrl of a LogRecord was not correctly HTML4 decoded.  
  - All: The maximum allowed MaximumExecutionTime is 24 days.
  - All: Reworded a log line error.
  - All (WP): Fixed an issue which caused WindowsPhone applications to fail Windows App Certification that is required to submit apps to the store.
  - All (WP): Added Windows Phone 8.1 Silverlight support.
  - Blobs: Added support for generating SAS tokens for blob snapshots.
  - Blobs: Removed ability to set CloudBlobClient.DefaultDelimiter to "\\".
  - Queues (RT): Fixed an issue where the messagettl and visibilitytimeout query parameters were not properly set while adding a message to the queue.
  - Tables: CloudTable.DeleteIfExists and its async counterparts returns false instead of throwing an exception when the table does not exist.

Changes in 4.1.0 :

  - All: Added parsing logic and the LogRecord class to further augment the Analytics Client ListLogs methods.
  - All: Added Storage Analytics version constant strings.
  - All: Updated the ErrorCodeStrings classes.
  - All: Fixed an issue which caused Async methods to hang when an exception was thrown while translating a previous exception.
  - Blobs: Fixed an issue in DownloadToFile that caused empty files to be created in the error case.
  - Files: Fixed an issue in DownloadToFile that caused empty files to be created in the error case.

Changes in 4.0.1 :

  - Tables: Removed Serialized attribute and ISerializable implementation from TableEntity. Implement ITableEntity for your custom entities if you need either. 

Changes in 4.0.0 :

  - Files: Added support for File service.
  - All: RequestResult tracks Ingress and Egress Bytes for all requests.
  - All: Get{BlockBlob|PageBlob|Directory|Container|Queue|Table}Reference always treat the string parameter as a relative address.
  - All: ServerTimeout is set to null by default. Therefore, "timeout" query parameter will not be sent to the server if ServerTimeout is not set by the user.
  - All: Renamed DoesServiceRequest to DoesServiceRequestAttribute.
  - All: Added DefaultRequestOptions to the Service Clients.
  - All: Deprecated all service client request options properties (RetryPolicy, LocationMode, ServerTimeout, MaximumExecutionTime, SingleBlobUploadThresholdInBytes, ParallelOperationThreadCount, and TablePayloadFormat) via the Obsolete attribute.
  - All: No longer shipping the WindowsAzure.Storage.Table-Preview package or the WindowsAzure.Storage-Preview package; everything is included in the WindowsAzure.Storage RTM package.
  - All: Introduced AnalyticsClient and related entity types to simplify downloading logging and metrics data.
  - All: MultiBufferMemoryStream, the BufferManager-aware high performance memory stream, is public. 
  - All: Shared Access Signature requests use the api-version query parameter instead of the x-ms-version header.
  - All: Validated that the maxResults parameter passed into any List operation (eg ListBlobs, ListQueues, etc) is either null or has a positive value.
  - All (RT): The RT libraries have been merged into a single dll.  The winmd is no longer created.  Code has been moved from //Lib/WindowsRuntimeTable to //Lib/WindowsRuntime/Table.
  - All: Deprecated SharedKeyLiteAuthenticationHandler, use SharedKeyAuthenticationHandler instead.
  - All: SharedKeyAuthenticationHandler.SignRequest does not add x-ms-date header if already present.
  - Blobs: Update blob length only in APIs where the server includes the x-ms-blob-content-length or Content-Length header in the response.
  - Blobs: Renamed CloudBlobDirectory.GetSubdirectoryReference to CloudBlobDirectory.GetDirectoryReference.
  - Blobs: Changed the deprecated ParallelOperationThreadCount, SingleBlobUploadThresholdInBytes, and LocationMode on the BlobClient to nullables.
  - Blobs: Fixed an issue that allowed whitespace metadata values to be set.
  - Blobs: Changed the type of exception thrown to ArgumentNullException when a null prefix is passed to the ListBlobs method.
  - Queues: Changed the deprecated LocationMode on the QueueClient to a nullable.
  - Queues: Changed the visibility of QueueRequest.WriteMessageContent method to public.
  - Queues: Removed the CloudQueueClient(Uri) constructor because queues don't support anonymous access. The correct usage is to use the CloudQueueClient(Uri, StorageCredentials) constructor instead.
  - Tables: Changed the deprecated PayloadFormat and LocationMode on the TableClient to nullables.
  - Tables: Deprecated the DataServices namespace via the Obsolete attribute.
  - Tables: TableEntity is serializable via the ISerializable interface.
  - Tables: Made the DateTime public in the EntityProperty class.
  - Tables: Removed the CloudTableClient(Uri) constructor because tables don't support anonymous access. The correct usage is to use the CloudTableClient(Uri, StorageCredentials) constructor instead.
  - Tables: CloudTable(Uri) correctly parses partition key and row key limit values from passed in URLs with SAS tokens.
  - Tables (RT): Windows RT class "TableBatchOperationExtensions" no longer exists; functionality has been moved to methods in the TableBatchOperation class.
  - Tables (RT): Windows RT class "CloudTableExtensions" no longer exists; functionality has been moved to methods in the CloudTable class.
  - Tables (RT): Windows RT class "TableQueryExtensions" no longer exists; functionality has been moved to methods in the TableQuery class.
  - Tables (RT): Windows RT class "TableOperationFactory" no longer exists; functionality has been moved to methods in the TableOperation class.

Issues fixed in 3.2.1 :

  - All: Fixed a race condition that was causing deadlock during Task cancellation.
  - Queues: CloudQueue objects returned by listing queues include metadata when QueueListingDetails.Metadata is used.
  
Issues fixed in 3.2.0 :

  - All: Added support for secondary location access in Azure Storage Emulator
  - All: Fixed a race condition that was causing NullReferenceException during asynchronous upload/download.
  
Issues fixed in 3.1.0.1 :

  - All: Fixed an issue that was causing the Cloud{BlobContainer|Queue|Table|BlockBlob|PageBlob} names to be set incorrectly when the absolute Uri was passed to the Get{Container|Queue|Table|BlockBlob|PageBlob}Reference methods. This also ensures that the SharedAccessSignature which includes the canonicalized names of these resources is calculated correctly.
  - All: Removed the System.Data.Services.Client dependency from the Nuget package.
  - Queues: Added an overload to GetSharedAccessSignature that takes only the SharedAccessQueuePolicy in CloudQueue.
  - Tables: Added an overload to GetSharedAccessSignature that takes only the SharedAccessTablePolicy and an overload that takes the SharedAccessTablePolicy and an accessPolicyIndentifier string in CloudTable.
  
Issues fixed in 3.1.0 : 

  - All: Added the ability to choose which SAS Version to use when generating Shared Access Signatures (either the 2012-02-12 or 2013-08-15 versions).
  
Issues fixed in 3.0.3 :

  - All: Fixed an issue that was causing a deadlock because the cancellation registration was being de-registered while holding on to a lock that the cancellation callback was waiting on.
  - All: Fixed an issue where parsing exception information out of the response stream while using async was blocking on IO calls.
  - All (WP): Fixed an issue with cancellation and timeout during upload and download causing a thread to hang. HttpWebRequest.Abort is not called during stream operations anymore.
  - Blobs: Streams opened with OpenRead methods use the user-provided buffer pooling implementation.
  - Blobs: If the parent of a blob is the container, Cloud{BlockBlob|PageBlob|BlobDirectory}.Parent returns a valid CloudBlobDirectory with an empty prefix. Similarly, container.GetDirectoryReference("") gets a valid CloudBlobDirectory representing the container.
  - Tables (Perf): Fixed an issue where the entity properties were being enumerated twice during table write operations while using JSON.
  - Tables (Perf): Parse the URI for the account name only once in the client constructor and store it so that all table operations can use the stored value.
  
Issues fixed in 3.0.2 :

  - All (WP): Fixed an issue causing ArgumentOutOfRangeException in many APIs.
  - Queues: Fixed an issue causing NullReferenceException when trying to re-create an existing queue.
  - Tables: Fixed an issue with TableServiceContext causing NullReferenceException when the error response cannot be parsed.
  - Tables (RT): Do not allow users to set JsonFullMetadata format on RequestOptions in RT, because JSON is not supported on the RT library yet.
  
Issues fixed in 3.0.1 :

  - All (WP): Set the Accept type to application/xml explicitly for Get/SetACL.
  - Blobs: LastModified and ETag properties are populated after Lease operations.
  - Tables: Added an explicit reference to Microsoft.Data.Services.Client in the Nuget package.
  - Tables: Fixed an issue caused by a Json .NET bug that resulted in an error being thrown while parsing a table query response. More details on the bug can be found here: http://james.newtonking.com/archive/2013/11/29/fixing-jarray-getenumerator-method-not-found-bug
  - Tables (RT): Fixed continuation tokens for queries and listing operations.
  
Changes in 3.0.0 :

  - All: Support for 2013-08-15 REST version - see here for additional details: http://blogs.msdn.com/b/windowsazurestorage/archive/2013/11/27/windows-azure-storage-release-introducing-cors-json-minute-metrics-and-more.aspx.
  - All: Suppress warning for FiddlerCore EntensionAttribute conflict.
  - Blobs: Added support for XML serialize/deserialize of BlobContinuationToken.
  - Blobs: Added ParallelOperationThreadCount and SingleBlobUploadThresholdInBytes to BlobRequestOptions.
  - Tables: Fixed GetHashCode() in EntityProperty to return equal values for binary types.
  - Tables: JsonMinimalMetadata is now the default payload format (rather than AtomPub). Payload format can be specified for all table requests by using CloudTableClient.TablePayloadFormat or for an individual table request by using TableRequestOptions.TablePayloadFormat.
  - Tables (RT): Fixed error parsing for tables.
  
Issues fixed in 2.1.0.4 :
 
  - Tables: Do not send the cast operator in the table query filter string.
  
Issues fixed in 2.1.0.3 :

  - All: Registered wait handles are unregistered sooner for more efficient GC.
  
Issues fixed in 2.1.0.2 :

  - Blobs: Streams opened by OpenRead do not throw NotSupportedException when Flush is called.
  - Tables: Generic ExecuteQuery methods on CloudTable execute IQueryable queries correctly by generating the filter string.
  
Changes in 2.1.0 :

  - All: Changed User-Agent header value to include .NET CLR and OS versions
  - All: Performance improvements across all services (major improvements detailed below).
  - All: Added logging functionality for all operations.
  - All: Added Task overloads for all asynchronous APIs.
  - All: Listing methods provide a third overload for that accepts just prefix.
  - All: Exposed header, query and generic constants as public to assist clients developing via the protocol layer.
  - All: Buffers that would end up in Large Object Heap are avoided as much as possible.
  - All: OperationContext.ClientRequestID is automatically set for each operation with a new GUID if the user does not provide one.
  - All: StorageCredentials exposes a new UpdateSASToken method to allow users to update their SAS Token in place.
  - All: StorageCredentials exposes a new UpdateKey overload that only requires key value.
  - All: StorageCredentials exposes a new ExportBase64EncodedKey method that returns the key in Base64 encoding.
  - All: .NET MD5 implementation is used by default, FISMA (Native) MD5 can be enabled by setting CloudStorageAccount.UseV1MD5 to false explicitly.
  - All: Mark the assembly to allow partially trusted callers.
  - All: Added EndpointSuffix to CloudStorageAccount.
  - All: Delays between request are pre-empted when user cancels the operation.
  - All: Fix to measure End-to-end timeouts more accurately.
  - All: Types that contain disposable objects implement IDisposable.
  - All: Synchronous APIs correctly timeout if network IO is pending.
  - All: When a request times out, the StorageException object that was thrown will contain a TimeoutException as InnerException.
  - All: Synchronous requests do not retry errors anymore that occur before sending the request.
  - All: Wait handles used for asynchronous requests are unregistered properly for better GC.
  - All: CloudStorageAccount.ToString can recreate the original connection string that was passed in to CloudStorageAccount.Parse.
  - All: Expose IBufferManager on ServiceClients enabling users to provide a buffer pooling implementation.
  - All: Abort a pending request if upload times out to prevent socket exhaustion
  - All: Fixed a potential overflow in ExponentialRetry.
  - All: Queue and Table SAS validation should not check for signed resource(sr). Tables should check the table name(tn).
  - Blobs: ICloudBlob exposes new BeginOpenRead/EndOpenRead methods to asynchronously open a stream to read from the blob.
  - Blobs: Cloud[Block|Page]Blob.OpenRead performs a service request.
  - Blobs: Streams opened with OpenRead methods do not discard the cache anymore if seeked to a position within the cached range.
  - Blobs: Streams opened with OpenRead methods provide true synchronous Read API.
  - Blobs: Streams opened with OpenRead methods do not allow calling multiple BeginRead methods because the result is undefined.
  - Blobs: ICloudBlob.StreamMinimumReadSizeInBytes can be set to any value larger than or equal to 16KB.
  - Blobs: OpenWrite methods return CloudBlobStream instead of Stream. The CloudBlobStream type provides explicit commit and asynchronous flush functionality.
  - Blobs: Parallel upload performance of streams opened with OpenWrite methods is improved considerably due to keeping number of active operations at a certain level.
  - Blobs: ICloudBlob exposes new UploadFromStream overloads that accept a length parameter, allowing users to upload a portion of the stream.
  - Blobs: CloudBlockBlob.UploadFromStream correctly updates the locally cached MD5.
  - Blobs: CloudBlockBlob exposes new UploadFromFile, UploadFromByteArray, and UploadText methods.
  - Blobs: CloudPageBlob exposes new UploadFromFile and UploadFromByteArray methods.
  - Blobs: CloudBlockBlob exposes new DownloadToFile, DownloadToByteArray, DownloadRangeToByteArray, and DownloadText methods.
  - Blobs: CloudPageBlob exposes new DownloadToFile, DownloadToByteArray, and DownloadRangeToByteArray methods.
  - Blobs: Added support for page blob sequence numbers.
  - Blobs: Added support for public access to container creation.
  - Blobs: Cloud[Block|Page]Blob.Exists also updates properties.
  - Blobs: Cloud[Block|Page]Blob.StartCopyFromBlob verifies the source URI to prevent a possible NullReferenceException.
  - Blobs: ICloudBlob exposes new IsSnapshot and SnapshotQualifiedUri properties for easier handling of blob snapshots.
  - Blobs: Blob downloads skip length validation if Content-Length header is not set.
  - Blobs: BlobProperties constructor that takes another BlobProperties object correctly copies all properties.
  - Blobs: Traversing to the parent container from a CloudBlobDirectory does not create a new CloudBlobContainer object.
  - Blobs (RT): IRandomAccessStreamWithContentType returned by ICloudBlob.OpenReadAsync correctly implements CloneStream and Seek.
  - Blobs (RT): OpenWriteAsync methods return ICloudBlobStream instead of IOutputStream. ICloudBlobStream type provides explicit commit functionality.
  - Blobs (RT): ICloudBlobStream.FlushAsync no longer blocks.
  - Queues: MaxResults argument in queue listing APIs is nullable.
  - Queues: CloudQueue.EndBeginClear is deprecated.
  - Queues: All queue APIs are correctly marked with DoesServiceRequest attribute.
  - Queues: New CloudQueue.BeginDeleteMessage overloads with less arguments.
  - Queues (RT): visibilityTimeout argument of CloudQueue.UpdateMessage is not nullable.
  - Queues (RT): CloudQueueClient.ListQueuesSegmentedAsync takes a new argument of type QueueRequestOptions.
  - Tables: Table Service Layer supports queries with LINQ.
  - Tables: TableEntity derived classes now support compiled serializers to improve serialization performance.
  - Tables: Table allows query execution with a resolver against non-generic query types (dynamic entity types).
  - Tables: Added IgnorePropertyAttribute for TableEntities to allow individual properties on POCO objects to be ignored during serialization.
  - Tables: If-Match condition for Delete/Replace/Merge operations will not be set if entity ETag is null.
  - Tables: Executing a batch operation with no operations will throw an InvalidOperationException instead of an ArgumentOutOfRangeException.
  - Tables: To support IQueryable projections the TableQuery class Generic type is no longer constrained with where T: ITableEntity, new(). For TableQueries not created with via the IQueryable these same effective constraints are validated at runtime.
  - Tables: Performance improvement to reduce Activator.CreateInstance usage for entity instantiation.
  - Tables: Exposed PropertyAsObject Property in EntityProperty as publicly readable.
  - Tables: Exposed table serialialization logic. Allow users to persist and read back entities that don't derive from TableEntity using static methods(ReadUserObject and WriteUserObject).
  - Tables: Exposed CreateEntityPropertyFromObject in EntityProperty so users can pass in a value and get the corresponding EntityProperty.
  - Tables: Escape single quote in PartitionKey and RowKey correctly while generating URIs.
  
Issues fixed in 2.0.6.1 :

	- Tables: Fix for Table Service layer to drain response stream
	
Issues fixed in 2.0.6 :
	
  - All: Default RetryPolicy filters updated to not retry 100-407, 409-499, 501, and 505
  - All: Support for all flavors of SharedKey and SharedKeyLite message signing through AuthenticationScheme property on client classes.
  - All: Unusable HttpWebRequestFactory and WebRequestExtensions are not public anymore
  - All: TranslateFromExceptionMessage has been deprecated in Microsoft.WindowsAzure.Storage.dll and is now available only in Microsoft.WindowsAzure.Storage.WinMD
  - All: StorageCredentials supports empty account keys.
  - All: RequestResult deserialization does not fail when Content-MD5 is missing
  - Blobs (RT): DownloadToStreamAsync and DownloadRangeToStreamAsync writes the entire data to the given stream before returning back to the caller.
  - Blobs (RT): UploadFromStreamAsync commits the blob in a worker thread to unblock UI.
  - Blobs: Blob stream now uses a GUID instead of a random number as block ID prefix to prevent collisions.
  - Queues: Changed return type of CloudQueue.BeginSetMetadata(AsyncCallback, object) to ICancellableAsyncResult.
  - Tables: Changed default message signing to SharedKey (except for Data Services).
  - Tables: EntityProperty updated to set the IsNull value for properties correctly in the case when the user sets an EntityProperty value through its setter.
  - Tables: EdmType for null values in EntityProperty is set correctly and does not default to string any more.
  
Issues fixed in 2.0.5.1 :

  - All: Make sure the response stream is drained to prevent socket exhaustion.
  
Issues fixed in 2.0.5 :

  - All: StorageException is serializable. Also, other useful objects for debugging (StorageExtendedErrorInformation and RequestResult) are also serializable.
  - All: SharedAccessSignature helper uses culture invariant characteristics to calculate SAS.
  - All: CloudStorageAccount can parse connection strings with extra blank values.
  - All: OperationContext StartTime and EndTime are populated during execution.
  - All: StorageCredentials.UpdateKey does not work on SAS/Anonymous credentials anymore.
  - All: Metadata headers are sorted using en-US culture to prevent 403 errors in some cultures.
  - All: Fixed issue where in some cases a sync method call could result in a 0 ms timeout being set on HttpWebRequest.
  - Blobs: Snapshot time embedded in blob Uri is parsed in the constructor.
  - Blobs: GetBlobReferenceFromServer works with blob Uri that contain a SAS token.
  - Blobs: BlobWriteStream honors AccessCondition.
  - Blobs: BlobWriteStream prevents using StoreBlobContentMD5 on existing page blobs.
  - Blobs: ICloudBlob has OpenRead method.
  - Blobs: Cloud*Blob.OpenRead can be used with snapshots.
  - Blobs: AbortCopy does not throw an exception anymore when a copy is successfully aborted.
  - Queues: Ability to recreate CloudQueueMessage with Message Id and Pop Receipt.
  - Tables: Exceptions during TableBatchOperation parse the entity index from the server response.
  - Tables: Floating-point number filter is generated using invariant culture.
  
Issues fixed in 2.0.4.1 :

  - All: Updated Odata dependency to latest and also changed nuspec to allow any version >= 5.2.0.
  
Issues fixed in 2.0.4 :

  - All: Flush HttpWebRequest's request stream before calling BeginGetResponse.
  - All: Support Null Retry Policies.
  - Blobs: Continue ListContainers parsing if a container property is unknown.
  - Queues (RT): DeleteMessageAsync(string messageId, string popReceipt) ignores the messageId and popReceipt.
  - Tables: Add a TableConstant to define minimum DateTime supported.
  - Tables: Correct count behavior with synchronous non segmented execution.
  - Tables: Allow String.Empty in TableQuery Filters.
  
Issues fixed in 2.0.3 :

  - All (RT): General metadata correctness test fails when using the RT library to develop windows store apps.
  - Queues: CloudQueueMessage.MaxNumberOfMessagesToPeek, CloudQueueMessage.MaxMessageSize and CloudQueueMessage.MaximumTimeToLive have disappeared from CloudQueueMessage.
  - Queues: CloudQueue.BeginCreateIfNotExists and CloudQueue.BeginDeleteIfExists methods expect valid options argument.
  - Tables: When one or more of the batches fails, but then succeeds on a retry, the "extra" TableResults of the failed transactions are also returned.
  - Tables: TableQuery.GenerateFilterConditionForLong does not append 'L' at the end of the value and thus values larger than Int32.MaxValue cannot be used when filtering.
  - Tables: TableEntity does not support serializing nullable values.
  - Tables: CloudTable.EndListTablesSegmented method does not work correctly.
  
Issues fixed in 2.0.2 :

  - All: CompletedSynchronously property returns inconsistent values on IAsyncResult objects returned by asynchronous methods and thus TaskFactory.FromAsync does not work properly.
  - Tables: Public DynamicTableEntity constructors use DateTime even though the Timestamp property is of type DateTimeOffset.
  - Tables: BeginSaveChangesWithRetries overload ignores the options argument.
  
Issues fixed in 2.0.1 : 
	
  - All: CloudStorageAccount.*Parse methods throw an exception for "UseDevelopmentStorage=true" string.
  - All: StorageErrorCodeStrings class is missing.
  - Blobs: ICloudBlob interface does not have GetSharedAccessSignature method.
<|MERGE_RESOLUTION|>--- conflicted
+++ resolved
@@ -1,10 +1,7 @@
-Changes in ?.?.? :
-<<<<<<< HEAD
-- Blobs (Desktop): Added support for downloading a blob to a file by making concurrent service requests. The concurrency count is mandatory. The concurrency and range size should be chosen based on the memory, CPU, and bandwidth available. 
+Changes in 8.7.0:
 - Blobs: Parsing the snapshot parameter when creating a CloudBlockBlob from a URI is now case insensitive
-=======
 - Blobs (Desktop): Added a new API supporting downloading a blob to a file by making concurrent service requests.
->>>>>>> 0aa1338d
+- Blobs: Fixed a race-condition where cancelling a blob upload could result in deadlock.
 
 Changes in 8.6.0 :
 - Tables : Added support for Byte type property in TableEntity Flatten/ConvertBack methods.

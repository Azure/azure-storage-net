<<<<<<< HEAD
Changes in 8.7.0:
- Blobs: Parsing the snapshot parameter when creating a CloudBlockBlob from a URI is now case insensitive
- Blobs (Desktop): Added a new API supporting downloading a blob to a file by making concurrent service requests.
- Blobs (Desktop): Fixed a race-condition where cancelling a blob upload could result in deadlock.
- Blobs: Fixed StorageException when storing encrypted blobs with Formatting.Indented set in default JsonSerializerSettings.
- Blobs/Files: Added support for progress notification in async upload and download APIs.

Changes in 8.6.0 :
- Tables : Added support for Byte type property in TableEntity Flatten/ConvertBack methods.
- Blobs : Added support for the last time blobTier was modified.

Changes in 8.5.0 :
- Files: Added support for creating the snapshot of a share. See the service documentation for more information on how to use this API.
=======
Changes in 8.x.x :
- Tables: Removed dependencies on OData libraries.  Added full async parsing to table API's.
>>>>>>> eda7acf4

Changes in 8.4.0 :
- BlockBlobs: For Blob Storage Accounts, added support for getting and setting the tier on a block blob.
- All: Added a property called CustomUserAgent to the OperationContext class to provide the option for users to prepend a customized value to the existing UserAgent header value.

Changes in 8.3.0 :
- All(Netstandard): Updated the hashing algorithm to IncrementalHash instead of the original method which required buffering the data for MD5 calculations.
- All: Fixed a race condition in the resume-download logic where a failure during downloads could lead to corrupted data.
- Tables: Removed dependencies on OData libraries.  Added full async parsing to table API's.

Changes in 8.2.1 :
- All: Fixed a bug where empty metadata headers would lead to an infinite loop when trying to list blobs on a container.

Changes in 8.2.0 :
- All: Support for 2017-04-17 REST version. Please see our REST API documentation and blogs for information about the related added features. If you are using the Storage Emulator, please update to Emulator version 5.2.
- Files: Added support for server side encryption.
- PageBlobs: For Premium Accounts only, added support for getting and setting the tier on a page blob. The tier can also be set when creating or copying from an existing page blob.
- Tables (NetCore): Fixed a bug where the empty etag added to the table delete operation would throw an exception on Xamarin/Mono. 
- All: Fixed a bug where calling OpenWrite with an IfNotExists access condition on an existing block blob only fails when the blob is committed. Now it fails with error 409 as soon as OpenWrite is called.
- Files (WinRT/NetCore): Calling CreateIfNotExistsAsync on a root directory no longer throws the error 405. It returns false if the share exists, or throws 404 if not.
- All: Connection string support expanded to allow AccountName to be specified with SharedAccessSignature and DefaultEndpointsProtocol.  In this case, SharedAccessSignature is used for credentials, while having both DefaultEndpointsProtocol and AccountName allows the library to infer a set of default endpoints.  Additionally, we have added support for BlobSecondaryEndpoint, QueueSecondaryEndpoint, TableSecondaryEndpoint, and FileSecondaryEndpoint.  Specifying a secondary endpoint requires the specification of the corresponding primary.
- All: The use of DefaultEndpointsProtocol in a connection string is now optional in the case where endpoints would be automatically generated; if missing, a value of https will be inferred.  When the parsed account settings in such a case are used to generate a connection string, the value of DefaultEndpointsProtocol will be explicitly included.
- Tables: Added TableEntityAdapter<T> class to allow writing and reading simple or complex objects to Azure Table Storage without the need to implement ITableEntity interface or inherit from TableEntity class.

Changes in 8.1.4 :
- All (Desktop): Fixed a regression in the executor caused by disposing the SendStream during parallel operations.

Changes in 8.1.3 :
- Blobs (Desktop) : Fixed a bug where the MaximumExecutionTime was not honored, leading to infinite wait, if due to a failure, e.g., a network failure after receiving the response headers, server stopped sending partial response.
- All (Desktop) : Fixed a memory leak issue where the SendStream was not being disposed during retries, cancellations and Table Operations.

Changes in 8.1.1 :
- All (NetStandard/NetCore): Removed Microsoft.Data.Services.Client as a temporary fix to ODataLib dependency incompatibility with NetStandard.

Changes in 8.1.0 :
- All: Updated OData references to the latest Netstandard friendly package version 5.8.2.
- Queues (WinRT/NetCore): Fixed a bug where connections were not closed after an add message operation.

Changes in 8.0.1 :
- (NetStandard/Xamarin) : Fix for a break in Xamarin Apps with Streaming APIs caused by NotImplemented IncrementalHash APIs in Xamarin Runtime.

Changes in 8.0.0 :
- All: Support for 2016-05-31 REST version. Please see our REST API documentation and blogs for information about the related added features. If you are using the Storage Emulator, please update to Emulator version 4.6.
- All: (Desktop) Updated the desktop library to target .Net 4.5.0.
- All: Added a new Netstandard 1.0 Target Framework (facade) as PCL support.
- Blobs: Added large block blob upload support. The supported Blocks can now support sizes up to 100 MB.
- Blobs: Updated the default value for SingleBlobUploadThresholdInBytes from 32 MB to 128 MB.
- Blobs: Added a new, memory-optimized upload algorithm for UploadFrom* APIs. This strategy only applies for blocks greater than 4MB and when StoreBlobContentMD5 and Client-Side Encryption are disabled.
- All: Added Key Rotation support for Client Side Encryption.
- All: Fixed a race condition where calls to CreateIfNotExistsAsync and DeleteIfExistsAsync might never complete when the operation is canceled.
- Tables: Added Flattener/Recomposer APIs for writing complex objects to Azure Table Storage.
- Blobs: Fixed boundary checks for lease durations and break lease period to be in line with REST endpoints.
- Queues: Add Message now modifies the PopReceipt, Id, NextVisibleTime, InsertionTime, and ExpirationTime properties of its CloudQueueMessage parameter. The message can then be passed to the UpdateMessage and DeleteMessage APIs.
- PageBlobs: Added a new method that performs an incremental snapshot copy. See the service documentation for more information on how to use this API.
- Files: Prefix support for listing files and directories.
- Blobs: Created a new container attribute that stores the public access state of the container. This attribute is populated by FetchAttributes and in container listing operations.
- Blobs/Files: Populate content MD5 for range gets on Blobs and Files.
- Blobs/Files: Updated DownloadToFile to prevent reading of partially-written data while downloading.
- All: Added support for using Create/Delete and CreateIfNotExists/DeleteIfExists without read SAS permissions. CreateIfNotExists methods will now only do one REST call instead of two.
- Blobs: Fixed a bug with OpenWrite for BlockBlobs where Upload* APIs would fail due to lack of read SAS permissions.
- All: Decoupled StorageExtendedErrorInformation methods using OData to prevent the dependency from loading for Blobs, Queues, and Files.
- Tables: OData methods used to process the Extended Error Information for Table operations have now moved to its own static utility class - ODataErrorHelper. 
- All: Added logging for the ExtendedErrorInformation 'ErrorMessage' attribute via StorageException ToString() method.
- All: Added the 'virtual' qualifier to Get*Reference APIs and unsealed Blob/Container/ShareResultSegment classes.
- All: Added the 'virtual' qualifier to numerous service call APIs.
- Blobs (WinRT/CoreCLR): Fixed a bug where the Content-Disposition header was not persisted when uploading a new blob.
- Table (CoreCLR): Fixed a bug where reflection-based Read/Write of TableEntity would throw for derived properties.
- Blobs/Files: Fixed a bug where creating Blob/Files would fail if Account SAS is present in the URI.
- Table: (WinRT/NetCore) Unsealed the TableQuery class.
- Table: Updated the access modifiers of "Entity" and "OperationType" properties of the TableOperation class from internal to public.
- All: Using a SAS token with a non-null 'api-version' parameter will cause an ArgumentException with a new clearer message indicating the unexpected parameter in the SAS token.
- Files: Changed Exists() calls on CloudFileDirectory objects to populate metadata. This was already being done for CloudFiles and CloudFileShares.
- All: (WinRT) Removed the static CloudStorageAccount.Create method. Please use the instance level consructor instead.
- Blobs: Removed the IAsyncOperation* overloads for GetPageRangesDiffAsync APIs.
- Tables: Numerous changes in Table Service error codes and messages.
- Blobs: Improved numerous Blob Service error codes and messages.
- Blobs: Fixed error for AcquireLease on non-existent container.
- PageBlobs: Fixed error response for GetPageRangesDiff.
- Blobs: Update in "If-None-Match: *" pre-condition behavior to fail for reads(previously disregarded by the service).
- Blobs: CreateIfNotExists calls on a Container will be logged by AppInsight as a failure if the container exists. The failure is ignored by the library and this change saves an extra service call in case the container doesn't exist.

Changes in 7.2.1 :

- All: Changes error handling in the case where Streams that are passed into the library have a specific bug.  This case will no longer crash the AppDomain.


Changes in 7.2.0 :

- All (CoreCLR): NetStandard target framework changed to netstandard1.3
- All (PCL): Removed support for PCL in favor of NetStandard GA release
- Table (CoreCLR): Added a workaround for missing GetProperties method on TypeInfo in reflection-based Read/Write methods in TableEntity after change to netstandard11.3 TFM
- Table (CoreCLR): Added logic to wrap the error stream in a noncloseable stream to prevent it from being disposed by ODataMessageReader

Changes in 7.1.3-preview :

- All: CoreCLR projects were updated to use the RTM release of .Net Core 1.0

Changes in 7.1.2 :

- All: Support for 2015-12-11 REST version. Please see our REST API documentation and blogs for information about the related added features. If you are using the Storage Emulator, please update to Emulator version 4.4.
- Blobs: Added support for server-side encryption.
- All: Fixed a bug with ContinuationToken where empty TargetLocation resulted in an error in deserialization.
- Blobs/Tables/Queues: Bug fix and tests for running GetServiceStats with the incompatible PrimaryOnly location mode.
- All (WinRT): Fixed a bug where HttpClient default timeout caused unhandled TaskCancellation exceptions.
- All (CoreCLR): Updated the default AutomaticDecompression Method on StorageAuthenticationHttpHandler from Gzip | Deflate to None.
- Table (CoreCLR) : Fixed a bug where reading table entity properties returned only the declared properties.
 

Changes in 7.0.2-preview :

- Blobs (WinRT): Fixed a bug that caused DownloadToFile() to infinite loop for one overload.
- All : CoreCLR projects were updated to use the RC2 release of .Net Core 1.0

Changes in 7.0.0 :

- All: Support for 2015-07-08 REST version. Please see our REST API documentation and blogs for information about the related added features. If you are using the Storage Emulator, please update to Emulator version 4.3.
- All (WinRT): All apis now return Task objects instead of IAsync* objects. Please see our blog post for more info.
- All: Ensure disposal of CancellationTokenSource in StreamExtensions.WriteToAsync<T>.
- All: Virtualized all service call APIs and unsealed their classes.
- All: Updated the UserAgent string to match the Azure Storage standard.
- All: Windows Runtime no longer uses WrappedStorageExceptions or HResults. Catch StorageException and check HTTP status code instead.
- All: Changed use of HttpClient in Windows Runtime from instance-per-request to singleton instance shared across all requests.
- All: SetServiceProperties APIs no longer instantiates Logging, HourMetrics, MinuteMetrics, or Cors instance variables. New LoggingProperties, MetricsProperties, and CorsProperties objects will need to be set for those variables before they can be assigned.
- All: LoggingProperties and MetricsProperties Version now defaults to "1.0" or Constants.AnalyticsConstants.MetricsVersionV1 or LoggingVersionV1.
- All: Removed deprecated SharedKeyLiteAuthenticationHandler, use SharedKeyAuthenticationHandler instead.
- All: Removed deprecated request options setters on the *Client class object in favor of setting request options on Client's DefaultRequestOptions object.
- All: When creating a SAS token with a non-null SharedAccessProtocol, only valid enum values are permitted.  All other values will now throw an ArgumentException.
- All: Fixed a bug that caused the PCL to not work correctly when only targeting Win8. 
- Blobs: Removed deprecated (Begin/End)StartCopyFromBlob(Async) APIs in favor of using (Begin/End)StartCopy(Async) APIs.
- Blobs: Removed deprecated GetSubdirectoryReference API in favor of GetDirectoryReference. 
- Blobs: Removed FileMode parameter for UploadFromFile* and AppendFromFile* APIs since there is only 1 valid option (FileMode.Open).
- Blobs: When downloading blob to local file fails, file created for download will be cleaned up.
- Blobs: proposedLeaseId for minimum AcquireLease API overloads defaults to null.
- Blobs/Files: Fixed bug in DownloadToFile APIs where existing files could be deleted if users call API with Create or CreateNew FileModes.
- Tables: Removed deprecated AtomPub payloadFormat support.
- Tables: Fixed a bug in table batch operations where storage exceptions resulted in operation contexts with incorrect HttpStatusMessage.
- Tables: Batching validation was added for batch sizes exceeding 100 operations.
- Tables: Batching validation was added for null partition keys and row keys.
- Tables: Removed deprecated overloads for Table.Retrieve APIs.
- Tables: Add ProjectSystemProperties to TableRequestOptions to allow opt-out on system properties (PartitionKey, RowKey, Timestamp).
- Files: When downloading file to local system file fails, file created for download will be cleaned up.
- Queues: Removed deprecated EndBeginClear API in favor of EndClear.

Changes since 6.2.2-preview :

- All: TestConfigurations.xml has been deleted and added to the .gitignore file to keep users from accidentally leaking their credentials. To continue running tests, simply add the same file back after you get the latest code.

Changes in 6.2.2-preview :

- All: Fixed bug with CoreCLR UserAgent string.

Changes in 6.2.0 :

- All: Refreshed ASP.NET 5 targets to work with latest RC bits (DNX Core 5.0, rc1).
- All: The dnx and net target frameworks have been unified, and DNXCore target framework has been renamed to Dotnet5.4. All DNX4.5.1 projects will take a dependency on the regular Windows Desktop dll.
- All: Fixed bug that caused issue with Windows Phone 8.1 Apps.
- Tables: Added overloads to retrieve API that don't include the optional selectedColumns param to maintain backwards compatibility. 
- Tables: Fixed bug where creating a table with an EncryptionPolicy set resulted in an exception.

Changes in 6.1.0 :

 - All: Refreshed ASP.NET 5 targets to work with latest RC bits (DNX 4.5.1 and DNX Core 5.0, beta8). 
 - All: Added support for Account Shared Access Signatures to the PCL, enabling scenarios such as ListContainers, CreateTable, GetQueueServiceProperties, etc. 
 - Blobs: Added a performance enhancement - uploading data using client-side encryption used to always call PutBlock + PutblockList, even if the library should be calling PutBlob.
 - Blobs: Fixed a bug where uploading data using client-side encryption, async or APM, and with an access condition, will in some cases upload the data unencrypted.
 - Tables: Added support for projecting columns with the Retrieve operation.
 - Tables: Fixed a bug where some table queries with client-side decryption were not formatted correctly, resulting in empty entity results.
 - Files: Fixed bug in Windows Runtime where FetchAttributes API did not update copyState.

Changes in 6.0.0 :

 - All: Support for 2015-04-05 REST version. Please see our REST API documentation and blogs for information about the related added features.
 - All: Refreshed ASP.NET 5 targets to work with latest RC bits (DNX 4.5.1 and DNX Core 5.0, beta7). 
 - All: Removed deprecated Shared Access Signature methods that take version as a parameter. 
 - Tables: Altered default settings for echoContent and payloadFormat. AtomPub payloadFormat is now obsolete. 
 - Tables: Fixed a bug where filter conditions for doubles were improperly formatted.
 - Tables: Clarified the error message for batch transactions.
 - Tables: Added JSON support for Universal Apps, Windows Runtime, PCL, DNX 4.5.1, and DNX Core 5.0 targets.
 - Tables: Added echo content configurability support for Universal Apps, Windows Runtime, PCL, DNX 4.5.1, and DNX Core 5.0 targets.
 - Tables: Fixed a bug where a select on a non-existent field resulted in a null reference exception if the corresponding field in the TableEntity was not nullable.
 - Files: Added support for Minute and Hour Metrics to FileServiceProperties and added support for File Metrics to CloudAnalyticsClient.

Changes in 5.0.2 :

 - Blobs: Fixed a bug in the min AppendTextAsync overload that caused overwrite behavior instead of append behavior. Please upgrade to 5.0.2 as soon as possible to avoid this bug.

Changes in 5.0.0 :

 - All: Support for 2015-02-21 REST version. Please see our REST API documentation and blogs for information about the related added features.
 - All: Added GA support for Client Side Encryption. For more information about our encryption, please see our documentation and samples. 
 - All: Deprecated the overload for GetSharedAccessSignature that takes a SAS version because the SAS tokens generated using the current version work fine with old libraries.
 - All: Updated the error message for the error that is thrown for having more than 5 shared access policy identifiers to include shares.
 - All: Made SyncMemoryStream, a MemoryStream implementation that runs synchronously even when asynchronous overloads are called public.
 - All: Removed dependency on Microsoft.WindowsAzure.ConfigurationManager.
 - All: Updated OData dependencies to v5.6.4 and Newtonsoft.Json dependency to 6.0.8. Removed Microsoft.WindowsAzure.ConfigurationManager dependency.
 - All: Changed behavior to stop stripping out query parameters passed in with the resource URI. Some query parameters such as comp, restype, snapshot and api-version will still be removed.
 - Blobs: MultiBufferMemoryStream objects passed as argument to upload methods are not disposed by the client library.
 - Blobs: Added CloudAppendBlob class. For more information on this, please refer to the REST API link.
 - Blobs: Deprecated StartCopyFromBlob() using the Obsolete attribute. Use StartCopy() instead.
 - Blobs: CreateCloudBlobClient does not throw an exception when the credentials are null to support anonymous access.
 - Blobs/Files: Fixed a bug which in very rare cases could cause streaming writes to hang.

Changes in 4.4.1 Preview :

- All: Refreshed ASP.NET 5 targets to work with latest RC bits (DNX 4.5.1 and DNX Core 5.0, beta4). 
- All: Renamed some constructors for blob, container, queue, table, and account in the ASP.NET 5 and Portable libraries. 
- All: Changed StorageException to public in the ASP.NET 5 and Portable libraries. 
- Blobs: Fixed a bug where MD5 was calculated for a PutBlockList even though UseTransactionalMD5 was set to false.

Changes in 4.4.0 Preview :

 - All: Added preview support for client side encryption for blobs, queues and tables.
 - All: Added preview support for building applications via Portable Class Library (Profile 111), as well as Xamarin.iOS and Xamarin.Android.
 - All: Added StringToSign to the client logs in the Shared Access Signature case. 
 - Blobs: Added AppendBlobs. For more information on this, please refer to the REST API link.
 - Blobs: Created a CloudBlob instantiable class. Users can now get/set properties, metadata, download blobs, create snapshots, copy blobs and perform leasing actions on blobs without knowing the type of the blob. CloudPageBlob, CloudBlockBlob, and CloudAppendBlob now derive from this class.
 - Blobs: Added GetBlobReference on CloudBlobContainer to get a reference to a CloudBlob object that can be used for common operations across blob types. This api does not make a service call.
 - Blobs (ASP.NET): Added missing overloads for StartCopyFromBlob in CloudBlockBlob and CloudPageBlob.
 - Blobs (Windows Runtime): Added missing custom encoding support for UploadTextAsync() and DownloadTextAsync() API in CloudBlockBlob.

Changes in 4.3.2 Preview :

 - All: Removed incorrect dependencies.

Changes in 4.3.1 Preview :

 - All: Support building ASP.NET 5 based applications, in preview.
 - All: All requests add x-ms-version header.
 
Changes in 4.3.0 : 

 - All: Support building Universal and Windows Runtime based Windows Phone applications.
 - All: Update OData dependencies to v5.6.2 and Newtonsoft.Json dependency to v5.0.8

Changes in 4.2.1 : 

 - All: Fixed a bug where a TimeoutException was not properly retried.
 - All: Fixed a bug where the IngressBytes of a RequestResult was not properly set in the exception case.
 - All: Fixed a bug where default request options were overwritten on the resulting objects returned from a List* or GetBlobReferenceFromServer call.

Changes in 4.2.0 :

  - All: Added the NameValidator class which contains helpers that check to see if resource names are valid.
  - All: Fixed a bug where the RequestUrl of a LogRecord was not correctly HTML4 decoded.  
  - All: The maximum allowed MaximumExecutionTime is 24 days.
  - All: Reworded a log line error.
  - All (WP): Fixed an issue which caused WindowsPhone applications to fail Windows App Certification that is required to submit apps to the store.
  - All (WP): Added Windows Phone 8.1 Silverlight support.
  - Blobs: Added support for generating SAS tokens for blob snapshots.
  - Blobs: Removed ability to set CloudBlobClient.DefaultDelimiter to "\\".
  - Queues (RT): Fixed an issue where the messagettl and visibilitytimeout query parameters were not properly set while adding a message to the queue.
  - Tables: CloudTable.DeleteIfExists and its async counterparts returns false instead of throwing an exception when the table does not exist.

Changes in 4.1.0 :

  - All: Added parsing logic and the LogRecord class to further augment the Analytics Client ListLogs methods.
  - All: Added Storage Analytics version constant strings.
  - All: Updated the ErrorCodeStrings classes.
  - All: Fixed an issue which caused Async methods to hang when an exception was thrown while translating a previous exception.
  - Blobs: Fixed an issue in DownloadToFile that caused empty files to be created in the error case.
  - Files: Fixed an issue in DownloadToFile that caused empty files to be created in the error case.

Changes in 4.0.1 :

  - Tables: Removed Serialized attribute and ISerializable implementation from TableEntity. Implement ITableEntity for your custom entities if you need either. 

Changes in 4.0.0 :

  - Files: Added support for File service.
  - All: RequestResult tracks Ingress and Egress Bytes for all requests.
  - All: Get{BlockBlob|PageBlob|Directory|Container|Queue|Table}Reference always treat the string parameter as a relative address.
  - All: ServerTimeout is set to null by default. Therefore, "timeout" query parameter will not be sent to the server if ServerTimeout is not set by the user.
  - All: Renamed DoesServiceRequest to DoesServiceRequestAttribute.
  - All: Added DefaultRequestOptions to the Service Clients.
  - All: Deprecated all service client request options properties (RetryPolicy, LocationMode, ServerTimeout, MaximumExecutionTime, SingleBlobUploadThresholdInBytes, ParallelOperationThreadCount, and TablePayloadFormat) via the Obsolete attribute.
  - All: No longer shipping the WindowsAzure.Storage.Table-Preview package or the WindowsAzure.Storage-Preview package; everything is included in the WindowsAzure.Storage RTM package.
  - All: Introduced AnalyticsClient and related entity types to simplify downloading logging and metrics data.
  - All: MultiBufferMemoryStream, the BufferManager-aware high performance memory stream, is public. 
  - All: Shared Access Signature requests use the api-version query parameter instead of the x-ms-version header.
  - All: Validated that the maxResults parameter passed into any List operation (eg ListBlobs, ListQueues, etc) is either null or has a positive value.
  - All (RT): The RT libraries have been merged into a single dll.  The winmd is no longer created.  Code has been moved from //Lib/WindowsRuntimeTable to //Lib/WindowsRuntime/Table.
  - All: Deprecated SharedKeyLiteAuthenticationHandler, use SharedKeyAuthenticationHandler instead.
  - All: SharedKeyAuthenticationHandler.SignRequest does not add x-ms-date header if already present.
  - Blobs: Update blob length only in APIs where the server includes the x-ms-blob-content-length or Content-Length header in the response.
  - Blobs: Renamed CloudBlobDirectory.GetSubdirectoryReference to CloudBlobDirectory.GetDirectoryReference.
  - Blobs: Changed the deprecated ParallelOperationThreadCount, SingleBlobUploadThresholdInBytes, and LocationMode on the BlobClient to nullables.
  - Blobs: Fixed an issue that allowed whitespace metadata values to be set.
  - Blobs: Changed the type of exception thrown to ArgumentNullException when a null prefix is passed to the ListBlobs method.
  - Queues: Changed the deprecated LocationMode on the QueueClient to a nullable.
  - Queues: Changed the visibility of QueueRequest.WriteMessageContent method to public.
  - Queues: Removed the CloudQueueClient(Uri) constructor because queues don't support anonymous access. The correct usage is to use the CloudQueueClient(Uri, StorageCredentials) constructor instead.
  - Tables: Changed the deprecated PayloadFormat and LocationMode on the TableClient to nullables.
  - Tables: Deprecated the DataServices namespace via the Obsolete attribute.
  - Tables: TableEntity is serializable via the ISerializable interface.
  - Tables: Made the DateTime public in the EntityProperty class.
  - Tables: Removed the CloudTableClient(Uri) constructor because tables don't support anonymous access. The correct usage is to use the CloudTableClient(Uri, StorageCredentials) constructor instead.
  - Tables: CloudTable(Uri) correctly parses partition key and row key limit values from passed in URLs with SAS tokens.
  - Tables (RT): Windows RT class "TableBatchOperationExtensions" no longer exists; functionality has been moved to methods in the TableBatchOperation class.
  - Tables (RT): Windows RT class "CloudTableExtensions" no longer exists; functionality has been moved to methods in the CloudTable class.
  - Tables (RT): Windows RT class "TableQueryExtensions" no longer exists; functionality has been moved to methods in the TableQuery class.
  - Tables (RT): Windows RT class "TableOperationFactory" no longer exists; functionality has been moved to methods in the TableOperation class.

Issues fixed in 3.2.1 :

  - All: Fixed a race condition that was causing deadlock during Task cancellation.
  - Queues: CloudQueue objects returned by listing queues include metadata when QueueListingDetails.Metadata is used.
  
Issues fixed in 3.2.0 :

  - All: Added support for secondary location access in Azure Storage Emulator
  - All: Fixed a race condition that was causing NullReferenceException during asynchronous upload/download.
  
Issues fixed in 3.1.0.1 :

  - All: Fixed an issue that was causing the Cloud{BlobContainer|Queue|Table|BlockBlob|PageBlob} names to be set incorrectly when the absolute Uri was passed to the Get{Container|Queue|Table|BlockBlob|PageBlob}Reference methods. This also ensures that the SharedAccessSignature which includes the canonicalized names of these resources is calculated correctly.
  - All: Removed the System.Data.Services.Client dependency from the Nuget package.
  - Queues: Added an overload to GetSharedAccessSignature that takes only the SharedAccessQueuePolicy in CloudQueue.
  - Tables: Added an overload to GetSharedAccessSignature that takes only the SharedAccessTablePolicy and an overload that takes the SharedAccessTablePolicy and an accessPolicyIndentifier string in CloudTable.
  
Issues fixed in 3.1.0 : 

  - All: Added the ability to choose which SAS Version to use when generating Shared Access Signatures (either the 2012-02-12 or 2013-08-15 versions).
  
Issues fixed in 3.0.3 :

  - All: Fixed an issue that was causing a deadlock because the cancellation registration was being de-registered while holding on to a lock that the cancellation callback was waiting on.
  - All: Fixed an issue where parsing exception information out of the response stream while using async was blocking on IO calls.
  - All (WP): Fixed an issue with cancellation and timeout during upload and download causing a thread to hang. HttpWebRequest.Abort is not called during stream operations anymore.
  - Blobs: Streams opened with OpenRead methods use the user-provided buffer pooling implementation.
  - Blobs: If the parent of a blob is the container, Cloud{BlockBlob|PageBlob|BlobDirectory}.Parent returns a valid CloudBlobDirectory with an empty prefix. Similarly, container.GetDirectoryReference("") gets a valid CloudBlobDirectory representing the container.
  - Tables (Perf): Fixed an issue where the entity properties were being enumerated twice during table write operations while using JSON.
  - Tables (Perf): Parse the URI for the account name only once in the client constructor and store it so that all table operations can use the stored value.
  
Issues fixed in 3.0.2 :

  - All (WP): Fixed an issue causing ArgumentOutOfRangeException in many APIs.
  - Queues: Fixed an issue causing NullReferenceException when trying to re-create an existing queue.
  - Tables: Fixed an issue with TableServiceContext causing NullReferenceException when the error response cannot be parsed.
  - Tables (RT): Do not allow users to set JsonFullMetadata format on RequestOptions in RT, because JSON is not supported on the RT library yet.
  
Issues fixed in 3.0.1 :

  - All (WP): Set the Accept type to application/xml explicitly for Get/SetACL.
  - Blobs: LastModified and ETag properties are populated after Lease operations.
  - Tables: Added an explicit reference to Microsoft.Data.Services.Client in the Nuget package.
  - Tables: Fixed an issue caused by a Json .NET bug that resulted in an error being thrown while parsing a table query response. More details on the bug can be found here: http://james.newtonking.com/archive/2013/11/29/fixing-jarray-getenumerator-method-not-found-bug
  - Tables (RT): Fixed continuation tokens for queries and listing operations.
  
Changes in 3.0.0 :

  - All: Support for 2013-08-15 REST version - see here for additional details: http://blogs.msdn.com/b/windowsazurestorage/archive/2013/11/27/windows-azure-storage-release-introducing-cors-json-minute-metrics-and-more.aspx.
  - All: Suppress warning for FiddlerCore EntensionAttribute conflict.
  - Blobs: Added support for XML serialize/deserialize of BlobContinuationToken.
  - Blobs: Added ParallelOperationThreadCount and SingleBlobUploadThresholdInBytes to BlobRequestOptions.
  - Tables: Fixed GetHashCode() in EntityProperty to return equal values for binary types.
  - Tables: JsonMinimalMetadata is now the default payload format (rather than AtomPub). Payload format can be specified for all table requests by using CloudTableClient.TablePayloadFormat or for an individual table request by using TableRequestOptions.TablePayloadFormat.
  - Tables (RT): Fixed error parsing for tables.
  
Issues fixed in 2.1.0.4 :
 
  - Tables: Do not send the cast operator in the table query filter string.
  
Issues fixed in 2.1.0.3 :

  - All: Registered wait handles are unregistered sooner for more efficient GC.
  
Issues fixed in 2.1.0.2 :

  - Blobs: Streams opened by OpenRead do not throw NotSupportedException when Flush is called.
  - Tables: Generic ExecuteQuery methods on CloudTable execute IQueryable queries correctly by generating the filter string.
  
Changes in 2.1.0 :

  - All: Changed User-Agent header value to include .NET CLR and OS versions
  - All: Performance improvements across all services (major improvements detailed below).
  - All: Added logging functionality for all operations.
  - All: Added Task overloads for all asynchronous APIs.
  - All: Listing methods provide a third overload for that accepts just prefix.
  - All: Exposed header, query and generic constants as public to assist clients developing via the protocol layer.
  - All: Buffers that would end up in Large Object Heap are avoided as much as possible.
  - All: OperationContext.ClientRequestID is automatically set for each operation with a new GUID if the user does not provide one.
  - All: StorageCredentials exposes a new UpdateSASToken method to allow users to update their SAS Token in place.
  - All: StorageCredentials exposes a new UpdateKey overload that only requires key value.
  - All: StorageCredentials exposes a new ExportBase64EncodedKey method that returns the key in Base64 encoding.
  - All: .NET MD5 implementation is used by default, FISMA (Native) MD5 can be enabled by setting CloudStorageAccount.UseV1MD5 to false explicitly.
  - All: Mark the assembly to allow partially trusted callers.
  - All: Added EndpointSuffix to CloudStorageAccount.
  - All: Delays between request are pre-empted when user cancels the operation.
  - All: Fix to measure End-to-end timeouts more accurately.
  - All: Types that contain disposable objects implement IDisposable.
  - All: Synchronous APIs correctly timeout if network IO is pending.
  - All: When a request times out, the StorageException object that was thrown will contain a TimeoutException as InnerException.
  - All: Synchronous requests do not retry errors anymore that occur before sending the request.
  - All: Wait handles used for asynchronous requests are unregistered properly for better GC.
  - All: CloudStorageAccount.ToString can recreate the original connection string that was passed in to CloudStorageAccount.Parse.
  - All: Expose IBufferManager on ServiceClients enabling users to provide a buffer pooling implementation.
  - All: Abort a pending request if upload times out to prevent socket exhaustion
  - All: Fixed a potential overflow in ExponentialRetry.
  - All: Queue and Table SAS validation should not check for signed resource(sr). Tables should check the table name(tn).
  - Blobs: ICloudBlob exposes new BeginOpenRead/EndOpenRead methods to asynchronously open a stream to read from the blob.
  - Blobs: Cloud[Block|Page]Blob.OpenRead performs a service request.
  - Blobs: Streams opened with OpenRead methods do not discard the cache anymore if seeked to a position within the cached range.
  - Blobs: Streams opened with OpenRead methods provide true synchronous Read API.
  - Blobs: Streams opened with OpenRead methods do not allow calling multiple BeginRead methods because the result is undefined.
  - Blobs: ICloudBlob.StreamMinimumReadSizeInBytes can be set to any value larger than or equal to 16KB.
  - Blobs: OpenWrite methods return CloudBlobStream instead of Stream. The CloudBlobStream type provides explicit commit and asynchronous flush functionality.
  - Blobs: Parallel upload performance of streams opened with OpenWrite methods is improved considerably due to keeping number of active operations at a certain level.
  - Blobs: ICloudBlob exposes new UploadFromStream overloads that accept a length parameter, allowing users to upload a portion of the stream.
  - Blobs: CloudBlockBlob.UploadFromStream correctly updates the locally cached MD5.
  - Blobs: CloudBlockBlob exposes new UploadFromFile, UploadFromByteArray, and UploadText methods.
  - Blobs: CloudPageBlob exposes new UploadFromFile and UploadFromByteArray methods.
  - Blobs: CloudBlockBlob exposes new DownloadToFile, DownloadToByteArray, DownloadRangeToByteArray, and DownloadText methods.
  - Blobs: CloudPageBlob exposes new DownloadToFile, DownloadToByteArray, and DownloadRangeToByteArray methods.
  - Blobs: Added support for page blob sequence numbers.
  - Blobs: Added support for public access to container creation.
  - Blobs: Cloud[Block|Page]Blob.Exists also updates properties.
  - Blobs: Cloud[Block|Page]Blob.StartCopyFromBlob verifies the source URI to prevent a possible NullReferenceException.
  - Blobs: ICloudBlob exposes new IsSnapshot and SnapshotQualifiedUri properties for easier handling of blob snapshots.
  - Blobs: Blob downloads skip length validation if Content-Length header is not set.
  - Blobs: BlobProperties constructor that takes another BlobProperties object correctly copies all properties.
  - Blobs: Traversing to the parent container from a CloudBlobDirectory does not create a new CloudBlobContainer object.
  - Blobs (RT): IRandomAccessStreamWithContentType returned by ICloudBlob.OpenReadAsync correctly implements CloneStream and Seek.
  - Blobs (RT): OpenWriteAsync methods return ICloudBlobStream instead of IOutputStream. ICloudBlobStream type provides explicit commit functionality.
  - Blobs (RT): ICloudBlobStream.FlushAsync no longer blocks.
  - Queues: MaxResults argument in queue listing APIs is nullable.
  - Queues: CloudQueue.EndBeginClear is deprecated.
  - Queues: All queue APIs are correctly marked with DoesServiceRequest attribute.
  - Queues: New CloudQueue.BeginDeleteMessage overloads with less arguments.
  - Queues (RT): visibilityTimeout argument of CloudQueue.UpdateMessage is not nullable.
  - Queues (RT): CloudQueueClient.ListQueuesSegmentedAsync takes a new argument of type QueueRequestOptions.
  - Tables: Table Service Layer supports queries with LINQ.
  - Tables: TableEntity derived classes now support compiled serializers to improve serialization performance.
  - Tables: Table allows query execution with a resolver against non-generic query types (dynamic entity types).
  - Tables: Added IgnorePropertyAttribute for TableEntities to allow individual properties on POCO objects to be ignored during serialization.
  - Tables: If-Match condition for Delete/Replace/Merge operations will not be set if entity ETag is null.
  - Tables: Executing a batch operation with no operations will throw an InvalidOperationException instead of an ArgumentOutOfRangeException.
  - Tables: To support IQueryable projections the TableQuery class Generic type is no longer constrained with where T: ITableEntity, new(). For TableQueries not created with via the IQueryable these same effective constraints are validated at runtime.
  - Tables: Performance improvement to reduce Activator.CreateInstance usage for entity instantiation.
  - Tables: Exposed PropertyAsObject Property in EntityProperty as publicly readable.
  - Tables: Exposed table serialialization logic. Allow users to persist and read back entities that don't derive from TableEntity using static methods(ReadUserObject and WriteUserObject).
  - Tables: Exposed CreateEntityPropertyFromObject in EntityProperty so users can pass in a value and get the corresponding EntityProperty.
  - Tables: Escape single quote in PartitionKey and RowKey correctly while generating URIs.
  
Issues fixed in 2.0.6.1 :

	- Tables: Fix for Table Service layer to drain response stream
	
Issues fixed in 2.0.6 :
	
  - All: Default RetryPolicy filters updated to not retry 100-407, 409-499, 501, and 505
  - All: Support for all flavors of SharedKey and SharedKeyLite message signing through AuthenticationScheme property on client classes.
  - All: Unusable HttpWebRequestFactory and WebRequestExtensions are not public anymore
  - All: TranslateFromExceptionMessage has been deprecated in Microsoft.WindowsAzure.Storage.dll and is now available only in Microsoft.WindowsAzure.Storage.WinMD
  - All: StorageCredentials supports empty account keys.
  - All: RequestResult deserialization does not fail when Content-MD5 is missing
  - Blobs (RT): DownloadToStreamAsync and DownloadRangeToStreamAsync writes the entire data to the given stream before returning back to the caller.
  - Blobs (RT): UploadFromStreamAsync commits the blob in a worker thread to unblock UI.
  - Blobs: Blob stream now uses a GUID instead of a random number as block ID prefix to prevent collisions.
  - Queues: Changed return type of CloudQueue.BeginSetMetadata(AsyncCallback, object) to ICancellableAsyncResult.
  - Tables: Changed default message signing to SharedKey (except for Data Services).
  - Tables: EntityProperty updated to set the IsNull value for properties correctly in the case when the user sets an EntityProperty value through its setter.
  - Tables: EdmType for null values in EntityProperty is set correctly and does not default to string any more.
  
Issues fixed in 2.0.5.1 :

  - All: Make sure the response stream is drained to prevent socket exhaustion.
  
Issues fixed in 2.0.5 :

  - All: StorageException is serializable. Also, other useful objects for debugging (StorageExtendedErrorInformation and RequestResult) are also serializable.
  - All: SharedAccessSignature helper uses culture invariant characteristics to calculate SAS.
  - All: CloudStorageAccount can parse connection strings with extra blank values.
  - All: OperationContext StartTime and EndTime are populated during execution.
  - All: StorageCredentials.UpdateKey does not work on SAS/Anonymous credentials anymore.
  - All: Metadata headers are sorted using en-US culture to prevent 403 errors in some cultures.
  - All: Fixed issue where in some cases a sync method call could result in a 0 ms timeout being set on HttpWebRequest.
  - Blobs: Snapshot time embedded in blob Uri is parsed in the constructor.
  - Blobs: GetBlobReferenceFromServer works with blob Uri that contain a SAS token.
  - Blobs: BlobWriteStream honors AccessCondition.
  - Blobs: BlobWriteStream prevents using StoreBlobContentMD5 on existing page blobs.
  - Blobs: ICloudBlob has OpenRead method.
  - Blobs: Cloud*Blob.OpenRead can be used with snapshots.
  - Blobs: AbortCopy does not throw an exception anymore when a copy is successfully aborted.
  - Queues: Ability to recreate CloudQueueMessage with Message Id and Pop Receipt.
  - Tables: Exceptions during TableBatchOperation parse the entity index from the server response.
  - Tables: Floating-point number filter is generated using invariant culture.
  
Issues fixed in 2.0.4.1 :

  - All: Updated Odata dependency to latest and also changed nuspec to allow any version >= 5.2.0.
  
Issues fixed in 2.0.4 :

  - All: Flush HttpWebRequest's request stream before calling BeginGetResponse.
  - All: Support Null Retry Policies.
  - Blobs: Continue ListContainers parsing if a container property is unknown.
  - Queues (RT): DeleteMessageAsync(string messageId, string popReceipt) ignores the messageId and popReceipt.
  - Tables: Add a TableConstant to define minimum DateTime supported.
  - Tables: Correct count behavior with synchronous non segmented execution.
  - Tables: Allow String.Empty in TableQuery Filters.
  
Issues fixed in 2.0.3 :

  - All (RT): General metadata correctness test fails when using the RT library to develop windows store apps.
  - Queues: CloudQueueMessage.MaxNumberOfMessagesToPeek, CloudQueueMessage.MaxMessageSize and CloudQueueMessage.MaximumTimeToLive have disappeared from CloudQueueMessage.
  - Queues: CloudQueue.BeginCreateIfNotExists and CloudQueue.BeginDeleteIfExists methods expect valid options argument.
  - Tables: When one or more of the batches fails, but then succeeds on a retry, the "extra" TableResults of the failed transactions are also returned.
  - Tables: TableQuery.GenerateFilterConditionForLong does not append 'L' at the end of the value and thus values larger than Int32.MaxValue cannot be used when filtering.
  - Tables: TableEntity does not support serializing nullable values.
  - Tables: CloudTable.EndListTablesSegmented method does not work correctly.
  
Issues fixed in 2.0.2 :

  - All: CompletedSynchronously property returns inconsistent values on IAsyncResult objects returned by asynchronous methods and thus TaskFactory.FromAsync does not work properly.
  - Tables: Public DynamicTableEntity constructors use DateTime even though the Timestamp property is of type DateTimeOffset.
  - Tables: BeginSaveChangesWithRetries overload ignores the options argument.
  
Issues fixed in 2.0.1 : 
	
  - All: CloudStorageAccount.*Parse methods throw an exception for "UseDevelopmentStorage=true" string.
  - All: StorageErrorCodeStrings class is missing.
  - Blobs: ICloudBlob interface does not have GetSharedAccessSignature method.
<|MERGE_RESOLUTION|>--- conflicted
+++ resolved
@@ -1,4 +1,6 @@
-<<<<<<< HEAD
+Changes in 9.0.0 :
+- Tables: Removed dependencies on OData libraries.  Added full async parsing to table API's.
+
 Changes in 8.7.0:
 - Blobs: Parsing the snapshot parameter when creating a CloudBlockBlob from a URI is now case insensitive
 - Blobs (Desktop): Added a new API supporting downloading a blob to a file by making concurrent service requests.
@@ -12,10 +14,6 @@
 
 Changes in 8.5.0 :
 - Files: Added support for creating the snapshot of a share. See the service documentation for more information on how to use this API.
-=======
-Changes in 8.x.x :
-- Tables: Removed dependencies on OData libraries.  Added full async parsing to table API's.
->>>>>>> eda7acf4
 
 Changes in 8.4.0 :
 - BlockBlobs: For Blob Storage Accounts, added support for getting and setting the tier on a block blob.

<<<<<<< HEAD
Change in 9.x:
- Blob&Queue: Added OAuth token support for authentication.

Change in 9.1.0:
=======
Changes in 9.1.1:
- Table: Updated Table related APIs to use the default Json Serializer settings.
- Table: Fixed a bug introduced after OData dependencies were removed, where support for double.NaN, double.PositiveInfinity and double.NegativeInfinity were lost.

Changes in 9.1.0:
>>>>>>> 3331c605
- All: Updated Get*BlobReference APIs to inherit the existing ServiceClient instance.
- All: Removed the un-necessary stream wrapping when progress tracking is not requested.
- Blob(RT/NetCore): Removed Task.Run from CloudBlob Undelete API.

Changes in 9.0.0:
- All: Support for 2017-07-29 REST version. Please see our REST API documentation and blogs for information about the related added features. If you are using the Storage Emulator, please update to Emulator version 5.3.
- Tables: Removed dependencies on OData libraries.
- Table: Added full async parsing to APIs.
- Blobs : Added support for soft delete feature. If a delete retention policy is enabled through the set service properties API, then blobs or snapshots can be deleted softly and retained for a specified number of days, before being permanently removed by garbage collection.
- Queues: Added support for infinite TTL on queue messages.
- All:  When a storage request fails, the error code may now be retrieved directly from the RequestResult and StorageException classes. This error code is populated even in cases where there is no ExtendedErrorInformation available, such as in calls to FetchAttributes.
- All: Upgarded NewtonSoft.json dependency to 10.0.2.
- All: Upgraded Netstandard dependency to 1.6.1.
- All (RT/NetCore): Improved performance by avoiding Task.Run
- Blobs (RT/NetCore): Fixed an infinite loop bug for StartCopyAsync API on PageBlob.

Changes in 8.7.0:
- Blobs: Parsing the snapshot parameter when creating a CloudBlockBlob from a URI is now case insensitive
- Blobs (Desktop): Added a new API supporting downloading a blob to a file by making concurrent service requests.
- Blobs (Desktop): Fixed a race-condition where cancelling a blob upload could result in deadlock.
- Blobs: Fixed StorageException when storing encrypted blobs with Formatting.Indented set in default JsonSerializerSettings.
- Blobs/Files: Added support for progress notification in async upload and download APIs.


Changes in 8.6.0 :
- Tables : Added support for Byte type property in TableEntity Flatten/ConvertBack methods.
- Blobs : Added support for the last time blobTier was modified.

Changes in 8.5.0 :
- Files: Added support for creating the snapshot of a share. See the service documentation for more information on how to use this API.

Changes in 8.4.0 :
- BlockBlobs: For Blob Storage Accounts, added support for getting and setting the tier on a block blob.
- All: Added a property called CustomUserAgent to the OperationContext class to provide the option for users to prepend a customized value to the existing UserAgent header value.

Changes in 8.3.0 :
- All(Netstandard): Updated the hashing algorithm to IncrementalHash instead of the original method which required buffering the data for MD5 calculations.
- All: Fixed a race condition in the resume-download logic where a failure during downloads could lead to corrupted data.
- Tables: Removed dependencies on OData libraries.  Added full async parsing to table API's.

Changes in 8.2.1 :
- All: Fixed a bug where empty metadata headers would lead to an infinite loop when trying to list blobs on a container.

Changes in 8.2.0 :
- All: Support for 2017-04-17 REST version. Please see our REST API documentation and blogs for information about the related added features. If you are using the Storage Emulator, please update to Emulator version 5.2.
- Files: Added support for server side encryption.
- PageBlobs: For Premium Accounts only, added support for getting and setting the tier on a page blob. The tier can also be set when creating or copying from an existing page blob.
- Tables (NetCore): Fixed a bug where the empty etag added to the table delete operation would throw an exception on Xamarin/Mono. 
- All: Fixed a bug where calling OpenWrite with an IfNotExists access condition on an existing block blob only fails when the blob is committed. Now it fails with error 409 as soon as OpenWrite is called.
- Files (WinRT/NetCore): Calling CreateIfNotExistsAsync on a root directory no longer throws the error 405. It returns false if the share exists, or throws 404 if not.
- All: Connection string support expanded to allow AccountName to be specified with SharedAccessSignature and DefaultEndpointsProtocol.  In this case, SharedAccessSignature is used for credentials, while having both DefaultEndpointsProtocol and AccountName allows the library to infer a set of default endpoints.  Additionally, we have added support for BlobSecondaryEndpoint, QueueSecondaryEndpoint, TableSecondaryEndpoint, and FileSecondaryEndpoint.  Specifying a secondary endpoint requires the specification of the corresponding primary.
- All: The use of DefaultEndpointsProtocol in a connection string is now optional in the case where endpoints would be automatically generated; if missing, a value of https will be inferred.  When the parsed account settings in such a case are used to generate a connection string, the value of DefaultEndpointsProtocol will be explicitly included.
- Tables: Added TableEntityAdapter<T> class to allow writing and reading simple or complex objects to Azure Table Storage without the need to implement ITableEntity interface or inherit from TableEntity class.

Changes in 8.1.4 :
- All (Desktop): Fixed a regression in the executor caused by disposing the SendStream during parallel operations.

Changes in 8.1.3 :
- Blobs (Desktop) : Fixed a bug where the MaximumExecutionTime was not honored, leading to infinite wait, if due to a failure, e.g., a network failure after receiving the response headers, server stopped sending partial response.
- All (Desktop) : Fixed a memory leak issue where the SendStream was not being disposed during retries, cancellations and Table Operations.

Changes in 8.1.1 :
- All (NetStandard/NetCore): Removed Microsoft.Data.Services.Client as a temporary fix to ODataLib dependency incompatibility with NetStandard.

Changes in 8.1.0 :
- All: Updated OData references to the latest Netstandard friendly package version 5.8.2.
- Queues (WinRT/NetCore): Fixed a bug where connections were not closed after an add message operation.

Changes in 8.0.1 :
- (NetStandard/Xamarin) : Fix for a break in Xamarin Apps with Streaming APIs caused by NotImplemented IncrementalHash APIs in Xamarin Runtime.

Changes in 8.0.0 :
- All: Support for 2016-05-31 REST version. Please see our REST API documentation and blogs for information about the related added features. If you are using the Storage Emulator, please update to Emulator version 4.6.
- All: (Desktop) Updated the desktop library to target .Net 4.5.0.
- All: Added a new Netstandard 1.0 Target Framework (facade) as PCL support.
- Blobs: Added large block blob upload support. The supported Blocks can now support sizes up to 100 MB.
- Blobs: Updated the default value for SingleBlobUploadThresholdInBytes from 32 MB to 128 MB.
- Blobs: Added a new, memory-optimized upload algorithm for UploadFrom* APIs. This strategy only applies for blocks greater than 4MB and when StoreBlobContentMD5 and Client-Side Encryption are disabled.
- All: Added Key Rotation support for Client Side Encryption.
- All: Fixed a race condition where calls to CreateIfNotExistsAsync and DeleteIfExistsAsync might never complete when the operation is canceled.
- Tables: Added Flattener/Recomposer APIs for writing complex objects to Azure Table Storage.
- Blobs: Fixed boundary checks for lease durations and break lease period to be in line with REST endpoints.
- Queues: Add Message now modifies the PopReceipt, Id, NextVisibleTime, InsertionTime, and ExpirationTime properties of its CloudQueueMessage parameter. The message can then be passed to the UpdateMessage and DeleteMessage APIs.
- PageBlobs: Added a new method that performs an incremental snapshot copy. See the service documentation for more information on how to use this API.
- Files: Prefix support for listing files and directories.
- Blobs: Created a new container attribute that stores the public access state of the container. This attribute is populated by FetchAttributes and in container listing operations.
- Blobs/Files: Populate content MD5 for range gets on Blobs and Files.
- Blobs/Files: Updated DownloadToFile to prevent reading of partially-written data while downloading.
- All: Added support for using Create/Delete and CreateIfNotExists/DeleteIfExists without read SAS permissions. CreateIfNotExists methods will now only do one REST call instead of two.
- Blobs: Fixed a bug with OpenWrite for BlockBlobs where Upload* APIs would fail due to lack of read SAS permissions.
- All: Decoupled StorageExtendedErrorInformation methods using OData to prevent the dependency from loading for Blobs, Queues, and Files.
- Tables: OData methods used to process the Extended Error Information for Table operations have now moved to its own static utility class - ODataErrorHelper. 
- All: Added logging for the ExtendedErrorInformation 'ErrorMessage' attribute via StorageException ToString() method.
- All: Added the 'virtual' qualifier to Get*Reference APIs and unsealed Blob/Container/ShareResultSegment classes.
- All: Added the 'virtual' qualifier to numerous service call APIs.
- Blobs (WinRT/CoreCLR): Fixed a bug where the Content-Disposition header was not persisted when uploading a new blob.
- Table (CoreCLR): Fixed a bug where reflection-based Read/Write of TableEntity would throw for derived properties.
- Blobs/Files: Fixed a bug where creating Blob/Files would fail if Account SAS is present in the URI.
- Table: (WinRT/NetCore) Unsealed the TableQuery class.
- Table: Updated the access modifiers of "Entity" and "OperationType" properties of the TableOperation class from internal to public.
- All: Using a SAS token with a non-null 'api-version' parameter will cause an ArgumentException with a new clearer message indicating the unexpected parameter in the SAS token.
- Files: Changed Exists() calls on CloudFileDirectory objects to populate metadata. This was already being done for CloudFiles and CloudFileShares.
- All: (WinRT) Removed the static CloudStorageAccount.Create method. Please use the instance level consructor instead.
- Blobs: Removed the IAsyncOperation* overloads for GetPageRangesDiffAsync APIs.
- Tables: Numerous changes in Table Service error codes and messages.
- Blobs: Improved numerous Blob Service error codes and messages.
- Blobs: Fixed error for AcquireLease on non-existent container.
- PageBlobs: Fixed error response for GetPageRangesDiff.
- Blobs: Update in "If-None-Match: *" pre-condition behavior to fail for reads(previously disregarded by the service).
- Blobs: CreateIfNotExists calls on a Container will be logged by AppInsight as a failure if the container exists. The failure is ignored by the library and this change saves an extra service call in case the container doesn't exist.

Changes in 7.2.1 :

- All: Changes error handling in the case where Streams that are passed into the library have a specific bug.  This case will no longer crash the AppDomain.


Changes in 7.2.0 :

- All (CoreCLR): NetStandard target framework changed to netstandard1.3
- All (PCL): Removed support for PCL in favor of NetStandard GA release
- Table (CoreCLR): Added a workaround for missing GetProperties method on TypeInfo in reflection-based Read/Write methods in TableEntity after change to netstandard11.3 TFM
- Table (CoreCLR): Added logic to wrap the error stream in a noncloseable stream to prevent it from being disposed by ODataMessageReader

Changes in 7.1.3-preview :

- All: CoreCLR projects were updated to use the RTM release of .Net Core 1.0

Changes in 7.1.2 :

- All: Support for 2015-12-11 REST version. Please see our REST API documentation and blogs for information about the related added features. If you are using the Storage Emulator, please update to Emulator version 4.4.
- Blobs: Added support for server-side encryption.
- All: Fixed a bug with ContinuationToken where empty TargetLocation resulted in an error in deserialization.
- Blobs/Tables/Queues: Bug fix and tests for running GetServiceStats with the incompatible PrimaryOnly location mode.
- All (WinRT): Fixed a bug where HttpClient default timeout caused unhandled TaskCancellation exceptions.
- All (CoreCLR): Updated the default AutomaticDecompression Method on StorageAuthenticationHttpHandler from Gzip | Deflate to None.
- Table (CoreCLR) : Fixed a bug where reading table entity properties returned only the declared properties.
 

Changes in 7.0.2-preview :

- Blobs (WinRT): Fixed a bug that caused DownloadToFile() to infinite loop for one overload.
- All : CoreCLR projects were updated to use the RC2 release of .Net Core 1.0

Changes in 7.0.0 :

- All: Support for 2015-07-08 REST version. Please see our REST API documentation and blogs for information about the related added features. If you are using the Storage Emulator, please update to Emulator version 4.3.
- All (WinRT): All apis now return Task objects instead of IAsync* objects. Please see our blog post for more info.
- All: Ensure disposal of CancellationTokenSource in StreamExtensions.WriteToAsync<T>.
- All: Virtualized all service call APIs and unsealed their classes.
- All: Updated the UserAgent string to match the Azure Storage standard.
- All: Windows Runtime no longer uses WrappedStorageExceptions or HResults. Catch StorageException and check HTTP status code instead.
- All: Changed use of HttpClient in Windows Runtime from instance-per-request to singleton instance shared across all requests.
- All: SetServiceProperties APIs no longer instantiates Logging, HourMetrics, MinuteMetrics, or Cors instance variables. New LoggingProperties, MetricsProperties, and CorsProperties objects will need to be set for those variables before they can be assigned.
- All: LoggingProperties and MetricsProperties Version now defaults to "1.0" or Constants.AnalyticsConstants.MetricsVersionV1 or LoggingVersionV1.
- All: Removed deprecated SharedKeyLiteAuthenticationHandler, use SharedKeyAuthenticationHandler instead.
- All: Removed deprecated request options setters on the *Client class object in favor of setting request options on Client's DefaultRequestOptions object.
- All: When creating a SAS token with a non-null SharedAccessProtocol, only valid enum values are permitted.  All other values will now throw an ArgumentException.
- All: Fixed a bug that caused the PCL to not work correctly when only targeting Win8. 
- Blobs: Removed deprecated (Begin/End)StartCopyFromBlob(Async) APIs in favor of using (Begin/End)StartCopy(Async) APIs.
- Blobs: Removed deprecated GetSubdirectoryReference API in favor of GetDirectoryReference. 
- Blobs: Removed FileMode parameter for UploadFromFile* and AppendFromFile* APIs since there is only 1 valid option (FileMode.Open).
- Blobs: When downloading blob to local file fails, file created for download will be cleaned up.
- Blobs: proposedLeaseId for minimum AcquireLease API overloads defaults to null.
- Blobs/Files: Fixed bug in DownloadToFile APIs where existing files could be deleted if users call API with Create or CreateNew FileModes.
- Tables: Removed deprecated AtomPub payloadFormat support.
- Tables: Fixed a bug in table batch operations where storage exceptions resulted in operation contexts with incorrect HttpStatusMessage.
- Tables: Batching validation was added for batch sizes exceeding 100 operations.
- Tables: Batching validation was added for null partition keys and row keys.
- Tables: Removed deprecated overloads for Table.Retrieve APIs.
- Tables: Add ProjectSystemProperties to TableRequestOptions to allow opt-out on system properties (PartitionKey, RowKey, Timestamp).
- Files: When downloading file to local system file fails, file created for download will be cleaned up.
- Queues: Removed deprecated EndBeginClear API in favor of EndClear.

Changes since 6.2.2-preview :

- All: TestConfigurations.xml has been deleted and added to the .gitignore file to keep users from accidentally leaking their credentials. To continue running tests, simply add the same file back after you get the latest code.

Changes in 6.2.2-preview :

- All: Fixed bug with CoreCLR UserAgent string.

Changes in 6.2.0 :

- All: Refreshed ASP.NET 5 targets to work with latest RC bits (DNX Core 5.0, rc1).
- All: The dnx and net target frameworks have been unified, and DNXCore target framework has been renamed to Dotnet5.4. All DNX4.5.1 projects will take a dependency on the regular Windows Desktop dll.
- All: Fixed bug that caused issue with Windows Phone 8.1 Apps.
- Tables: Added overloads to retrieve API that don't include the optional selectedColumns param to maintain backwards compatibility. 
- Tables: Fixed bug where creating a table with an EncryptionPolicy set resulted in an exception.

Changes in 6.1.0 :

 - All: Refreshed ASP.NET 5 targets to work with latest RC bits (DNX 4.5.1 and DNX Core 5.0, beta8). 
 - All: Added support for Account Shared Access Signatures to the PCL, enabling scenarios such as ListContainers, CreateTable, GetQueueServiceProperties, etc. 
 - Blobs: Added a performance enhancement - uploading data using client-side encryption used to always call PutBlock + PutblockList, even if the library should be calling PutBlob.
 - Blobs: Fixed a bug where uploading data using client-side encryption, async or APM, and with an access condition, will in some cases upload the data unencrypted.
 - Tables: Added support for projecting columns with the Retrieve operation.
 - Tables: Fixed a bug where some table queries with client-side decryption were not formatted correctly, resulting in empty entity results.
 - Files: Fixed bug in Windows Runtime where FetchAttributes API did not update copyState.

Changes in 6.0.0 :

 - All: Support for 2015-04-05 REST version. Please see our REST API documentation and blogs for information about the related added features.
 - All: Refreshed ASP.NET 5 targets to work with latest RC bits (DNX 4.5.1 and DNX Core 5.0, beta7). 
 - All: Removed deprecated Shared Access Signature methods that take version as a parameter. 
 - Tables: Altered default settings for echoContent and payloadFormat. AtomPub payloadFormat is now obsolete. 
 - Tables: Fixed a bug where filter conditions for doubles were improperly formatted.
 - Tables: Clarified the error message for batch transactions.
 - Tables: Added JSON support for Universal Apps, Windows Runtime, PCL, DNX 4.5.1, and DNX Core 5.0 targets.
 - Tables: Added echo content configurability support for Universal Apps, Windows Runtime, PCL, DNX 4.5.1, and DNX Core 5.0 targets.
 - Tables: Fixed a bug where a select on a non-existent field resulted in a null reference exception if the corresponding field in the TableEntity was not nullable.
 - Files: Added support for Minute and Hour Metrics to FileServiceProperties and added support for File Metrics to CloudAnalyticsClient.

Changes in 5.0.2 :

 - Blobs: Fixed a bug in the min AppendTextAsync overload that caused overwrite behavior instead of append behavior. Please upgrade to 5.0.2 as soon as possible to avoid this bug.

Changes in 5.0.0 :

 - All: Support for 2015-02-21 REST version. Please see our REST API documentation and blogs for information about the related added features.
 - All: Added GA support for Client Side Encryption. For more information about our encryption, please see our documentation and samples. 
 - All: Deprecated the overload for GetSharedAccessSignature that takes a SAS version because the SAS tokens generated using the current version work fine with old libraries.
 - All: Updated the error message for the error that is thrown for having more than 5 shared access policy identifiers to include shares.
 - All: Made SyncMemoryStream, a MemoryStream implementation that runs synchronously even when asynchronous overloads are called public.
 - All: Removed dependency on Microsoft.WindowsAzure.ConfigurationManager.
 - All: Updated OData dependencies to v5.6.4 and Newtonsoft.Json dependency to 6.0.8. Removed Microsoft.WindowsAzure.ConfigurationManager dependency.
 - All: Changed behavior to stop stripping out query parameters passed in with the resource URI. Some query parameters such as comp, restype, snapshot and api-version will still be removed.
 - Blobs: MultiBufferMemoryStream objects passed as argument to upload methods are not disposed by the client library.
 - Blobs: Added CloudAppendBlob class. For more information on this, please refer to the REST API link.
 - Blobs: Deprecated StartCopyFromBlob() using the Obsolete attribute. Use StartCopy() instead.
 - Blobs: CreateCloudBlobClient does not throw an exception when the credentials are null to support anonymous access.
 - Blobs/Files: Fixed a bug which in very rare cases could cause streaming writes to hang.

Changes in 4.4.1 Preview :

- All: Refreshed ASP.NET 5 targets to work with latest RC bits (DNX 4.5.1 and DNX Core 5.0, beta4). 
- All: Renamed some constructors for blob, container, queue, table, and account in the ASP.NET 5 and Portable libraries. 
- All: Changed StorageException to public in the ASP.NET 5 and Portable libraries. 
- Blobs: Fixed a bug where MD5 was calculated for a PutBlockList even though UseTransactionalMD5 was set to false.

Changes in 4.4.0 Preview :

 - All: Added preview support for client side encryption for blobs, queues and tables.
 - All: Added preview support for building applications via Portable Class Library (Profile 111), as well as Xamarin.iOS and Xamarin.Android.
 - All: Added StringToSign to the client logs in the Shared Access Signature case. 
 - Blobs: Added AppendBlobs. For more information on this, please refer to the REST API link.
 - Blobs: Created a CloudBlob instantiable class. Users can now get/set properties, metadata, download blobs, create snapshots, copy blobs and perform leasing actions on blobs without knowing the type of the blob. CloudPageBlob, CloudBlockBlob, and CloudAppendBlob now derive from this class.
 - Blobs: Added GetBlobReference on CloudBlobContainer to get a reference to a CloudBlob object that can be used for common operations across blob types. This api does not make a service call.
 - Blobs (ASP.NET): Added missing overloads for StartCopyFromBlob in CloudBlockBlob and CloudPageBlob.
 - Blobs (Windows Runtime): Added missing custom encoding support for UploadTextAsync() and DownloadTextAsync() API in CloudBlockBlob.

Changes in 4.3.2 Preview :

 - All: Removed incorrect dependencies.

Changes in 4.3.1 Preview :

 - All: Support building ASP.NET 5 based applications, in preview.
 - All: All requests add x-ms-version header.
 
Changes in 4.3.0 : 

 - All: Support building Universal and Windows Runtime based Windows Phone applications.
 - All: Update OData dependencies to v5.6.2 and Newtonsoft.Json dependency to v5.0.8

Changes in 4.2.1 : 

 - All: Fixed a bug where a TimeoutException was not properly retried.
 - All: Fixed a bug where the IngressBytes of a RequestResult was not properly set in the exception case.
 - All: Fixed a bug where default request options were overwritten on the resulting objects returned from a List* or GetBlobReferenceFromServer call.

Changes in 4.2.0 :

  - All: Added the NameValidator class which contains helpers that check to see if resource names are valid.
  - All: Fixed a bug where the RequestUrl of a LogRecord was not correctly HTML4 decoded.  
  - All: The maximum allowed MaximumExecutionTime is 24 days.
  - All: Reworded a log line error.
  - All (WP): Fixed an issue which caused WindowsPhone applications to fail Windows App Certification that is required to submit apps to the store.
  - All (WP): Added Windows Phone 8.1 Silverlight support.
  - Blobs: Added support for generating SAS tokens for blob snapshots.
  - Blobs: Removed ability to set CloudBlobClient.DefaultDelimiter to "\\".
  - Queues (RT): Fixed an issue where the messagettl and visibilitytimeout query parameters were not properly set while adding a message to the queue.
  - Tables: CloudTable.DeleteIfExists and its async counterparts returns false instead of throwing an exception when the table does not exist.

Changes in 4.1.0 :

  - All: Added parsing logic and the LogRecord class to further augment the Analytics Client ListLogs methods.
  - All: Added Storage Analytics version constant strings.
  - All: Updated the ErrorCodeStrings classes.
  - All: Fixed an issue which caused Async methods to hang when an exception was thrown while translating a previous exception.
  - Blobs: Fixed an issue in DownloadToFile that caused empty files to be created in the error case.
  - Files: Fixed an issue in DownloadToFile that caused empty files to be created in the error case.

Changes in 4.0.1 :

  - Tables: Removed Serialized attribute and ISerializable implementation from TableEntity. Implement ITableEntity for your custom entities if you need either. 

Changes in 4.0.0 :

  - Files: Added support for File service.
  - All: RequestResult tracks Ingress and Egress Bytes for all requests.
  - All: Get{BlockBlob|PageBlob|Directory|Container|Queue|Table}Reference always treat the string parameter as a relative address.
  - All: ServerTimeout is set to null by default. Therefore, "timeout" query parameter will not be sent to the server if ServerTimeout is not set by the user.
  - All: Renamed DoesServiceRequest to DoesServiceRequestAttribute.
  - All: Added DefaultRequestOptions to the Service Clients.
  - All: Deprecated all service client request options properties (RetryPolicy, LocationMode, ServerTimeout, MaximumExecutionTime, SingleBlobUploadThresholdInBytes, ParallelOperationThreadCount, and TablePayloadFormat) via the Obsolete attribute.
  - All: No longer shipping the WindowsAzure.Storage.Table-Preview package or the WindowsAzure.Storage-Preview package; everything is included in the WindowsAzure.Storage RTM package.
  - All: Introduced AnalyticsClient and related entity types to simplify downloading logging and metrics data.
  - All: MultiBufferMemoryStream, the BufferManager-aware high performance memory stream, is public. 
  - All: Shared Access Signature requests use the api-version query parameter instead of the x-ms-version header.
  - All: Validated that the maxResults parameter passed into any List operation (eg ListBlobs, ListQueues, etc) is either null or has a positive value.
  - All (RT): The RT libraries have been merged into a single dll.  The winmd is no longer created.  Code has been moved from //Lib/WindowsRuntimeTable to //Lib/WindowsRuntime/Table.
  - All: Deprecated SharedKeyLiteAuthenticationHandler, use SharedKeyAuthenticationHandler instead.
  - All: SharedKeyAuthenticationHandler.SignRequest does not add x-ms-date header if already present.
  - Blobs: Update blob length only in APIs where the server includes the x-ms-blob-content-length or Content-Length header in the response.
  - Blobs: Renamed CloudBlobDirectory.GetSubdirectoryReference to CloudBlobDirectory.GetDirectoryReference.
  - Blobs: Changed the deprecated ParallelOperationThreadCount, SingleBlobUploadThresholdInBytes, and LocationMode on the BlobClient to nullables.
  - Blobs: Fixed an issue that allowed whitespace metadata values to be set.
  - Blobs: Changed the type of exception thrown to ArgumentNullException when a null prefix is passed to the ListBlobs method.
  - Queues: Changed the deprecated LocationMode on the QueueClient to a nullable.
  - Queues: Changed the visibility of QueueRequest.WriteMessageContent method to public.
  - Queues: Removed the CloudQueueClient(Uri) constructor because queues don't support anonymous access. The correct usage is to use the CloudQueueClient(Uri, StorageCredentials) constructor instead.
  - Tables: Changed the deprecated PayloadFormat and LocationMode on the TableClient to nullables.
  - Tables: Deprecated the DataServices namespace via the Obsolete attribute.
  - Tables: TableEntity is serializable via the ISerializable interface.
  - Tables: Made the DateTime public in the EntityProperty class.
  - Tables: Removed the CloudTableClient(Uri) constructor because tables don't support anonymous access. The correct usage is to use the CloudTableClient(Uri, StorageCredentials) constructor instead.
  - Tables: CloudTable(Uri) correctly parses partition key and row key limit values from passed in URLs with SAS tokens.
  - Tables (RT): Windows RT class "TableBatchOperationExtensions" no longer exists; functionality has been moved to methods in the TableBatchOperation class.
  - Tables (RT): Windows RT class "CloudTableExtensions" no longer exists; functionality has been moved to methods in the CloudTable class.
  - Tables (RT): Windows RT class "TableQueryExtensions" no longer exists; functionality has been moved to methods in the TableQuery class.
  - Tables (RT): Windows RT class "TableOperationFactory" no longer exists; functionality has been moved to methods in the TableOperation class.

Issues fixed in 3.2.1 :

  - All: Fixed a race condition that was causing deadlock during Task cancellation.
  - Queues: CloudQueue objects returned by listing queues include metadata when QueueListingDetails.Metadata is used.
  
Issues fixed in 3.2.0 :

  - All: Added support for secondary location access in Azure Storage Emulator
  - All: Fixed a race condition that was causing NullReferenceException during asynchronous upload/download.
  
Issues fixed in 3.1.0.1 :

  - All: Fixed an issue that was causing the Cloud{BlobContainer|Queue|Table|BlockBlob|PageBlob} names to be set incorrectly when the absolute Uri was passed to the Get{Container|Queue|Table|BlockBlob|PageBlob}Reference methods. This also ensures that the SharedAccessSignature which includes the canonicalized names of these resources is calculated correctly.
  - All: Removed the System.Data.Services.Client dependency from the Nuget package.
  - Queues: Added an overload to GetSharedAccessSignature that takes only the SharedAccessQueuePolicy in CloudQueue.
  - Tables: Added an overload to GetSharedAccessSignature that takes only the SharedAccessTablePolicy and an overload that takes the SharedAccessTablePolicy and an accessPolicyIndentifier string in CloudTable.
  
Issues fixed in 3.1.0 : 

  - All: Added the ability to choose which SAS Version to use when generating Shared Access Signatures (either the 2012-02-12 or 2013-08-15 versions).
  
Issues fixed in 3.0.3 :

  - All: Fixed an issue that was causing a deadlock because the cancellation registration was being de-registered while holding on to a lock that the cancellation callback was waiting on.
  - All: Fixed an issue where parsing exception information out of the response stream while using async was blocking on IO calls.
  - All (WP): Fixed an issue with cancellation and timeout during upload and download causing a thread to hang. HttpWebRequest.Abort is not called during stream operations anymore.
  - Blobs: Streams opened with OpenRead methods use the user-provided buffer pooling implementation.
  - Blobs: If the parent of a blob is the container, Cloud{BlockBlob|PageBlob|BlobDirectory}.Parent returns a valid CloudBlobDirectory with an empty prefix. Similarly, container.GetDirectoryReference("") gets a valid CloudBlobDirectory representing the container.
  - Tables (Perf): Fixed an issue where the entity properties were being enumerated twice during table write operations while using JSON.
  - Tables (Perf): Parse the URI for the account name only once in the client constructor and store it so that all table operations can use the stored value.
  
Issues fixed in 3.0.2 :

  - All (WP): Fixed an issue causing ArgumentOutOfRangeException in many APIs.
  - Queues: Fixed an issue causing NullReferenceException when trying to re-create an existing queue.
  - Tables: Fixed an issue with TableServiceContext causing NullReferenceException when the error response cannot be parsed.
  - Tables (RT): Do not allow users to set JsonFullMetadata format on RequestOptions in RT, because JSON is not supported on the RT library yet.
  
Issues fixed in 3.0.1 :

  - All (WP): Set the Accept type to application/xml explicitly for Get/SetACL.
  - Blobs: LastModified and ETag properties are populated after Lease operations.
  - Tables: Added an explicit reference to Microsoft.Data.Services.Client in the Nuget package.
  - Tables: Fixed an issue caused by a Json .NET bug that resulted in an error being thrown while parsing a table query response. More details on the bug can be found here: http://james.newtonking.com/archive/2013/11/29/fixing-jarray-getenumerator-method-not-found-bug
  - Tables (RT): Fixed continuation tokens for queries and listing operations.
  
Changes in 3.0.0 :

  - All: Support for 2013-08-15 REST version - see here for additional details: http://blogs.msdn.com/b/windowsazurestorage/archive/2013/11/27/windows-azure-storage-release-introducing-cors-json-minute-metrics-and-more.aspx.
  - All: Suppress warning for FiddlerCore EntensionAttribute conflict.
  - Blobs: Added support for XML serialize/deserialize of BlobContinuationToken.
  - Blobs: Added ParallelOperationThreadCount and SingleBlobUploadThresholdInBytes to BlobRequestOptions.
  - Tables: Fixed GetHashCode() in EntityProperty to return equal values for binary types.
  - Tables: JsonMinimalMetadata is now the default payload format (rather than AtomPub). Payload format can be specified for all table requests by using CloudTableClient.TablePayloadFormat or for an individual table request by using TableRequestOptions.TablePayloadFormat.
  - Tables (RT): Fixed error parsing for tables.
  
Issues fixed in 2.1.0.4 :
 
  - Tables: Do not send the cast operator in the table query filter string.
  
Issues fixed in 2.1.0.3 :

  - All: Registered wait handles are unregistered sooner for more efficient GC.
  
Issues fixed in 2.1.0.2 :

  - Blobs: Streams opened by OpenRead do not throw NotSupportedException when Flush is called.
  - Tables: Generic ExecuteQuery methods on CloudTable execute IQueryable queries correctly by generating the filter string.
  
Changes in 2.1.0 :

  - All: Changed User-Agent header value to include .NET CLR and OS versions
  - All: Performance improvements across all services (major improvements detailed below).
  - All: Added logging functionality for all operations.
  - All: Added Task overloads for all asynchronous APIs.
  - All: Listing methods provide a third overload for that accepts just prefix.
  - All: Exposed header, query and generic constants as public to assist clients developing via the protocol layer.
  - All: Buffers that would end up in Large Object Heap are avoided as much as possible.
  - All: OperationContext.ClientRequestID is automatically set for each operation with a new GUID if the user does not provide one.
  - All: StorageCredentials exposes a new UpdateSASToken method to allow users to update their SAS Token in place.
  - All: StorageCredentials exposes a new UpdateKey overload that only requires key value.
  - All: StorageCredentials exposes a new ExportBase64EncodedKey method that returns the key in Base64 encoding.
  - All: .NET MD5 implementation is used by default, FISMA (Native) MD5 can be enabled by setting CloudStorageAccount.UseV1MD5 to false explicitly.
  - All: Mark the assembly to allow partially trusted callers.
  - All: Added EndpointSuffix to CloudStorageAccount.
  - All: Delays between request are pre-empted when user cancels the operation.
  - All: Fix to measure End-to-end timeouts more accurately.
  - All: Types that contain disposable objects implement IDisposable.
  - All: Synchronous APIs correctly timeout if network IO is pending.
  - All: When a request times out, the StorageException object that was thrown will contain a TimeoutException as InnerException.
  - All: Synchronous requests do not retry errors anymore that occur before sending the request.
  - All: Wait handles used for asynchronous requests are unregistered properly for better GC.
  - All: CloudStorageAccount.ToString can recreate the original connection string that was passed in to CloudStorageAccount.Parse.
  - All: Expose IBufferManager on ServiceClients enabling users to provide a buffer pooling implementation.
  - All: Abort a pending request if upload times out to prevent socket exhaustion
  - All: Fixed a potential overflow in ExponentialRetry.
  - All: Queue and Table SAS validation should not check for signed resource(sr). Tables should check the table name(tn).
  - Blobs: ICloudBlob exposes new BeginOpenRead/EndOpenRead methods to asynchronously open a stream to read from the blob.
  - Blobs: Cloud[Block|Page]Blob.OpenRead performs a service request.
  - Blobs: Streams opened with OpenRead methods do not discard the cache anymore if seeked to a position within the cached range.
  - Blobs: Streams opened with OpenRead methods provide true synchronous Read API.
  - Blobs: Streams opened with OpenRead methods do not allow calling multiple BeginRead methods because the result is undefined.
  - Blobs: ICloudBlob.StreamMinimumReadSizeInBytes can be set to any value larger than or equal to 16KB.
  - Blobs: OpenWrite methods return CloudBlobStream instead of Stream. The CloudBlobStream type provides explicit commit and asynchronous flush functionality.
  - Blobs: Parallel upload performance of streams opened with OpenWrite methods is improved considerably due to keeping number of active operations at a certain level.
  - Blobs: ICloudBlob exposes new UploadFromStream overloads that accept a length parameter, allowing users to upload a portion of the stream.
  - Blobs: CloudBlockBlob.UploadFromStream correctly updates the locally cached MD5.
  - Blobs: CloudBlockBlob exposes new UploadFromFile, UploadFromByteArray, and UploadText methods.
  - Blobs: CloudPageBlob exposes new UploadFromFile and UploadFromByteArray methods.
  - Blobs: CloudBlockBlob exposes new DownloadToFile, DownloadToByteArray, DownloadRangeToByteArray, and DownloadText methods.
  - Blobs: CloudPageBlob exposes new DownloadToFile, DownloadToByteArray, and DownloadRangeToByteArray methods.
  - Blobs: Added support for page blob sequence numbers.
  - Blobs: Added support for public access to container creation.
  - Blobs: Cloud[Block|Page]Blob.Exists also updates properties.
  - Blobs: Cloud[Block|Page]Blob.StartCopyFromBlob verifies the source URI to prevent a possible NullReferenceException.
  - Blobs: ICloudBlob exposes new IsSnapshot and SnapshotQualifiedUri properties for easier handling of blob snapshots.
  - Blobs: Blob downloads skip length validation if Content-Length header is not set.
  - Blobs: BlobProperties constructor that takes another BlobProperties object correctly copies all properties.
  - Blobs: Traversing to the parent container from a CloudBlobDirectory does not create a new CloudBlobContainer object.
  - Blobs (RT): IRandomAccessStreamWithContentType returned by ICloudBlob.OpenReadAsync correctly implements CloneStream and Seek.
  - Blobs (RT): OpenWriteAsync methods return ICloudBlobStream instead of IOutputStream. ICloudBlobStream type provides explicit commit functionality.
  - Blobs (RT): ICloudBlobStream.FlushAsync no longer blocks.
  - Queues: MaxResults argument in queue listing APIs is nullable.
  - Queues: CloudQueue.EndBeginClear is deprecated.
  - Queues: All queue APIs are correctly marked with DoesServiceRequest attribute.
  - Queues: New CloudQueue.BeginDeleteMessage overloads with less arguments.
  - Queues (RT): visibilityTimeout argument of CloudQueue.UpdateMessage is not nullable.
  - Queues (RT): CloudQueueClient.ListQueuesSegmentedAsync takes a new argument of type QueueRequestOptions.
  - Tables: Table Service Layer supports queries with LINQ.
  - Tables: TableEntity derived classes now support compiled serializers to improve serialization performance.
  - Tables: Table allows query execution with a resolver against non-generic query types (dynamic entity types).
  - Tables: Added IgnorePropertyAttribute for TableEntities to allow individual properties on POCO objects to be ignored during serialization.
  - Tables: If-Match condition for Delete/Replace/Merge operations will not be set if entity ETag is null.
  - Tables: Executing a batch operation with no operations will throw an InvalidOperationException instead of an ArgumentOutOfRangeException.
  - Tables: To support IQueryable projections the TableQuery class Generic type is no longer constrained with where T: ITableEntity, new(). For TableQueries not created with via the IQueryable these same effective constraints are validated at runtime.
  - Tables: Performance improvement to reduce Activator.CreateInstance usage for entity instantiation.
  - Tables: Exposed PropertyAsObject Property in EntityProperty as publicly readable.
  - Tables: Exposed table serialialization logic. Allow users to persist and read back entities that don't derive from TableEntity using static methods(ReadUserObject and WriteUserObject).
  - Tables: Exposed CreateEntityPropertyFromObject in EntityProperty so users can pass in a value and get the corresponding EntityProperty.
  - Tables: Escape single quote in PartitionKey and RowKey correctly while generating URIs.
  
Issues fixed in 2.0.6.1 :

	- Tables: Fix for Table Service layer to drain response stream
	
Issues fixed in 2.0.6 :
	
  - All: Default RetryPolicy filters updated to not retry 100-407, 409-499, 501, and 505
  - All: Support for all flavors of SharedKey and SharedKeyLite message signing through AuthenticationScheme property on client classes.
  - All: Unusable HttpWebRequestFactory and WebRequestExtensions are not public anymore
  - All: TranslateFromExceptionMessage has been deprecated in Microsoft.WindowsAzure.Storage.dll and is now available only in Microsoft.WindowsAzure.Storage.WinMD
  - All: StorageCredentials supports empty account keys.
  - All: RequestResult deserialization does not fail when Content-MD5 is missing
  - Blobs (RT): DownloadToStreamAsync and DownloadRangeToStreamAsync writes the entire data to the given stream before returning back to the caller.
  - Blobs (RT): UploadFromStreamAsync commits the blob in a worker thread to unblock UI.
  - Blobs: Blob stream now uses a GUID instead of a random number as block ID prefix to prevent collisions.
  - Queues: Changed return type of CloudQueue.BeginSetMetadata(AsyncCallback, object) to ICancellableAsyncResult.
  - Tables: Changed default message signing to SharedKey (except for Data Services).
  - Tables: EntityProperty updated to set the IsNull value for properties correctly in the case when the user sets an EntityProperty value through its setter.
  - Tables: EdmType for null values in EntityProperty is set correctly and does not default to string any more.
  
Issues fixed in 2.0.5.1 :

  - All: Make sure the response stream is drained to prevent socket exhaustion.
  
Issues fixed in 2.0.5 :

  - All: StorageException is serializable. Also, other useful objects for debugging (StorageExtendedErrorInformation and RequestResult) are also serializable.
  - All: SharedAccessSignature helper uses culture invariant characteristics to calculate SAS.
  - All: CloudStorageAccount can parse connection strings with extra blank values.
  - All: OperationContext StartTime and EndTime are populated during execution.
  - All: StorageCredentials.UpdateKey does not work on SAS/Anonymous credentials anymore.
  - All: Metadata headers are sorted using en-US culture to prevent 403 errors in some cultures.
  - All: Fixed issue where in some cases a sync method call could result in a 0 ms timeout being set on HttpWebRequest.
  - Blobs: Snapshot time embedded in blob Uri is parsed in the constructor.
  - Blobs: GetBlobReferenceFromServer works with blob Uri that contain a SAS token.
  - Blobs: BlobWriteStream honors AccessCondition.
  - Blobs: BlobWriteStream prevents using StoreBlobContentMD5 on existing page blobs.
  - Blobs: ICloudBlob has OpenRead method.
  - Blobs: Cloud*Blob.OpenRead can be used with snapshots.
  - Blobs: AbortCopy does not throw an exception anymore when a copy is successfully aborted.
  - Queues: Ability to recreate CloudQueueMessage with Message Id and Pop Receipt.
  - Tables: Exceptions during TableBatchOperation parse the entity index from the server response.
  - Tables: Floating-point number filter is generated using invariant culture.
  
Issues fixed in 2.0.4.1 :

  - All: Updated Odata dependency to latest and also changed nuspec to allow any version >= 5.2.0.
  
Issues fixed in 2.0.4 :

  - All: Flush HttpWebRequest's request stream before calling BeginGetResponse.
  - All: Support Null Retry Policies.
  - Blobs: Continue ListContainers parsing if a container property is unknown.
  - Queues (RT): DeleteMessageAsync(string messageId, string popReceipt) ignores the messageId and popReceipt.
  - Tables: Add a TableConstant to define minimum DateTime supported.
  - Tables: Correct count behavior with synchronous non segmented execution.
  - Tables: Allow String.Empty in TableQuery Filters.
  
Issues fixed in 2.0.3 :

  - All (RT): General metadata correctness test fails when using the RT library to develop windows store apps.
  - Queues: CloudQueueMessage.MaxNumberOfMessagesToPeek, CloudQueueMessage.MaxMessageSize and CloudQueueMessage.MaximumTimeToLive have disappeared from CloudQueueMessage.
  - Queues: CloudQueue.BeginCreateIfNotExists and CloudQueue.BeginDeleteIfExists methods expect valid options argument.
  - Tables: When one or more of the batches fails, but then succeeds on a retry, the "extra" TableResults of the failed transactions are also returned.
  - Tables: TableQuery.GenerateFilterConditionForLong does not append 'L' at the end of the value and thus values larger than Int32.MaxValue cannot be used when filtering.
  - Tables: TableEntity does not support serializing nullable values.
  - Tables: CloudTable.EndListTablesSegmented method does not work correctly.
  
Issues fixed in 2.0.2 :

  - All: CompletedSynchronously property returns inconsistent values on IAsyncResult objects returned by asynchronous methods and thus TaskFactory.FromAsync does not work properly.
  - Tables: Public DynamicTableEntity constructors use DateTime even though the Timestamp property is of type DateTimeOffset.
  - Tables: BeginSaveChangesWithRetries overload ignores the options argument.
  
Issues fixed in 2.0.1 : 
	
  - All: CloudStorageAccount.*Parse methods throw an exception for "UseDevelopmentStorage=true" string.
  - All: StorageErrorCodeStrings class is missing.
  - Blobs: ICloudBlob interface does not have GetSharedAccessSignature method.
<|MERGE_RESOLUTION|>--- conflicted
+++ resolved
@@ -1,15 +1,11 @@
-<<<<<<< HEAD
 Change in 9.x:
 - Blob&Queue: Added OAuth token support for authentication.
 
-Change in 9.1.0:
-=======
 Changes in 9.1.1:
 - Table: Updated Table related APIs to use the default Json Serializer settings.
 - Table: Fixed a bug introduced after OData dependencies were removed, where support for double.NaN, double.PositiveInfinity and double.NegativeInfinity were lost.
 
 Changes in 9.1.0:
->>>>>>> 3331c605
 - All: Updated Get*BlobReference APIs to inherit the existing ServiceClient instance.
 - All: Removed the un-necessary stream wrapping when progress tracking is not requested.
 - Blob(RT/NetCore): Removed Task.Run from CloudBlob Undelete API.

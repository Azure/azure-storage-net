﻿// -----------------------------------------------------------------------------------------
// <copyright file="BlobTestBase.Common.cs" company="Microsoft">
//    Copyright 2013 Microsoft Corporation
// 
//    Licensed under the Apache License, Version 2.0 (the "License");
//    you may not use this file except in compliance with the License.
//    You may obtain a copy of the License at
//      http://www.apache.org/licenses/LICENSE-2.0
// 
//    Unless required by applicable law or agreed to in writing, software
//    distributed under the License is distributed on an "AS IS" BASIS,
//    WITHOUT WARRANTIES OR CONDITIONS OF ANY KIND, either express or implied.
//    See the License for the specific language governing permissions and
//    limitations under the License.
// </copyright>
// -----------------------------------------------------------------------------------------

using System;
using System.Collections.Generic;
using System.IO;
using Microsoft.WindowsAzure.Storage.Shared.Protocol;
#if WINDOWS_DESKTOP
using Microsoft.VisualStudio.TestTools.UnitTesting;
#else
using Microsoft.VisualStudio.TestPlatform.UnitTestFramework;
#endif

namespace Microsoft.WindowsAzure.Storage.Blob
{
    public partial class BlobTestBase : TestBase
    {
        public static string GetRandomContainerName()
        {
            return string.Concat("testc", Guid.NewGuid().ToString("N"));
        }

        public static CloudBlobContainer GetRandomContainerReference()
        {
            CloudBlobClient blobClient = GenerateCloudBlobClient();
<<<<<<< HEAD

=======
>>>>>>> faf1bb8b
            string name = GetRandomContainerName();
            CloudBlobContainer container = blobClient.GetContainerReference(name);

            return container;
        }

        public static CloudBlobContainer GetRandomPremiumBlobContainerReference()
        {
            if (TestBase.PremiumBlobTenantConfig == null || TestBase.PremiumBlobStorageCredentials == null)
            {
                Assert.Inconclusive("A premium blob storage account must be specified to run this test.");
            }

            Uri baseAddressUri = new Uri(TestBase.PremiumBlobTenantConfig.BlobServiceEndpoint);
            CloudBlobClient blobClient = new CloudBlobClient(baseAddressUri, TestBase.PremiumBlobStorageCredentials);
            string name = GetRandomContainerName();
            CloudBlobContainer container = blobClient.GetContainerReference(name);

            return container;
        }

        public static List<string> GetBlockIdList(int count)
        {
            List<string> blocks = new List<string>();
            for (int i = 0; i < count; i++)
            {
                blocks.Add(Convert.ToBase64String(Guid.NewGuid().ToByteArray()));
            }
            return blocks;
        }

        public static void AssertAreEqual(CloudBlob expected, CloudBlob actual)
        {
            if (expected == null)
            {
                Assert.IsNull(actual);
            }
            else
            {
                Assert.IsNotNull(actual);
                Assert.AreEqual(expected.BlobType, actual.BlobType);
                Assert.AreEqual(expected.Uri, actual.Uri);
                Assert.AreEqual(expected.StorageUri, actual.StorageUri);
                Assert.AreEqual(expected.SnapshotTime, actual.SnapshotTime);
                Assert.AreEqual(expected.IsSnapshot, actual.IsSnapshot);
                Assert.AreEqual(expected.SnapshotQualifiedUri, actual.SnapshotQualifiedUri);
                AssertAreEqual(expected.Properties, actual.Properties);
                AssertAreEqual(expected.CopyState, actual.CopyState);
            }
        }

        public static void AssertAreEqual(BlobProperties expected, BlobProperties actual)
        {
            AssertAreEqual(expected, actual, true);
        }

        public static void AssertAreEqual(BlobProperties expected, BlobProperties actual, bool checkContentMD5)
        {
            if (expected == null)
            {
                Assert.IsNull(actual);
            }
            else
            {
                Assert.IsNotNull(actual);
                Assert.AreEqual(expected.CacheControl, actual.CacheControl);
                Assert.AreEqual(expected.ContentDisposition, actual.ContentDisposition);
                Assert.AreEqual(expected.ContentEncoding, actual.ContentEncoding);
                Assert.AreEqual(expected.ContentLanguage, actual.ContentLanguage);
                if (checkContentMD5)
                {
                    Assert.AreEqual(expected.ContentMD5, actual.ContentMD5);
                }
                Assert.AreEqual(expected.ContentType, actual.ContentType);
                Assert.AreEqual(expected.ETag, actual.ETag);
                Assert.AreEqual(expected.LastModified, actual.LastModified);
                Assert.AreEqual(expected.Length, actual.Length);
            }
        }

        public static void AssertAreEqual(CopyState expected, CopyState actual)
        {
            if (expected == null)
            {
                Assert.IsNull(actual);
            }
            else
            {
                Assert.IsNotNull(actual);
                Assert.AreEqual(expected.BytesCopied, actual.BytesCopied);
                Assert.AreEqual(expected.CompletionTime, actual.CompletionTime);
                Assert.AreEqual(expected.CopyId, actual.CopyId);
                Assert.AreEqual(expected.Source, actual.Source);
                Assert.AreEqual(expected.Status, actual.Status);
                Assert.AreEqual(expected.TotalBytes, actual.TotalBytes);
            }
        }
    }
}<|MERGE_RESOLUTION|>--- conflicted
+++ resolved
@@ -37,10 +37,6 @@
         public static CloudBlobContainer GetRandomContainerReference()
         {
             CloudBlobClient blobClient = GenerateCloudBlobClient();
-<<<<<<< HEAD
-
-=======
->>>>>>> faf1bb8b
             string name = GetRandomContainerName();
             CloudBlobContainer container = blobClient.GetContainerReference(name);
 

﻿// -----------------------------------------------------------------------------------------
// <copyright file="CloudFileTest.cs" company="Microsoft">
//    Copyright 2013 Microsoft Corporation
// 
//    Licensed under the Apache License, Version 2.0 (the "License");
//    you may not use this file except in compliance with the License.
//    You may obtain a copy of the License at
//      http://www.apache.org/licenses/LICENSE-2.0
// 
//    Unless required by applicable law or agreed to in writing, software
//    distributed under the License is distributed on an "AS IS" BASIS,
//    WITHOUT WARRANTIES OR CONDITIONS OF ANY KIND, either express or implied.
//    See the License for the specific language governing permissions and
//    limitations under the License.
// </copyright>
// -----------------------------------------------------------------------------------------

using Microsoft.Azure.Storage.Core;
using Microsoft.VisualStudio.TestTools.UnitTesting;
using System;
using System.Collections.Generic;
using System.IO;
using System.Linq;
using System.Net;
using System.Threading.Tasks;
using System.Threading;
using Microsoft.Azure.Storage.Core.Util;
using Microsoft.Azure.Storage.Shared.Protocol;

#if NETCORE
using System.Security.Cryptography;
#else
using System.Runtime.InteropServices.WindowsRuntime;
using Windows.Security.Cryptography;
using Windows.Security.Cryptography.Core;
#endif

namespace Microsoft.Azure.Storage.File
{
    [TestClass]
    public class CloudFileTest : FileTestBase
    {
        //
        // Use TestInitialize to run code before running each test 
        [TestInitialize()]
        public void MyTestInitialize()
        {
            if (TestBase.FileBufferManager != null)
            {
                TestBase.FileBufferManager.OutstandingBufferCount = 0;
            }
        }
        //
        // Use TestCleanup to run code after each test has run
        [TestCleanup()]
        public void MyTestCleanup()
        {
            if (TestBase.FileBufferManager != null)
            {
                Assert.AreEqual(0, TestBase.FileBufferManager.OutstandingBufferCount);
            }
        }

        [TestMethod]
        [Description("Create a zero-length file and then delete it")]
        [TestCategory(ComponentCategory.File)]
        [TestCategory(TestTypeCategory.UnitTest)]
        [TestCategory(SmokeTestCategory.NonSmoke)]
        [TestCategory(TenantTypeCategory.DevFabric), TestCategory(TenantTypeCategory.Cloud)]
        public async Task CloudFileCreateAndDeleteTask()
        {
            CloudFileShare share = GetRandomShareReference();
            try
            {
                // Arrange
                await share.CreateAsync();
                CloudFile file = share.GetRootDirectoryReference().GetFileReference("file1");

                // Act
                await file.CreateAsync(0);

                // Assert
                Assert.IsNotNull(file.Properties.FilePermissionKey);
                Assert.IsNotNull(file.Properties.NtfsAttributes);
                Assert.IsNotNull(file.Properties.CreationTime);
                Assert.IsNotNull(file.Properties.LastWriteTime);
                Assert.IsNotNull(file.Properties.ChangeTime);
                Assert.IsNotNull(file.Properties.FileId);
                Assert.IsNotNull(file.Properties.ParentId);

                Assert.IsNull(file.Properties.filePermissionKeyToSet);
                Assert.IsNull(file.Properties.ntfsAttributesToSet);
                Assert.IsNull(file.Properties.creationTimeToSet);
                Assert.IsNull(file.Properties.lastWriteTimeToSet);
                Assert.IsNull(file.FilePermission);

                // Cleanup
                await file.DeleteAsync();
            }
            finally
            {
                await share.DeleteIfExistsAsync();
            }
        }

        [TestMethod]
        [Description("Create a file with a file permission key")]
        [TestCategory(ComponentCategory.File)]
        [TestCategory(TestTypeCategory.UnitTest)]
        [TestCategory(SmokeTestCategory.NonSmoke)]
        [TestCategory(TenantTypeCategory.DevFabric), TestCategory(TenantTypeCategory.Cloud)]
        public async Task CloudFileCreateFilePermissionKeyTask()
        {
            CloudFileShare share = GetRandomShareReference();
            try
            {
                // Arrange
                await share.CreateAsync();
                string permission = "O:S-1-5-21-2127521184-1604012920-1887927527-21560751G:S-1-5-21-2127521184-1604012920-1887927527-513D:AI(A;;FA;;;SY)(A;;FA;;;BA)(A;;0x1200a9;;;S-1-5-21-397955417-626881126-188441444-3053964)";
                string permissionKey = await share.CreateFilePermissionAsync(permission);
                CloudFile file = share.GetRootDirectoryReference().GetFileReference("file1");
                file.Properties.FilePermissionKey = permissionKey;

                // Act
                await file.CreateAsync(0);

                // Assert
                Assert.IsNotNull(file.Properties.FilePermissionKey);
                Assert.IsNotNull(file.Properties.NtfsAttributes);
                Assert.IsNotNull(file.Properties.CreationTime);
                Assert.IsNotNull(file.Properties.LastWriteTime);
                Assert.IsNotNull(file.Properties.ChangeTime);
                Assert.IsNotNull(file.Properties.FileId);
                Assert.IsNotNull(file.Properties.ParentId);

                Assert.IsNull(file.Properties.filePermissionKeyToSet);
                Assert.IsNull(file.Properties.ntfsAttributesToSet);
                Assert.IsNull(file.Properties.creationTimeToSet);
                Assert.IsNull(file.Properties.lastWriteTimeToSet);
                Assert.IsNull(file.FilePermission);
            }
            finally
            {
                await share.DeleteIfExistsAsync();
            }
        }

        [TestMethod]
        [Description("Create a file with multiple parameters")]
        [TestCategory(ComponentCategory.File)]
        [TestCategory(TestTypeCategory.UnitTest)]
        [TestCategory(SmokeTestCategory.NonSmoke)]
        [TestCategory(TenantTypeCategory.DevFabric), TestCategory(TenantTypeCategory.Cloud)]
        public async Task CloudFileCreateMultibleParametersAsync()
        {
            CloudFileShare share = GetRandomShareReference();
            try
            {
                // Arrange
                await share.CreateAsync();
                CloudFile file = share.GetRootDirectoryReference().GetFileReference("file1");

                string cacheControl = "no-transform";
                string contentDisposition = "attachment";
                string contentEncoding = "gzip";
                string contentLanguage = "tr,en";
                string contentMD5 = "MDAwMDAwMDA=";
                string contentType = "text/html";

                string permissions = "O:S-1-5-21-2127521184-1604012920-1887927527-21560751G:S-1-5-21-2127521184-1604012920-1887927527-513D:AI(A;;FA;;;SY)(A;;FA;;;BA)(A;;0x1200a9;;;S-1-5-21-397955417-626881126-188441444-3053964)";
                CloudFileNtfsAttributes attributes = CloudFileNtfsAttributes.Archive | CloudFileNtfsAttributes.NoScrubData | CloudFileNtfsAttributes.Offline;
                DateTimeOffset creationTime = DateTimeOffset.UtcNow.AddDays(-1);
                DateTimeOffset lastWriteTime = DateTimeOffset.UtcNow;

                file.Properties.CacheControl = cacheControl;
                file.Properties.ContentDisposition = contentDisposition;
                file.Properties.ContentEncoding = contentEncoding;
                file.Properties.ContentLanguage = contentLanguage;
                file.Properties.ContentMD5 = contentMD5;
                file.Properties.ContentType = contentType;

                file.FilePermission = permissions;
                file.Properties.CreationTime = creationTime;
                file.Properties.LastWriteTime = lastWriteTime;
                file.Properties.NtfsAttributes = attributes;

                // Act
                await file.CreateAsync(0);

                // Assert
                Assert.AreEqual(cacheControl, file.Properties.CacheControl);
                Assert.AreEqual(contentDisposition, file.Properties.ContentDisposition);
                Assert.AreEqual(contentEncoding, file.Properties.ContentEncoding);
                Assert.AreEqual(contentLanguage, file.Properties.ContentLanguage);
                Assert.AreEqual(contentMD5, file.Properties.ContentMD5);
                Assert.AreEqual(contentType, file.Properties.ContentType);

                Assert.IsNotNull(file.Properties.FilePermissionKey);
                Assert.AreEqual(attributes, file.Properties.NtfsAttributes);
                Assert.AreEqual(creationTime, file.Properties.CreationTime);
                Assert.AreEqual(lastWriteTime, file.Properties.LastWriteTime);

                Assert.IsNotNull(file.Properties.ChangeTime);
                Assert.IsNotNull(file.Properties.FileId);
                Assert.IsNotNull(file.Properties.ParentId);

                Assert.IsNull(file.Properties.filePermissionKeyToSet);
                Assert.IsNull(file.Properties.ntfsAttributesToSet);
                Assert.IsNull(file.Properties.creationTimeToSet);
                Assert.IsNull(file.Properties.lastWriteTimeToSet);
                Assert.IsNull(file.FilePermission);
            }
            finally
            {
                await share.DeleteIfExistsAsync();
            }
        }

        [TestMethod]
        [Description("Resize a file")]
        [TestCategory(ComponentCategory.File)]
        [TestCategory(TestTypeCategory.UnitTest)]
        [TestCategory(SmokeTestCategory.NonSmoke)]
        [TestCategory(TenantTypeCategory.DevFabric), TestCategory(TenantTypeCategory.Cloud)]
        public async Task CloudFileResizeAsync()
        {
            CloudFileShare share = GetRandomShareReference();
            try
            {
                await share.CreateAsync();

                CloudFile file = share.GetRootDirectoryReference().GetFileReference("file1");
                CloudFile file2 = share.GetRootDirectoryReference().GetFileReference("file1");

                await file.CreateAsync(1024);
                Assert.AreEqual(1024, file.Properties.Length);
                await file2.FetchAttributesAsync();
                Assert.AreEqual(1024, file2.Properties.Length);
                file2.Properties.ContentType = "text/plain";
                await file2.SetPropertiesAsync();
                await file.ResizeAsync(2048);
                Assert.AreEqual(2048, file.Properties.Length);
                await file.FetchAttributesAsync();
                Assert.AreEqual("text/plain", file.Properties.ContentType);
                await file2.FetchAttributesAsync();
                Assert.AreEqual(2048, file2.Properties.Length);

                // Resize to 0 length
                await file.ResizeAsync(0);
                Assert.AreEqual(0, file.Properties.Length);
                await file.FetchAttributesAsync();
                Assert.AreEqual("text/plain", file.Properties.ContentType);
                await file2.FetchAttributesAsync();
                Assert.AreEqual(0, file2.Properties.Length);
            }
            finally
            {
                share.DeleteIfExistsAsync().Wait();
            }
        }

        [TestMethod]
        [Description("Try to delete a non-existing file")]
        [TestCategory(ComponentCategory.File)]
        [TestCategory(TestTypeCategory.UnitTest)]
        [TestCategory(SmokeTestCategory.NonSmoke)]
        [TestCategory(TenantTypeCategory.DevFabric), TestCategory(TenantTypeCategory.Cloud)]
        public async Task CloudFileDeleteIfExistsAsync()
        {
            CloudFileShare share = GetRandomShareReference();
            try
            {
                await share.CreateAsync();

                CloudFile file = share.GetRootDirectoryReference().GetFileReference("file1");
                Assert.IsFalse(await file.DeleteIfExistsAsync());
                await file.CreateAsync(0);
                Assert.IsTrue(await file.DeleteIfExistsAsync());
                Assert.IsFalse(await file.DeleteIfExistsAsync());
            }
            finally
            {
                share.DeleteIfExistsAsync().Wait();
            }
        }

        [TestMethod]
        [Description("Check a file's existence")]
        [TestCategory(ComponentCategory.File)]
        [TestCategory(TestTypeCategory.UnitTest)]
        [TestCategory(SmokeTestCategory.NonSmoke)]
        [TestCategory(TenantTypeCategory.DevFabric), TestCategory(TenantTypeCategory.Cloud)]
        public async Task CloudFileExistsAsync()
        {
            CloudFileShare share = GetRandomShareReference();
            await share.CreateAsync();

            try
            {
                CloudFile file = share.GetRootDirectoryReference().GetFileReference("file1");
                CloudFile file2 = share.GetRootDirectoryReference().GetFileReference("file1");

                Assert.IsFalse(await file2.ExistsAsync());

                await file.CreateAsync(2048);

                Assert.IsTrue(await file2.ExistsAsync());
                Assert.AreEqual(2048, file2.Properties.Length);

                CloudFileDirectory dir1 = share.GetRootDirectoryReference().GetDirectoryReference("file1");

                Assert.IsFalse(await dir1.ExistsAsync());

                await file.DeleteAsync();

                Assert.IsFalse(await file2.ExistsAsync());

                CloudFileDirectory dir2 = share.GetRootDirectoryReference().GetDirectoryReference("file1");

                Assert.IsFalse(await dir2.ExistsAsync());
            }
            finally
            {
                share.DeleteAsync().Wait();
            }
        }

        [TestMethod]
        [Description("Verify the attributes of a file")]
        [TestCategory(ComponentCategory.File)]
        [TestCategory(TestTypeCategory.UnitTest)]
        [TestCategory(SmokeTestCategory.NonSmoke)]
        [TestCategory(TenantTypeCategory.DevFabric), TestCategory(TenantTypeCategory.Cloud)]
        public async Task CloudFileFetchAttributesTask()
        {
            CloudFileShare share = GetRandomShareReference();
            try
            {
                // Arrange
                await share.CreateAsync();
                CloudFile file = share.GetRootDirectoryReference().GetFileReference("file1");
                await file.CreateAsync(1024);
                CloudFile file2 = share.GetRootDirectoryReference().GetFileReference("file1");

                // Act
                await file2.FetchAttributesAsync();

                // Assert
                Assert.AreEqual(1024, file2.Properties.Length);
                Assert.AreEqual(file.Properties.ETag, file2.Properties.ETag);
                Assert.AreEqual(file.Properties.LastModified, file2.Properties.LastModified);
#if WINDOWS_RT && !WINDOWS_PHONE
                Assert.IsNull(file2.Properties.CacheControl);
#endif
                Assert.IsNull(file2.Properties.ContentDisposition);
                Assert.IsNull(file2.Properties.ContentEncoding);
                Assert.IsNull(file2.Properties.ContentLanguage);
                Assert.AreEqual("application/octet-stream", file2.Properties.ContentType);
                Assert.IsNull(file2.Properties.ContentMD5);

                Assert.AreEqual(file.Properties.FilePermissionKey, file2.Properties.FilePermissionKey);
                Assert.AreEqual(file.Properties.NtfsAttributes, file2.Properties.NtfsAttributes);
                Assert.AreEqual(file.Properties.CreationTime, file2.Properties.CreationTime);
                Assert.AreEqual(file.Properties.LastWriteTime, file2.Properties.LastWriteTime);
                Assert.AreEqual(file.Properties.ChangeTime, file2.Properties.ChangeTime);
                Assert.AreEqual(file.Properties.FileId, file2.Properties.FileId);
                Assert.AreEqual(file.Properties.ParentId, file2.Properties.ParentId);

                Assert.IsNull(file2.Properties.filePermissionKeyToSet);
                Assert.IsNull(file2.Properties.ntfsAttributesToSet);
                Assert.IsNull(file2.Properties.creationTimeToSet);
                Assert.IsNull(file2.Properties.lastWriteTimeToSet);
                Assert.IsNull(file2.FilePermission);
            }
            finally
            {
                await share.DeleteIfExistsAsync();
            }
        }

        [TestMethod]
        [Description("Verify setting the properties of a file")]
        [TestCategory(ComponentCategory.File)]
        [TestCategory(TestTypeCategory.UnitTest)]
        [TestCategory(SmokeTestCategory.NonSmoke)]
        [TestCategory(TenantTypeCategory.DevFabric), TestCategory(TenantTypeCategory.Cloud)]
        public async Task CloudFileSetPropertiesTask()
        {
            CloudFileShare share = GetRandomShareReference();
            try
            {
                await share.CreateAsync();

                CloudFile file = share.GetRootDirectoryReference().GetFileReference("file1");
                file.CreateAsync(1024).Wait();
                string eTag = file.Properties.ETag;
                DateTimeOffset lastModified = file.Properties.LastModified.Value;

                Thread.Sleep(1000);

                string cacheControl = "no-transform";
                string contentDisposition = "attachment";
                string contentEncoding = "gzip";
                string contentLanguage = "tr,en";
                string contentMD5 = "MDAwMDAwMDA=";
                string contentType = "text/html";

                file.Properties.CacheControl = cacheControl;
                file.Properties.ContentDisposition = contentDisposition;
                file.Properties.ContentEncoding = contentEncoding;
                file.Properties.ContentLanguage = contentLanguage;
                file.Properties.ContentMD5 = contentMD5;
                file.Properties.ContentType = contentType;

                await file.SetPropertiesAsync();

                Assert.IsTrue(file.Properties.LastModified > lastModified);
                Assert.AreNotEqual(eTag, file.Properties.ETag);
                Assert.AreEqual(cacheControl, file.Properties.CacheControl);
                Assert.AreEqual(contentDisposition, file.Properties.ContentDisposition);
                Assert.AreEqual(contentEncoding, file.Properties.ContentEncoding);
                Assert.AreEqual(contentLanguage, file.Properties.ContentLanguage);
                Assert.AreEqual(contentMD5, file.Properties.ContentMD5);
                Assert.AreEqual(contentType, file.Properties.ContentType);

                Assert.IsNull(file.Properties.filePermissionKeyToSet);
                Assert.IsNull(file.Properties.creationTimeToSet);
                Assert.IsNull(file.Properties.lastWriteTimeToSet);
                Assert.IsNull(file.Properties.ntfsAttributesToSet);
                Assert.IsNull(file.FilePermission);

                CloudFile file2 = share.GetRootDirectoryReference().GetFileReference("file1");

                await file2.FetchAttributesAsync();

                Assert.AreEqual(cacheControl, file2.Properties.CacheControl);
                Assert.AreEqual(contentDisposition, file2.Properties.ContentDisposition);
                Assert.AreEqual(contentEncoding, file2.Properties.ContentEncoding);
                Assert.AreEqual(contentLanguage, file2.Properties.ContentLanguage);
                Assert.AreEqual(contentMD5, file2.Properties.ContentMD5);
                Assert.AreEqual(contentType, file2.Properties.ContentType);

                Assert.AreEqual(file.Properties.FilePermissionKey, file2.Properties.FilePermissionKey);
                Assert.AreEqual(file.Properties.NtfsAttributes, file2.Properties.NtfsAttributes);
                Assert.AreEqual(file.Properties.CreationTime, file2.Properties.CreationTime);
                Assert.AreEqual(file.Properties.LastWriteTime, file2.Properties.LastWriteTime);

                CloudFile file3 = share.GetRootDirectoryReference().GetFileReference("file1");
                using (MemoryStream stream = new MemoryStream())
                {
                    FileRequestOptions options = new FileRequestOptions()
                    {
                        DisableContentMD5Validation = true,
                    };
                    await file3.DownloadToStreamAsync(stream, null, options, null);
                }
                AssertAreEqual(file2.Properties, file3.Properties);

                CloudFileDirectory rootDirectory = share.GetRootDirectoryReference();
                CloudFile file4 = (CloudFile)rootDirectory.ListFilesAndDirectoriesSegmentedAsync(null).Result.Results.First();
                Assert.AreEqual(file2.Properties.Length, file4.Properties.Length);
            }
            finally
            {
                await share.DeleteIfExistsAsync();
            }
        }

        [TestMethod]
        [Description("Verify setting the properties of a file with file permissions key")]
        [TestCategory(ComponentCategory.File)]
        [TestCategory(TestTypeCategory.UnitTest)]
        [TestCategory(SmokeTestCategory.NonSmoke)]
        [TestCategory(TenantTypeCategory.DevFabric), TestCategory(TenantTypeCategory.Cloud)]
        public async Task CloudFileSetPropertiesFilePermissionsKeyTask()
        {
            CloudFileShare share = GetRandomShareReference();
            try
            {
                // Arrange
                await share.CreateAsync();

                CloudFile file = share.GetRootDirectoryReference().GetFileReference("file1");
                await file.CreateAsync(1024);

                Thread.Sleep(1000);

                string permission = "O:S-1-5-21-2127521184-1604012920-1887927527-21560751G:S-1-5-21-2127521184-1604012920-1887927527-513D:AI(A;;FA;;;SY)(A;;FA;;;BA)(A;;0x1200a9;;;S-1-5-21-397955417-626881126-188441444-3053964)";
                string permissionKey = await share.CreateFilePermissionAsync(permission);

                CloudFile file2 = share.GetRootDirectoryReference().GetFileReference("file1");

                file2.Properties.FilePermissionKey = permissionKey;

                // Act
                await file2.SetPropertiesAsync();

                // Assert
                Assert.IsNotNull(file2.Properties.FilePermissionKey);
                Assert.IsNull(file2.Properties.filePermissionKeyToSet);

                // Act
                CloudFile file3 = share.GetRootDirectoryReference().GetFileReference("file1");
                await file3.FetchAttributesAsync();

                // Assert - also making sure attributes, creation time, and last-write time were preserved
                Assert.AreEqual(permissionKey, file3.Properties.FilePermissionKey);
                Assert.AreEqual(file2.Properties.filePermissionKey, file3.Properties.FilePermissionKey);
                Assert.AreEqual(file.Properties.NtfsAttributes, file3.Properties.NtfsAttributes);
                Assert.AreEqual(file.Properties.CreationTime, file3.Properties.CreationTime);
                Assert.AreEqual(file.Properties.LastWriteTime, file3.Properties.LastWriteTime);

                // This block is just for checking that file permission is preserved
                // Arrange
                file2 = share.GetRootDirectoryReference().GetFileReference("file1");
                DateTimeOffset creationTime = DateTime.UtcNow.AddDays(-2);
                file2.Properties.creationTime = creationTime;

                // Act
                await file2.SetPropertiesAsync();
                file3 = share.GetRootDirectoryReference().GetFileReference("file1");
                await file3.FetchAttributesAsync();

                // Assert
                Assert.AreEqual(permissionKey, file3.Properties.FilePermissionKey);
            }
            finally
            {
                await share.DeleteIfExistsAsync();
            }
        }

#if NETCORE
        [TestMethod]
        [Description("Verify setting the properties of a file with spacial characters such as '<' and getting them")]
        [TestCategory(ComponentCategory.File)]
        [TestCategory(TestTypeCategory.UnitTest)]
        [TestCategory(SmokeTestCategory.NonSmoke)]
        [TestCategory(TenantTypeCategory.DevFabric), TestCategory(TenantTypeCategory.Cloud)]
        public async Task CloudFileSetPropertiesSpecialCharactersAsync()
        {
            CloudFileShare share = GetRandomShareReference();
            try
            {
                await share.CreateAsync();

                CloudFile file = share.GetRootDirectoryReference().GetFileReference("file1");
                await file.CreateAsync(1024);
                string eTag = file.Properties.ETag;
                DateTimeOffset lastModified = file.Properties.LastModified.Value;

                await Task.Delay(1000);

                file.Properties.CacheControl = "no-tr>ansform";
                file.Properties.ContentEncoding = "gzi<p";
                file.Properties.ContentLanguage = "tr,e>n";
                file.Properties.ContentMD5 = "MDAwMDAwMDA=";
                file.Properties.ContentType = "text/html>";

                file.Properties.ContentDisposition = "in<aliContentDisposition";
                await file.SetPropertiesAsync();
                Assert.IsTrue(file.Properties.LastModified > lastModified);
                Assert.AreNotEqual(eTag, file.Properties.ETag);

                CloudFile file2 = share.GetRootDirectoryReference().GetFileReference("file1");
                await file2.FetchAttributesAsync();
                Assert.AreEqual("no-tr>ansform", file2.Properties.CacheControl);
                Assert.AreEqual("gzi<p", file2.Properties.ContentEncoding);
                Assert.AreEqual("tr,e>n", file2.Properties.ContentLanguage);
                Assert.AreEqual("MDAwMDAwMDA=", file2.Properties.ContentMD5);
                Assert.AreEqual("text/html>", file2.Properties.ContentType);
                Assert.AreEqual("in<aliContentDisposition", file2.Properties.ContentDisposition);

            }
            finally
            {
                share.DeleteIfExistsAsync().Wait();
            }
        }
#endif

        [TestMethod]
        [Description("Verify that creating a file can also set its metadata")]
        [TestCategory(ComponentCategory.File)]
        [TestCategory(TestTypeCategory.UnitTest)]
        [TestCategory(SmokeTestCategory.NonSmoke)]
        [TestCategory(TenantTypeCategory.DevFabric), TestCategory(TenantTypeCategory.Cloud)]
        public async Task CloudFileCreateWithMetadataAsync()
        {
            CloudFileShare share = GetRandomShareReference();
            try
            {
                await share.CreateAsync();

                CloudFile file = share.GetRootDirectoryReference().GetFileReference("file1");
                file.Metadata["key1"] = "value1";
                file.Properties.CacheControl = "no-transform";
                file.Properties.ContentDisposition = "attachment";
                file.Properties.ContentEncoding = "gzip";
                file.Properties.ContentLanguage = "tr,en";
                file.Properties.ContentMD5 = "MDAwMDAwMDA=";
                file.Properties.ContentType = "text/html";
                await file.CreateAsync(1024);

                CloudFile file2 = share.GetRootDirectoryReference().GetFileReference("file1");
                await file2.FetchAttributesAsync();
                Assert.AreEqual(1, file2.Metadata.Count);
                Assert.AreEqual("value1", file2.Metadata["key1"]);
                // Metadata keys should be case-insensitive
                Assert.AreEqual("value1", file2.Metadata["KEY1"]);
                Assert.AreEqual("no-transform", file2.Properties.CacheControl);
                Assert.AreEqual("attachment", file2.Properties.ContentDisposition);
                Assert.AreEqual("gzip", file2.Properties.ContentEncoding);
                Assert.AreEqual("tr,en", file2.Properties.ContentLanguage);
                Assert.AreEqual("MDAwMDAwMDA=", file2.Properties.ContentMD5);
                Assert.AreEqual("text/html", file2.Properties.ContentType);
            }
            finally
            {
                share.DeleteIfExistsAsync().Wait();
            }
        }

        [TestMethod]
        [Description("Verify that a file's metadata can be updated")]
        [TestCategory(ComponentCategory.File)]
        [TestCategory(TestTypeCategory.UnitTest)]
        [TestCategory(SmokeTestCategory.NonSmoke)]
        [TestCategory(TenantTypeCategory.DevFabric), TestCategory(TenantTypeCategory.Cloud)]
        public async Task CloudFileSetMetadataAsync()
        {
            CloudFileShare share = GetRandomShareReference();
            try
            {
                await share.CreateAsync();

                CloudFile file = share.GetRootDirectoryReference().GetFileReference("file1");
                await file.CreateAsync(1024);

                CloudFile file2 = share.GetRootDirectoryReference().GetFileReference("file1");
                await file2.FetchAttributesAsync();
                Assert.AreEqual(0, file2.Metadata.Count);

                OperationContext operationContext = new OperationContext();
                file.Metadata["key1"] = null;

                Assert.ThrowsException<AggregateException>(
                    () => file.SetMetadataAsync(null, null, operationContext).Wait(),
                    "Metadata keys should have a non-null value");
                Assert.IsInstanceOfType(operationContext.LastResult.Exception.InnerException, typeof(ArgumentException));

                file.Metadata["key1"] = "";
                Assert.ThrowsException<AggregateException>(
                    () => file.SetMetadataAsync(null, null, operationContext).Wait(),
                    "Metadata keys should have a non-empty value");
                Assert.IsInstanceOfType(operationContext.LastResult.Exception.InnerException, typeof(ArgumentException));

                file.Metadata["key1"] = "value1";
                await file.SetMetadataAsync();

                await file2.FetchAttributesAsync();
                Assert.AreEqual(1, file2.Metadata.Count);
                Assert.AreEqual("value1", file2.Metadata["key1"]);
                // Metadata keys should be case-insensitive
                Assert.AreEqual("value1", file2.Metadata["KEY1"]);

                file.Metadata.Clear();
                await file.SetMetadataAsync();

                await file2.FetchAttributesAsync();
                Assert.AreEqual(0, file2.Metadata.Count);
            }
            finally
            {
                share.DeleteIfExistsAsync().Wait();
            }
        }

        [TestMethod]
        [Description("Upload/clear ranges in a file and then verify ranges")]
        [TestCategory(ComponentCategory.File)]
        [TestCategory(TestTypeCategory.UnitTest)]
        [TestCategory(SmokeTestCategory.NonSmoke)]
        [TestCategory(TenantTypeCategory.DevFabric), TestCategory(TenantTypeCategory.Cloud)]
        public async Task CloudFileListRangesAsync()
        {
            byte[] buffer = GetRandomBuffer(1024);
            CloudFileShare share = GetRandomShareReference();
            try
            {
                await share.CreateAsync();

                CloudFile file = share.GetRootDirectoryReference().GetFileReference("file1");
                await file.CreateAsync(4 * 1024);

                using (MemoryStream memoryStream = new MemoryStream(buffer))
                {
                    await file.WriteRangeAsync(memoryStream, 512, null);
                }

                using (MemoryStream memoryStream = new MemoryStream(buffer))
                {
                    await file.WriteRangeAsync(memoryStream, 3 * 1024, null);
                }

                await file.ClearRangeAsync(1024, 1024);
                await file.ClearRangeAsync(0, 512);

                IEnumerable<FileRange> fileRanges = await file.ListRangesAsync();
                List<string> expectedFileRanges = new List<string>()
                {
                    new FileRange(512, 1023).ToString(),
                    new FileRange(3 * 1024, 4 * 1024 - 1).ToString(),
                };
                foreach (FileRange fileRange in fileRanges)
                {
                    Assert.IsTrue(expectedFileRanges.Remove(fileRange.ToString()));
                }
                Assert.AreEqual(0, expectedFileRanges.Count);

                fileRanges = await file.ListRangesAsync(1024, 1024, null, null, null);
                Assert.AreEqual(0, fileRanges.Count());

                fileRanges = await file.ListRangesAsync(512, 3 * 1024, null, null, null);
                expectedFileRanges = new List<string>()
                {
                    new FileRange(512, 1023).ToString(),
                    new FileRange(3 * 1024, 7 * 512 - 1).ToString(),
                };
                foreach (FileRange fileRange in fileRanges)
                {
                    Assert.IsTrue(expectedFileRanges.Remove(fileRange.ToString()));
                }
                Assert.AreEqual(0, expectedFileRanges.Count);

                OperationContext opContext = new OperationContext();
                await TestHelper.ExpectedExceptionAsync(
                    async () => await file.ListRangesAsync(1024, null, null, null, opContext),
                    opContext,
                    "List Ranges with an offset but no count should fail",
                    HttpStatusCode.Unused);
                Assert.IsInstanceOfType(opContext.LastResult.Exception.InnerException, typeof(ArgumentNullException));
            }
            finally
            {
                share.DeleteIfExistsAsync().Wait();
            }
        }

        [TestMethod]
        [Description("Upload ranges to a file and then verify the contents")]
        [TestCategory(ComponentCategory.File)]
        [TestCategory(TestTypeCategory.UnitTest)]
        [TestCategory(SmokeTestCategory.NonSmoke)]
        [TestCategory(TenantTypeCategory.DevFabric), TestCategory(TenantTypeCategory.Cloud)]
        public async Task CloudFileWriteRangeAsync()
        {
            byte[] buffer = GetRandomBuffer(4 * 1024 * 1024);
#if NETCORE
            MD5 md5 = MD5.Create();
            string contentMD5 = Convert.ToBase64String(md5.ComputeHash(buffer));
#else
            CryptographicHash hasher = HashAlgorithmProvider.OpenAlgorithm("MD5").CreateHash();
            hasher.Append(buffer.AsBuffer());
            string contentMD5 = CryptographicBuffer.EncodeToBase64String(hasher.GetValueAndReset());
#endif

            CloudFileShare share = GetRandomShareReference();
            try
            {
                await share.CreateAsync();

                CloudFile file = share.GetRootDirectoryReference().GetFileReference("file1");
                await file.CreateAsync(4 * 1024 * 1024);

                using (MemoryStream memoryStream = new MemoryStream())
                {
                    await TestHelper.ExpectedExceptionAsync<ArgumentOutOfRangeException>(
                        async () => await file.WriteRangeAsync(memoryStream, 0, null),
                        "Zero-length WriteRange should fail");
                }

                using (MemoryStream resultingData = new MemoryStream())
                {
                    using (MemoryStream memoryStream = new MemoryStream(buffer))
                    {
                        OperationContext opContext = new OperationContext();
                        await TestHelper.ExpectedExceptionAsync(
                            async () => await file.WriteRangeAsync(memoryStream, 512, null, null, null, opContext),
                            opContext,
                            "Writing out-of-range ranges should fail",
                            HttpStatusCode.RequestedRangeNotSatisfiable,
                            "InvalidRange");

                        memoryStream.Seek(0, SeekOrigin.Begin);
                        await file.WriteRangeAsync(memoryStream, 0, contentMD5);
                        resultingData.Write(buffer, 0, buffer.Length);

                        int offset = buffer.Length - 1024;
                        memoryStream.Seek(offset, SeekOrigin.Begin);
                        await TestHelper.ExpectedExceptionAsync(
                            async () => await file.WriteRangeAsync(memoryStream, 0, contentMD5, null, null, opContext),
                            opContext,
                            "Invalid MD5 should fail with mismatch",
                            HttpStatusCode.BadRequest,
                            "Md5Mismatch");

                        memoryStream.Seek(offset, SeekOrigin.Begin);
                        await file.WriteRangeAsync(memoryStream, 0, null);
                        resultingData.Seek(0, SeekOrigin.Begin);
                        resultingData.Write(buffer, offset, buffer.Length - offset);

                        offset = buffer.Length - 2048;
                        memoryStream.Seek(offset, SeekOrigin.Begin);
                        await file.WriteRangeAsync(memoryStream, 1024, null);
                        resultingData.Seek(1024, SeekOrigin.Begin);
                        resultingData.Write(buffer, offset, buffer.Length - offset);
                    }

                    using (MemoryStream fileData = new MemoryStream())
                    {
                        await file.DownloadToStreamAsync(fileData);
                        Assert.AreEqual(resultingData.Length, fileData.Length);

                        Assert.IsTrue(fileData.ToArray().SequenceEqual(resultingData.ToArray()));
                    }
                }
            }
            finally
            {
                share.DeleteIfExistsAsync().Wait();
            }
        }

        [TestMethod]
<<<<<<< HEAD
        [Description("Single put file and get file")]
=======
        [Description("Writes range from source file with invalid parameters")]
>>>>>>> 76fb5dff
        [TestCategory(ComponentCategory.File)]
        [TestCategory(TestTypeCategory.UnitTest)]
        [TestCategory(SmokeTestCategory.NonSmoke)]
        [TestCategory(TenantTypeCategory.DevFabric), TestCategory(TenantTypeCategory.Cloud)]
<<<<<<< HEAD
        public async Task CloudFileDownloadToStreamTask()
        {
            byte[] buffer = GetRandomBuffer(1 * 1024 * 1024);
            CloudFileShare share = GetRandomShareReference();
=======
        public async Task CloudFileWriteRangeFromUrlInvalidParametersAsync()
        {
            CloudFileShare share = GetRandomShareReference();

            try
            {
                // Arrange
                await share.CreateAsync();

                CloudFileDirectory dir = share.GetRootDirectoryReference().GetDirectoryReference("dir");
                await dir.CreateAsync();

                CloudFile destFile = dir.GetFileReference("dest1");
                await destFile.CreateAsync(1024);

                // Act
                await TestHelper.ExpectedExceptionAsync<ArgumentException>(
                    () => destFile.WriteRangeAsync(destFile.Uri, sourceOffset: -1, count: 512, destOffset: 0),
                    "CloudFileWriteRangeFromUrlInvalidParametersAsync");

                await TestHelper.ExpectedExceptionAsync<ArgumentException>(
                    () => destFile.WriteRangeAsync(destFile.Uri, sourceOffset: 512, count: -1, destOffset: 0),
                    "CloudFileWriteRangeFromUrlInvalidParametersAsync");

                await TestHelper.ExpectedExceptionAsync<ArgumentException>(
                    () => destFile.WriteRangeAsync(destFile.Uri, sourceOffset: 512, count: 5 * Constants.MB, destOffset: 0),
                    "CloudFileWriteRangeFromUrlInvalidParametersAsync");

                await TestHelper.ExpectedExceptionAsync<ArgumentException>(
                    () => destFile.WriteRangeAsync(destFile.Uri, sourceOffset: 512, count: 512, destOffset: -1),
                    "CloudFileWriteRangeFromUrlInvalidParametersAsync");
            }
            finally
            {
                await share.DeleteAsync();
            }
        }

        [TestMethod]
        [Description("Writes range from source file min parameters")]
        [TestCategory(ComponentCategory.File)]
        [TestCategory(TestTypeCategory.UnitTest)]
        [TestCategory(SmokeTestCategory.NonSmoke)]
        [TestCategory(TenantTypeCategory.DevFabric), TestCategory(TenantTypeCategory.Cloud)]
        public async Task CloudFileWriteRangeFromUrlMinAsync()
        {
            CloudFileShare share = GetRandomShareReference();

            try
            {
                // Arrange
                await share.CreateAsync();

                CloudFileDirectory dir = share.GetRootDirectoryReference().GetDirectoryReference("dir");
                await dir.CreateAsync();

                CloudFile sourceFile = dir.GetFileReference("source");

                byte[] buffer = GetRandomBuffer(1024);
                using (MemoryStream stream = new MemoryStream(buffer))
                {
                    await sourceFile.UploadFromStreamAsync(stream);
                }

                SharedAccessFilePolicy policy = new SharedAccessFilePolicy()
                {
                    SharedAccessStartTime = DateTimeOffset.UtcNow.AddMinutes(-5),
                    SharedAccessExpiryTime = DateTimeOffset.UtcNow.AddMinutes(30),
                    Permissions = SharedAccessFilePermissions.Read
                };
                string sasToken = sourceFile.GetSharedAccessSignature(policy, null, null);
                Uri sourceUri = new Uri(sourceFile.Uri.ToString() + sasToken);

                CloudFile destFile = dir.GetFileReference("dest1");
                await destFile.CreateAsync(1024);
                FileRange sourceRange = new FileRange(512, 1023);

                // Act
                await destFile.WriteRangeAsync(sourceUri, sourceOffset: 512, count: 512, destOffset: 0);

                using (MemoryStream sourceStream = new MemoryStream())
                using (MemoryStream destStream = new MemoryStream())
                {
                    // Assert
                    await sourceFile.DownloadRangeToStreamAsync(sourceStream, offset: 512, length: 512);
                    await destFile.DownloadRangeToStreamAsync(destStream, offset: 0, length: 512);

                    Assert.IsTrue(sourceStream.ToArray().SequenceEqual(destStream.ToArray()));
                }
            }
            finally
            {
                await share.DeleteAsync();
            }
        }

        [TestMethod]
        [Description("Writes range from source file with source CRC")]
        [TestCategory(ComponentCategory.File)]
        [TestCategory(TestTypeCategory.UnitTest)]
        [TestCategory(SmokeTestCategory.NonSmoke)]
        [TestCategory(TenantTypeCategory.DevFabric), TestCategory(TenantTypeCategory.Cloud)]
        public async Task CloudFileWriteRangeFromUrlSourceCrcAsync()
        {
            CloudFileShare share = GetRandomShareReference();

            try
            {
                // Arrange
                await share.CreateAsync();

                CloudFileDirectory dir = share.GetRootDirectoryReference().GetDirectoryReference("dir");
                await dir.CreateAsync();

                CloudFile sourceFile = dir.GetFileReference("source");

                byte[] buffer = GetRandomBuffer(1024);
                using (MemoryStream stream = new MemoryStream(buffer))
                {
                    await sourceFile.UploadFromStreamAsync(stream);
                }

                SharedAccessFilePolicy policy = new SharedAccessFilePolicy()
                {
                    SharedAccessStartTime = DateTimeOffset.UtcNow.AddMinutes(-5),
                    SharedAccessExpiryTime = DateTimeOffset.UtcNow.AddMinutes(30),
                    Permissions = SharedAccessFilePermissions.Read
                };
                string sasToken = sourceFile.GetSharedAccessSignature(policy, null, null);
                Uri sourceUri = new Uri(sourceFile.Uri.ToString() + sasToken);

                Crc64Wrapper hasher = new Crc64Wrapper();
                hasher.UpdateHash(buffer.Skip(512).ToArray(), 0, 512);
                string crc64 = hasher.ComputeHash();

                CloudFile destFile = dir.GetFileReference("dest1");
                await destFile.CreateAsync(1024);
                FileRange sourceRange = new FileRange(512, 1023);
                Checksum sourceChecksum = new Checksum(crc64: crc64);

                // Act
                await destFile.WriteRangeAsync(sourceUri, sourceOffset: 512, count: 512, destOffset: 0, sourceContentChecksum: sourceChecksum);

                using (MemoryStream sourceStream = new MemoryStream())
                using (MemoryStream destStream = new MemoryStream())
                {
                    // Assert
                    await sourceFile.DownloadRangeToStreamAsync(sourceStream, 512, 512);
                    await destFile.DownloadRangeToStreamAsync(destStream, 0, 512);

                    Assert.IsTrue(sourceStream.ToArray().SequenceEqual(destStream.ToArray()));
                }
            }
            finally
            {
                await share.DeleteAsync();
            }
        }

        [TestMethod]
        [Description("Writes range from source file with source CRC access conditions")]
        [TestCategory(ComponentCategory.File)]
        [TestCategory(TestTypeCategory.UnitTest)]
        [TestCategory(SmokeTestCategory.NonSmoke)]
        [TestCategory(TenantTypeCategory.DevFabric), TestCategory(TenantTypeCategory.Cloud)]
        public async Task CloudFileWriteRangeFromUrlSourceCrcMatchAsync()
        {
            CloudFileShare share = GetRandomShareReference();

>>>>>>> 76fb5dff
            try
            {
                // Arrange
                await share.CreateAsync();

<<<<<<< HEAD
                CloudFile file = share.GetRootDirectoryReference().GetFileReference("file1");
                using (MemoryStream originalFile = new MemoryStream(buffer))
                {
                    await file.UploadFromStreamAsync(originalFile);

                    using (MemoryStream downloadedFile = new MemoryStream())
                    {
                        CloudFile file2 = share.GetRootDirectoryReference().GetFileReference("file1");

                        // Act
                        await file2.DownloadRangeToStreamAsync(downloadedFile, 0, buffer.Length);

                        // Assert
                        TestHelper.AssertStreamsAreEqual(originalFile, downloadedFile);
                        Assert.IsNotNull(file2.Properties.LastModified);
                        Assert.IsNotNull(file2.Properties.ETag);
                        Assert.IsTrue(file2.Properties.IsServerEncrypted);
                        Assert.IsNotNull(file2.Properties.ChangeTime);
                        Assert.IsNotNull(file2.Properties.LastWriteTime);
                        Assert.IsNotNull(file2.Properties.CreationTime);
                        Assert.IsNotNull(file2.Properties.FilePermissionKey);
                        Assert.AreEqual(CloudFileNtfsAttributes.Archive, file2.Properties.NtfsAttributes);
                        Assert.IsNotNull(file2.Properties.FileId);
                        Assert.IsNotNull(file2.Properties.ParentId);
                    }
=======
                CloudFileDirectory dir = share.GetRootDirectoryReference().GetDirectoryReference("dir");
                await dir.CreateAsync();

                CloudFile sourceFile = dir.GetFileReference("source");

                byte[] buffer = GetRandomBuffer(1024);
                using (MemoryStream stream = new MemoryStream(buffer))
                {
                    await sourceFile.UploadFromStreamAsync(stream);
                }

                SharedAccessFilePolicy policy = new SharedAccessFilePolicy()
                {
                    SharedAccessStartTime = DateTimeOffset.UtcNow.AddMinutes(-5),
                    SharedAccessExpiryTime = DateTimeOffset.UtcNow.AddMinutes(30),
                    Permissions = SharedAccessFilePermissions.Read
                };
                string sasToken = sourceFile.GetSharedAccessSignature(policy, null, null);
                Uri sourceUri = new Uri(sourceFile.Uri.ToString() + sasToken);

                Crc64Wrapper hasher = new Crc64Wrapper();
                hasher.UpdateHash(buffer.Skip(512).ToArray(), 0, 512);
                string crc64 = hasher.ComputeHash();

                CloudFile destFile = dir.GetFileReference("dest1");
                await destFile.CreateAsync(1024);
                AccessCondition sourceAccessCondition = new AccessCondition()
                {
                    IfNoneMatchContentCRC = crc64
                };

                // Act
                await TestHelper.ExpectedExceptionAsync<StorageException>(
                    () => destFile.WriteRangeAsync(sourceUri, sourceOffset: 512, count: 512, destOffset: 0, sourceAccessCondition: sourceAccessCondition),
                    "CloudFileWriteRangeFromUrlSourceCrcMatch");

                // Arrange
                sourceAccessCondition = new AccessCondition()
                {
                    IfMatchContentCRC = crc64
                };

                // Act
                await destFile.WriteRangeAsync(sourceUri, sourceOffset: 512, count: 512, destOffset: 0, sourceAccessCondition: sourceAccessCondition);

                using (MemoryStream sourceStream = new MemoryStream())
                using (MemoryStream destStream = new MemoryStream())
                {
                    // Assert
                    await sourceFile.DownloadRangeToStreamAsync(sourceStream, 512, 512);
                    await destFile.DownloadRangeToStreamAsync(destStream, 0, 512);

                    Assert.IsTrue(sourceStream.ToArray().SequenceEqual(destStream.ToArray()));
>>>>>>> 76fb5dff
                }
            }
            finally
            {
                await share.DeleteAsync();
            }
        }

        [TestMethod]
        [Description("Create a file and verify its SMB handles can be checked.")]
        [TestCategory(ComponentCategory.File)]
        [TestCategory(TestTypeCategory.UnitTest)]
        [TestCategory(SmokeTestCategory.NonSmoke)]
        [TestCategory(TenantTypeCategory.DevFabric), TestCategory(TenantTypeCategory.Cloud)]
        public async Task CloudFileListHandlesNullCaseTask()
        {
            CloudFileShare share = GetRandomShareReference();

            try
            {
                await share.CreateAsync();

                var fileName = "file" + Guid.NewGuid().ToString();
                CloudFile file = share.GetRootDirectoryReference().GetFileReference(fileName);
                await file.CreateAsync(512);

                file = share.GetRootDirectoryReference().GetFileReference(fileName);

                FileContinuationToken token = null;
                List<FileHandle> handles = new List<FileHandle>();

                do
                {
                    FileHandleResultSegment response = await file.ListHandlesSegmentedAsync(token);
                    handles.AddRange(response.Results);
                    token = response.ContinuationToken;
                } while (token != null && token.NextMarker != null);

                Assert.AreEqual(0, handles.Count);
            }
            //TODO: create a disposable share
            finally
            {
                await share.DeleteIfExistsAsync();
            }
        }

        [TestMethod]
        [Description("Create a file and verify its SMB handles can be closed.")]
        [TestCategory(ComponentCategory.File)]
        [TestCategory(TestTypeCategory.UnitTest)]
        [TestCategory(SmokeTestCategory.NonSmoke)]
        [TestCategory(TenantTypeCategory.DevFabric), TestCategory(TenantTypeCategory.Cloud)]
        public async Task CloudFileCloseAllHandlesTask()
        {
            byte[] buffer = GetRandomBuffer(512);
            CloudFileShare share = GetRandomShareReference();

            try
            {
                await share.CreateAsync();

                var fileName = "file" + Guid.NewGuid().ToString();
                CloudFile file = share.GetRootDirectoryReference().GetFileReference(fileName);
                await file.CreateAsync(512);

                share = await share.SnapshotAsync();
                file = share.GetRootDirectoryReference().GetFileReference(fileName);

                FileContinuationToken token = null;
                int handlesClosed = 0;

                do
                {
                    CloseFileHandleResultSegment response = await file.CloseAllHandlesSegmentedAsync(token, null, null, null, CancellationToken.None);
                    handlesClosed += response.NumHandlesClosed;
                    token = response.ContinuationToken;
                } while (token != null && token.NextMarker != null);

                Assert.AreEqual(handlesClosed, 0);
            }
            finally
            {
                await share.DeleteIfExistsAsync();
            }
        }

        [TestMethod]
        [Description("Create a file and verify its SMB handles can be closed.")]
        [TestCategory(ComponentCategory.File)]
        [TestCategory(TestTypeCategory.UnitTest)]
        [TestCategory(SmokeTestCategory.NonSmoke)]
        [TestCategory(TenantTypeCategory.DevFabric), TestCategory(TenantTypeCategory.Cloud)]
        public async Task CloudFileCloseHandleTask()
        {
            byte[] buffer = GetRandomBuffer(512);
            CloudFileShare share = GetRandomShareReference();

            try
            {
                await share.CreateAsync();

                CloudFile file = share.GetRootDirectoryReference().GetFileReference("file" + Guid.NewGuid().ToString());
                await file.CreateAsync(512);

                FileContinuationToken token = null;
                int handlesClosed = 0;
                const string nonexistentHandle = "12345";

                do
                {
                    CloseFileHandleResultSegment response = await file.CloseHandleSegmentedAsync(nonexistentHandle, token, null, null, null, CancellationToken.None);
                    handlesClosed += response.NumHandlesClosed;
                    token = response.ContinuationToken;
                } while (token != null && token.NextMarker != null);

                Assert.AreEqual(handlesClosed, 0);
            }
            finally
            {
                await share.DeleteIfExistsAsync();
            }
        }

        /*
        [TestMethod]
        [Description("Single put file and get file")]
        [TestCategory(ComponentCategory.File)]
        [TestCategory(TestTypeCategory.UnitTest)]
        [TestCategory(SmokeTestCategory.NonSmoke)]
        [TestCategory(TenantTypeCategory.DevFabric), TestCategory(TenantTypeCategory.Cloud)]
        public async Task CloudFileUploadFromStreamWithAccessConditionAsync()
        {
            OperationContext operationContext = new OperationContext();
            CloudFileShare share = GetRandomShareReference();
            await share.CreateAsync();
            try
            {
                AccessCondition accessCondition = AccessCondition.GenerateIfNoneMatchCondition("\"*\"");
                await this.CloudFileUploadFromStreamAsync(share, 6 * 512, null, accessCondition, operationContext, 0);

                CloudFile file = share.GetRootDirectoryReference().GetFileReference("file1");
                await file.CreateAsync(1024);
                accessCondition = AccessCondition.GenerateIfNoneMatchCondition(file.Properties.ETag);
                await TestHelper.ExpectedExceptionAsync(
                    async () => await this.CloudFileUploadFromStreamAsync(share, 6 * 512, null, accessCondition, operationContext, 0),
                    operationContext,
                    "Uploading a file on top of an existing file should fail if the ETag matches",
                    HttpStatusCode.PreconditionFailed);
                accessCondition = AccessCondition.GenerateIfMatchCondition(file.Properties.ETag);
                await this.CloudFileUploadFromStreamAsync(share, 6 * 512, null, accessCondition, operationContext, 0);

                file = share.GetRootDirectoryReference().GetFileReference("file3");
                await file.CreateAsync(1024);
                accessCondition = AccessCondition.GenerateIfMatchCondition(file.Properties.ETag);
                await TestHelper.ExpectedExceptionAsync(
                    async () => await this.CloudFileUploadFromStreamAsync(share, 6 * 512, null, accessCondition, operationContext, 0),
                    operationContext,
                    "Uploading a file on top of an non-existing file should fail when the ETag doesn't match",
                    HttpStatusCode.PreconditionFailed);
                accessCondition = AccessCondition.GenerateIfNoneMatchCondition(file.Properties.ETag);
                await this.CloudFileUploadFromStreamAsync(share, 6 * 512, null, accessCondition, operationContext, 0);
            }
            finally
            {
                share.DeleteAsync().Wait();
            }
        }
        */

        [TestMethod]
        [Description("Single put file and get file")]
        [TestCategory(ComponentCategory.File)]
        [TestCategory(TestTypeCategory.UnitTest)]
        [TestCategory(SmokeTestCategory.NonSmoke)]
        [TestCategory(TenantTypeCategory.DevFabric), TestCategory(TenantTypeCategory.Cloud)]
        public async Task CloudFileUploadFromStreamAsync()
        {
            CloudFileShare share = GetRandomShareReference();
            await share.CreateAsync();
            try
            {
                await this.CloudFileUploadFromStreamAsyncInternal(share, 6 * 512, null, null, null, 0);
                await this.CloudFileUploadFromStreamAsyncInternal(share, 6 * 512, null, null, null, 1024);
            }
            finally
            {
                share.DeleteAsync().Wait();
            }
        }

        [TestMethod]
        [Description("Single put file and get file")]
        [TestCategory(ComponentCategory.File)]
        [TestCategory(TestTypeCategory.UnitTest)]
        [TestCategory(SmokeTestCategory.NonSmoke)]
        [TestCategory(TenantTypeCategory.DevFabric), TestCategory(TenantTypeCategory.Cloud)]
        public async Task CloudFileUploadFromStreamLengthAsync()
        {
            CloudFileShare share = GetRandomShareReference();
            await share.CreateAsync();
            try
            {
                // Upload half
                await this.CloudFileUploadFromStreamAsyncInternal(share, 6 * 512, 3 * 512, null, null, 0);
                await this.CloudFileUploadFromStreamAsyncInternal(share, 6 * 512, 3 * 512, null, null, 1024);

                // Upload full stream
                await this.CloudFileUploadFromStreamAsyncInternal(share, 6 * 512, 6 * 512, null, null, 0);
                await this.CloudFileUploadFromStreamAsyncInternal(share, 6 * 512, 4 * 512, null, null, 1024);

                // Exclude last range
                await this.CloudFileUploadFromStreamAsyncInternal(share, 6 * 512, 5 * 512, null, null, 0);
                await this.CloudFileUploadFromStreamAsyncInternal(share, 6 * 512, 3 * 512, null, null, 1024);
            }
            finally
            {
                share.DeleteAsync().Wait();
            }
        }

        [TestMethod]
        [Description("Single put file and get file")]
        [TestCategory(ComponentCategory.File)]
        [TestCategory(TestTypeCategory.UnitTest)]
        [TestCategory(SmokeTestCategory.NonSmoke)]
        [TestCategory(TenantTypeCategory.DevFabric), TestCategory(TenantTypeCategory.Cloud)]
        public async Task CloudFileUploadFromStreamLengthInvalidAsync()
        {
            CloudFileShare share = GetRandomShareReference();
            await share.CreateAsync();
            try
            {
                await TestHelper.ExpectedExceptionAsync<ArgumentException>(
                        async () => await this.CloudFileUploadFromStreamAsyncInternal(share, 3 * 512, 4 * 512, null, null, 0),
                        "The given stream does not contain the requested number of bytes from its given position.");

                await TestHelper.ExpectedExceptionAsync<ArgumentException>(
                        async () => await this.CloudFileUploadFromStreamAsyncInternal(share, 3 * 512, 2 * 512, null, null, 1024),
                        "The given stream does not contain the requested number of bytes from its given position.");
            }
            finally
            {
                share.DeleteAsync().Wait();
            }
        }

        private async Task CloudFileUploadFromStreamAsyncInternal(CloudFileShare share, int size, long? copyLength, AccessCondition accessCondition, OperationContext operationContext, int startOffset)
        {
            byte[] buffer = GetRandomBuffer(size);
#if NETCORE
            MD5 hasher = MD5.Create();
            string md5 = Convert.ToBase64String(hasher.ComputeHash(buffer, startOffset, copyLength.HasValue ? (int)copyLength : buffer.Length - startOffset));
#else
            CryptographicHash hasher = HashAlgorithmProvider.OpenAlgorithm("MD5").CreateHash();
            hasher.Append(buffer.AsBuffer(startOffset, copyLength.HasValue ? (int)copyLength.Value : buffer.Length - startOffset));
            string md5 = CryptographicBuffer.EncodeToBase64String(hasher.GetValueAndReset());
#endif

            CloudFile file = share.GetRootDirectoryReference().GetFileReference("file1");
            file.StreamWriteSizeInBytes = 512;

            using (MemoryStream originalFileStream = new MemoryStream())
            {
                originalFileStream.Write(buffer, startOffset, buffer.Length - startOffset);

                using (MemoryStream sourceStream = new MemoryStream(buffer))
                {
                    sourceStream.Seek(startOffset, SeekOrigin.Begin);
                    FileRequestOptions options = new FileRequestOptions()
                    {
                        StoreFileContentMD5 = true,
                    };
                    if (copyLength.HasValue)
                    {
                        await file.UploadFromStreamAsync(sourceStream, copyLength.Value, accessCondition, options, operationContext);
                    }
                    else
                    {
                        await file.UploadFromStreamAsync(sourceStream, accessCondition, options, operationContext);
                    }
                }

                await file.FetchAttributesAsync();
                Assert.AreEqual(md5, file.Properties.ContentMD5);

                using (MemoryStream downloadedFileStream = new MemoryStream())
                {
                    await file.DownloadToStreamAsync(downloadedFileStream);
                    Assert.AreEqual(copyLength ?? originalFileStream.Length, downloadedFileStream.Length);
                    TestHelper.AssertStreamsAreEqualAtIndex(
                        originalFileStream,
                        downloadedFileStream,
                        0,
                        0,
                        copyLength.HasValue ? (int)copyLength : (int)originalFileStream.Length);
                }
            }
        }

        /*
        [TestMethod]
        [Description("Test conditional access on a file")]
        [TestCategory(ComponentCategory.File)]
        [TestCategory(TestTypeCategory.UnitTest)]
        [TestCategory(SmokeTestCategory.NonSmoke)]
        [TestCategory(TenantTypeCategory.DevFabric), TestCategory(TenantTypeCategory.Cloud)]
        public async Task CloudFileConditionalAccessAsync()
        {
            OperationContext operationContext = new OperationContext();
            CloudFileShare share = GetRandomShareReference();
            try
            {
                await share.CreateAsync();

                CloudFile file = share.GetRootDirectoryReference().GetFileReference("file1");
                await file.CreateAsync(1024);
                await file.FetchAttributesAsync();

                string currentETag = file.Properties.ETag;
                DateTimeOffset currentModifiedTime = file.Properties.LastModified.Value;

                // ETag conditional tests
                file.Metadata["ETagConditionalName"] = "ETagConditionalValue";
                await file.SetMetadataAsync(AccessCondition.GenerateIfMatchCondition(currentETag), null, null);

                await file.FetchAttributesAsync();
                string newETag = file.Properties.ETag;
                Assert.AreNotEqual(newETag, currentETag, "ETage should be modified on write metadata");

                file.Metadata["ETagConditionalName"] = "ETagConditionalValue2";

                await TestHelper.ExpectedExceptionAsync(
                    async () => await file.SetMetadataAsync(AccessCondition.GenerateIfNoneMatchCondition(newETag), null, operationContext),
                    operationContext,
                    "If none match on conditional test should throw",
                    HttpStatusCode.PreconditionFailed,
                    "ConditionNotMet");

                string invalidETag = "\"0x10101010\"";
                await TestHelper.ExpectedExceptionAsync(
                    async () => await file.SetMetadataAsync(AccessCondition.GenerateIfMatchCondition(invalidETag), null, operationContext),
                    operationContext,
                    "Invalid ETag on conditional test should throw",
                    HttpStatusCode.PreconditionFailed,
                    "ConditionNotMet");

                currentETag = file.Properties.ETag;
                await file.SetMetadataAsync(AccessCondition.GenerateIfNoneMatchCondition(invalidETag), null, null);

                await file.FetchAttributesAsync();
                newETag = file.Properties.ETag;

                // LastModifiedTime tests
                currentModifiedTime = file.Properties.LastModified.Value;

                file.Metadata["DateConditionalName"] = "DateConditionalValue";

                await TestHelper.ExpectedExceptionAsync(
                    async () => await file.SetMetadataAsync(AccessCondition.GenerateIfModifiedSinceCondition(currentModifiedTime), null, operationContext),
                    operationContext,
                    "IfModifiedSince conditional on current modified time should throw",
                    HttpStatusCode.PreconditionFailed,
                    "ConditionNotMet");

                DateTimeOffset pastTime = currentModifiedTime.Subtract(TimeSpan.FromMinutes(5));
                await file.SetMetadataAsync(AccessCondition.GenerateIfModifiedSinceCondition(pastTime), null, null);

                pastTime = currentModifiedTime.Subtract(TimeSpan.FromHours(5));
                await file.SetMetadataAsync(AccessCondition.GenerateIfModifiedSinceCondition(pastTime), null, null);

                pastTime = currentModifiedTime.Subtract(TimeSpan.FromDays(5));
                await file.SetMetadataAsync(AccessCondition.GenerateIfModifiedSinceCondition(pastTime), null, null);

                currentModifiedTime = file.Properties.LastModified.Value;

                pastTime = currentModifiedTime.Subtract(TimeSpan.FromMinutes(5));
                await TestHelper.ExpectedExceptionAsync(
                    async () => await file.SetMetadataAsync(AccessCondition.GenerateIfNotModifiedSinceCondition(pastTime), null, operationContext),
                    operationContext,
                    "IfNotModifiedSince conditional on past time should throw",
                    HttpStatusCode.PreconditionFailed,
                    "ConditionNotMet");

                pastTime = currentModifiedTime.Subtract(TimeSpan.FromHours(5));
                await TestHelper.ExpectedExceptionAsync(
                    async () => await file.SetMetadataAsync(AccessCondition.GenerateIfNotModifiedSinceCondition(pastTime), null, operationContext),
                    operationContext,
                    "IfNotModifiedSince conditional on past time should throw",
                    HttpStatusCode.PreconditionFailed,
                    "ConditionNotMet");

                pastTime = currentModifiedTime.Subtract(TimeSpan.FromDays(5));
                await TestHelper.ExpectedExceptionAsync(
                    async () => await file.SetMetadataAsync(AccessCondition.GenerateIfNotModifiedSinceCondition(pastTime), null, operationContext),
                    operationContext,
                    "IfNotModifiedSince conditional on past time should throw",
                    HttpStatusCode.PreconditionFailed,
                    "ConditionNotMet");

                file.Metadata["DateConditionalName"] = "DateConditionalValue2";

                currentETag = file.Properties.ETag;
                await file.SetMetadataAsync(AccessCondition.GenerateIfNotModifiedSinceCondition(currentModifiedTime), null, null);

                await file.FetchAttributesAsync();
                newETag = file.Properties.ETag;
                Assert.AreNotEqual(newETag, currentETag, "ETage should be modified on write metadata");
            }
            finally
            {
                share.DeleteIfExistsAsync().Wait();
            }
        }
        */

        [TestMethod]
        [Description("Test file sizes")]
        [TestCategory(ComponentCategory.File)]
        [TestCategory(TestTypeCategory.UnitTest)]
        [TestCategory(SmokeTestCategory.NonSmoke)]
        [TestCategory(TenantTypeCategory.DevFabric), TestCategory(TenantTypeCategory.Cloud)]
        public async Task CloudFileAlignmentAsync()
        {
            CloudFileShare share = GetRandomShareReference();
            try
            {
                await share.CreateAsync();
                CloudFile file = share.GetRootDirectoryReference().GetFileReference("file1");
                OperationContext operationContext = new OperationContext();

                await file.CreateAsync(511);
                await file.CreateAsync(512);
                await file.CreateAsync(513);

                using (MemoryStream stream = new MemoryStream())
                {
                    stream.SetLength(511);
                    await file.WriteRangeAsync(stream, 0, null);
                }

                using (MemoryStream stream = new MemoryStream())
                {
                    stream.SetLength(512);
                    await file.WriteRangeAsync(stream, 0, null);
                }

                using (MemoryStream stream = new MemoryStream())
                {
                    stream.SetLength(513);
                    await file.WriteRangeAsync(stream, 0, null);
                }
            }
            finally
            {
                share.DeleteIfExistsAsync().Wait();
            }
        }

        [TestMethod]
        [Description("Upload and download null/empty data")]
        [TestCategory(ComponentCategory.File)]
        [TestCategory(TestTypeCategory.UnitTest)]
        [TestCategory(SmokeTestCategory.NonSmoke)]
        [TestCategory(TenantTypeCategory.DevFabric), TestCategory(TenantTypeCategory.Cloud)]
        public async Task CloudFileUploadDownloadNoDataAsync()
        {
            CloudFileShare share = GetRandomShareReference();
            try
            {
                await share.CreateAsync();

                CloudFile file = share.GetRootDirectoryReference().GetFileReference("file");
                await TestHelper.ExpectedExceptionAsync<ArgumentNullException>(
                    async () => await file.UploadFromStreamAsync(null),
                    "Uploading from a null stream should fail");

                using (MemoryStream stream = new MemoryStream())
                {
                    await file.UploadFromStreamAsync(stream);
                }

                await TestHelper.ExpectedExceptionAsync<ArgumentNullException>(
                    async () => await file.DownloadToStreamAsync(null),
                    "Downloading to a null stream should fail");

                using (MemoryStream stream = new MemoryStream())
                {
                    await file.DownloadToStreamAsync(stream);
                    Assert.AreEqual(0, stream.Length);
                }
            }
            finally
            {
                share.DeleteIfExistsAsync().Wait();
            }
        }

        [TestMethod]
        [Description("Test CloudFile APIs within a share snapshot")]
        [TestCategory(ComponentCategory.File)]
        [TestCategory(TestTypeCategory.UnitTest)]
        [TestCategory(SmokeTestCategory.NonSmoke)]
        [TestCategory(TenantTypeCategory.DevFabric), TestCategory(TenantTypeCategory.Cloud)]
        public async Task CloudFileApisInShareSnapshotAsync()
        {
            CloudFileClient client = GenerateCloudFileClient();
            string name = GetRandomShareName();
            CloudFileShare share = client.GetShareReference(name);
            await share.CreateAsync();
            CloudFileDirectory dir = share.GetRootDirectoryReference().GetDirectoryReference("dir1");
            await dir.CreateAsync();

            CloudFile file = dir.GetFileReference("file");
            await file.CreateAsync(1024);
            file.Metadata["key1"] = "value1";
            await file.SetMetadataAsync();
            CloudFileShare snapshot = share.SnapshotAsync().Result;
            CloudFile snapshotFile = snapshot.GetRootDirectoryReference().GetDirectoryReference("dir1").GetFileReference("file");
            file.Metadata["key2"] = "value2";
            await file.SetMetadataAsync();
            await snapshotFile.FetchAttributesAsync();

            Assert.IsTrue(snapshotFile.Metadata.Count == 1 && snapshotFile.Metadata["key1"].Equals("value1"));
            // Metadata keys should be case-insensitive
            Assert.IsTrue(snapshotFile.Metadata["KEY1"].Equals("value1"));
            Assert.IsNotNull(snapshotFile.Properties.ETag);

            await file.FetchAttributesAsync();
            Assert.IsTrue(file.Metadata.Count == 2 && file.Metadata["key2"].Equals("value2"));
            Assert.IsTrue(file.Metadata["KEY2"].Equals("value2"));
            Assert.IsNotNull(file.Properties.ETag);
            Assert.AreNotEqual(file.Properties.ETag, snapshotFile.Properties.ETag);

            CloudFile snapshotFile2 = new CloudFile(snapshotFile.SnapshotQualifiedStorageUri, client.Credentials);
            Assert.IsTrue(snapshotFile2.ExistsAsync().Result);
            Assert.IsTrue(snapshotFile2.Share.SnapshotTime.HasValue);

            await snapshot.DeleteAsync();
            await share.DeleteAsync();
        }

        [TestMethod]
        [Description("Test invalid CloudFile APIs within a share snapshot - TASK")]
        [TestCategory(ComponentCategory.File)]
        [TestCategory(TestTypeCategory.UnitTest)]
        [TestCategory(SmokeTestCategory.NonSmoke)]
        [TestCategory(TenantTypeCategory.DevStore), TestCategory(TenantTypeCategory.DevFabric), TestCategory(TenantTypeCategory.Cloud)]
        public async Task CloudFileInvalidApisInShareSnapshotAsync()
        {
            CloudFileClient client = GenerateCloudFileClient();
            string name = GetRandomShareName();
            CloudFileShare share = client.GetShareReference(name);
            await share.CreateAsync();

            CloudFileShare snapshot = share.SnapshotAsync().Result;
            CloudFile file = snapshot.GetRootDirectoryReference().GetDirectoryReference("dir1").GetFileReference("file");
            try
            {
                await file.CreateAsync(1024);
                Assert.Fail("API should fail in a snapshot");
            }
            catch (InvalidOperationException e)
            {
                Assert.AreEqual(SR.CannotModifyShareSnapshot, e.Message);
            }
            try
            {
                await file.DeleteAsync();
                Assert.Fail("API should fail in a snapshot");
            }
            catch (InvalidOperationException e)
            {
                Assert.AreEqual(SR.CannotModifyShareSnapshot, e.Message);
            }
            try
            {
                await file.SetMetadataAsync();
                Assert.Fail("API should fail in a snapshot");
            }
            catch (InvalidOperationException e)
            {
                Assert.AreEqual(SR.CannotModifyShareSnapshot, e.Message);
            }
            try
            {
                await file.AbortCopyAsync(null);
                Assert.Fail("API should fail in a snapshot");
            }
            catch (InvalidOperationException e)
            {
                Assert.AreEqual(SR.CannotModifyShareSnapshot, e.Message);
            }
            try
            {
                await file.ClearRangeAsync(0, 1024);
                Assert.Fail("API should fail in a snapshot");
            }
            catch (InvalidOperationException e)
            {
                Assert.AreEqual(SR.CannotModifyShareSnapshot, e.Message);
            }
            try
            {
                await file.StartCopyAsync(file);
                Assert.Fail("API should fail in a snapshot");
            }
            catch (InvalidOperationException e)
            {
                Assert.AreEqual(SR.CannotModifyShareSnapshot, e.Message);
            }
            try
            {
                await file.UploadFromByteArrayAsync(new byte[1024], 0, 1024);
                Assert.Fail("API should fail in a snapshot");
            }
            catch (InvalidOperationException e)
            {
                Assert.AreEqual(SR.CannotModifyShareSnapshot, e.Message);
            }

            await snapshot.DeleteAsync();
            await share.DeleteAsync();
        }
    }
}<|MERGE_RESOLUTION|>--- conflicted
+++ resolved
@@ -833,197 +833,20 @@
         }
 
         [TestMethod]
-<<<<<<< HEAD
         [Description("Single put file and get file")]
-=======
-        [Description("Writes range from source file with invalid parameters")]
->>>>>>> 76fb5dff
-        [TestCategory(ComponentCategory.File)]
-        [TestCategory(TestTypeCategory.UnitTest)]
-        [TestCategory(SmokeTestCategory.NonSmoke)]
-        [TestCategory(TenantTypeCategory.DevFabric), TestCategory(TenantTypeCategory.Cloud)]
-<<<<<<< HEAD
+        [TestCategory(ComponentCategory.File)]
+        [TestCategory(TestTypeCategory.UnitTest)]
+        [TestCategory(SmokeTestCategory.NonSmoke)]
+        [TestCategory(TenantTypeCategory.DevFabric), TestCategory(TenantTypeCategory.Cloud)]
         public async Task CloudFileDownloadToStreamTask()
         {
             byte[] buffer = GetRandomBuffer(1 * 1024 * 1024);
             CloudFileShare share = GetRandomShareReference();
-=======
-        public async Task CloudFileWriteRangeFromUrlInvalidParametersAsync()
-        {
-            CloudFileShare share = GetRandomShareReference();
-
             try
             {
                 // Arrange
                 await share.CreateAsync();
 
-                CloudFileDirectory dir = share.GetRootDirectoryReference().GetDirectoryReference("dir");
-                await dir.CreateAsync();
-
-                CloudFile destFile = dir.GetFileReference("dest1");
-                await destFile.CreateAsync(1024);
-
-                // Act
-                await TestHelper.ExpectedExceptionAsync<ArgumentException>(
-                    () => destFile.WriteRangeAsync(destFile.Uri, sourceOffset: -1, count: 512, destOffset: 0),
-                    "CloudFileWriteRangeFromUrlInvalidParametersAsync");
-
-                await TestHelper.ExpectedExceptionAsync<ArgumentException>(
-                    () => destFile.WriteRangeAsync(destFile.Uri, sourceOffset: 512, count: -1, destOffset: 0),
-                    "CloudFileWriteRangeFromUrlInvalidParametersAsync");
-
-                await TestHelper.ExpectedExceptionAsync<ArgumentException>(
-                    () => destFile.WriteRangeAsync(destFile.Uri, sourceOffset: 512, count: 5 * Constants.MB, destOffset: 0),
-                    "CloudFileWriteRangeFromUrlInvalidParametersAsync");
-
-                await TestHelper.ExpectedExceptionAsync<ArgumentException>(
-                    () => destFile.WriteRangeAsync(destFile.Uri, sourceOffset: 512, count: 512, destOffset: -1),
-                    "CloudFileWriteRangeFromUrlInvalidParametersAsync");
-            }
-            finally
-            {
-                await share.DeleteAsync();
-            }
-        }
-
-        [TestMethod]
-        [Description("Writes range from source file min parameters")]
-        [TestCategory(ComponentCategory.File)]
-        [TestCategory(TestTypeCategory.UnitTest)]
-        [TestCategory(SmokeTestCategory.NonSmoke)]
-        [TestCategory(TenantTypeCategory.DevFabric), TestCategory(TenantTypeCategory.Cloud)]
-        public async Task CloudFileWriteRangeFromUrlMinAsync()
-        {
-            CloudFileShare share = GetRandomShareReference();
-
-            try
-            {
-                // Arrange
-                await share.CreateAsync();
-
-                CloudFileDirectory dir = share.GetRootDirectoryReference().GetDirectoryReference("dir");
-                await dir.CreateAsync();
-
-                CloudFile sourceFile = dir.GetFileReference("source");
-
-                byte[] buffer = GetRandomBuffer(1024);
-                using (MemoryStream stream = new MemoryStream(buffer))
-                {
-                    await sourceFile.UploadFromStreamAsync(stream);
-                }
-
-                SharedAccessFilePolicy policy = new SharedAccessFilePolicy()
-                {
-                    SharedAccessStartTime = DateTimeOffset.UtcNow.AddMinutes(-5),
-                    SharedAccessExpiryTime = DateTimeOffset.UtcNow.AddMinutes(30),
-                    Permissions = SharedAccessFilePermissions.Read
-                };
-                string sasToken = sourceFile.GetSharedAccessSignature(policy, null, null);
-                Uri sourceUri = new Uri(sourceFile.Uri.ToString() + sasToken);
-
-                CloudFile destFile = dir.GetFileReference("dest1");
-                await destFile.CreateAsync(1024);
-                FileRange sourceRange = new FileRange(512, 1023);
-
-                // Act
-                await destFile.WriteRangeAsync(sourceUri, sourceOffset: 512, count: 512, destOffset: 0);
-
-                using (MemoryStream sourceStream = new MemoryStream())
-                using (MemoryStream destStream = new MemoryStream())
-                {
-                    // Assert
-                    await sourceFile.DownloadRangeToStreamAsync(sourceStream, offset: 512, length: 512);
-                    await destFile.DownloadRangeToStreamAsync(destStream, offset: 0, length: 512);
-
-                    Assert.IsTrue(sourceStream.ToArray().SequenceEqual(destStream.ToArray()));
-                }
-            }
-            finally
-            {
-                await share.DeleteAsync();
-            }
-        }
-
-        [TestMethod]
-        [Description("Writes range from source file with source CRC")]
-        [TestCategory(ComponentCategory.File)]
-        [TestCategory(TestTypeCategory.UnitTest)]
-        [TestCategory(SmokeTestCategory.NonSmoke)]
-        [TestCategory(TenantTypeCategory.DevFabric), TestCategory(TenantTypeCategory.Cloud)]
-        public async Task CloudFileWriteRangeFromUrlSourceCrcAsync()
-        {
-            CloudFileShare share = GetRandomShareReference();
-
-            try
-            {
-                // Arrange
-                await share.CreateAsync();
-
-                CloudFileDirectory dir = share.GetRootDirectoryReference().GetDirectoryReference("dir");
-                await dir.CreateAsync();
-
-                CloudFile sourceFile = dir.GetFileReference("source");
-
-                byte[] buffer = GetRandomBuffer(1024);
-                using (MemoryStream stream = new MemoryStream(buffer))
-                {
-                    await sourceFile.UploadFromStreamAsync(stream);
-                }
-
-                SharedAccessFilePolicy policy = new SharedAccessFilePolicy()
-                {
-                    SharedAccessStartTime = DateTimeOffset.UtcNow.AddMinutes(-5),
-                    SharedAccessExpiryTime = DateTimeOffset.UtcNow.AddMinutes(30),
-                    Permissions = SharedAccessFilePermissions.Read
-                };
-                string sasToken = sourceFile.GetSharedAccessSignature(policy, null, null);
-                Uri sourceUri = new Uri(sourceFile.Uri.ToString() + sasToken);
-
-                Crc64Wrapper hasher = new Crc64Wrapper();
-                hasher.UpdateHash(buffer.Skip(512).ToArray(), 0, 512);
-                string crc64 = hasher.ComputeHash();
-
-                CloudFile destFile = dir.GetFileReference("dest1");
-                await destFile.CreateAsync(1024);
-                FileRange sourceRange = new FileRange(512, 1023);
-                Checksum sourceChecksum = new Checksum(crc64: crc64);
-
-                // Act
-                await destFile.WriteRangeAsync(sourceUri, sourceOffset: 512, count: 512, destOffset: 0, sourceContentChecksum: sourceChecksum);
-
-                using (MemoryStream sourceStream = new MemoryStream())
-                using (MemoryStream destStream = new MemoryStream())
-                {
-                    // Assert
-                    await sourceFile.DownloadRangeToStreamAsync(sourceStream, 512, 512);
-                    await destFile.DownloadRangeToStreamAsync(destStream, 0, 512);
-
-                    Assert.IsTrue(sourceStream.ToArray().SequenceEqual(destStream.ToArray()));
-                }
-            }
-            finally
-            {
-                await share.DeleteAsync();
-            }
-        }
-
-        [TestMethod]
-        [Description("Writes range from source file with source CRC access conditions")]
-        [TestCategory(ComponentCategory.File)]
-        [TestCategory(TestTypeCategory.UnitTest)]
-        [TestCategory(SmokeTestCategory.NonSmoke)]
-        [TestCategory(TenantTypeCategory.DevFabric), TestCategory(TenantTypeCategory.Cloud)]
-        public async Task CloudFileWriteRangeFromUrlSourceCrcMatchAsync()
-        {
-            CloudFileShare share = GetRandomShareReference();
-
->>>>>>> 76fb5dff
-            try
-            {
-                // Arrange
-                await share.CreateAsync();
-
-<<<<<<< HEAD
                 CloudFile file = share.GetRootDirectoryReference().GetFileReference("file1");
                 using (MemoryStream originalFile = new MemoryStream(buffer))
                 {
@@ -1049,7 +872,72 @@
                         Assert.IsNotNull(file2.Properties.FileId);
                         Assert.IsNotNull(file2.Properties.ParentId);
                     }
-=======
+                }
+            }
+            finally
+            {
+                await share.DeleteAsync();
+            }
+        }
+
+        [Description("Writes range from source file with invalid parameters")]
+        [TestCategory(ComponentCategory.File)]
+        [TestCategory(TestTypeCategory.UnitTest)]
+        [TestCategory(SmokeTestCategory.NonSmoke)]
+        [TestCategory(TenantTypeCategory.DevFabric), TestCategory(TenantTypeCategory.Cloud)]
+        public async Task CloudFileWriteRangeFromUrlInvalidParametersAsync()
+        {
+            CloudFileShare share = GetRandomShareReference();
+
+            try
+            {
+                // Arrange
+                await share.CreateAsync();
+
+                CloudFileDirectory dir = share.GetRootDirectoryReference().GetDirectoryReference("dir");
+                await dir.CreateAsync();
+
+                CloudFile destFile = dir.GetFileReference("dest1");
+                await destFile.CreateAsync(1024);
+
+                // Act
+                await TestHelper.ExpectedExceptionAsync<ArgumentException>(
+                    () => destFile.WriteRangeAsync(destFile.Uri, sourceOffset: -1, count: 512, destOffset: 0),
+                    "CloudFileWriteRangeFromUrlInvalidParametersAsync");
+
+                await TestHelper.ExpectedExceptionAsync<ArgumentException>(
+                    () => destFile.WriteRangeAsync(destFile.Uri, sourceOffset: 512, count: -1, destOffset: 0),
+                    "CloudFileWriteRangeFromUrlInvalidParametersAsync");
+
+                await TestHelper.ExpectedExceptionAsync<ArgumentException>(
+                    () => destFile.WriteRangeAsync(destFile.Uri, sourceOffset: 512, count: 5 * Constants.MB, destOffset: 0),
+                    "CloudFileWriteRangeFromUrlInvalidParametersAsync");
+
+                await TestHelper.ExpectedExceptionAsync<ArgumentException>(
+                    () => destFile.WriteRangeAsync(destFile.Uri, sourceOffset: 512, count: 512, destOffset: -1),
+                    "CloudFileWriteRangeFromUrlInvalidParametersAsync");
+            }
+            finally
+            {
+                await share.DeleteAsync();
+            }
+        }
+
+        [TestMethod]
+        [Description("Writes range from source file min parameters")]
+        [TestCategory(ComponentCategory.File)]
+        [TestCategory(TestTypeCategory.UnitTest)]
+        [TestCategory(SmokeTestCategory.NonSmoke)]
+        [TestCategory(TenantTypeCategory.DevFabric), TestCategory(TenantTypeCategory.Cloud)]
+        public async Task CloudFileWriteRangeFromUrlMinAsync()
+        {
+            CloudFileShare share = GetRandomShareReference();
+
+            try
+            {
+                // Arrange
+                await share.CreateAsync();
+
                 CloudFileDirectory dir = share.GetRootDirectoryReference().GetDirectoryReference("dir");
                 await dir.CreateAsync();
 
@@ -1070,15 +958,134 @@
                 string sasToken = sourceFile.GetSharedAccessSignature(policy, null, null);
                 Uri sourceUri = new Uri(sourceFile.Uri.ToString() + sasToken);
 
+                CloudFile destFile = dir.GetFileReference("dest1");
+                await destFile.CreateAsync(1024);
+                FileRange sourceRange = new FileRange(512, 1023);
+
+                // Act
+                await destFile.WriteRangeAsync(sourceUri, sourceOffset: 512, count: 512, destOffset: 0);
+
+                using (MemoryStream sourceStream = new MemoryStream())
+                using (MemoryStream destStream = new MemoryStream())
+                {
+                    // Assert
+                    await sourceFile.DownloadRangeToStreamAsync(sourceStream, offset: 512, length: 512);
+                    await destFile.DownloadRangeToStreamAsync(destStream, offset: 0, length: 512);
+
+                    Assert.IsTrue(sourceStream.ToArray().SequenceEqual(destStream.ToArray()));
+                }
+            }
+            finally
+            {
+                await share.DeleteAsync();
+            }
+        }
+
+        [TestMethod]
+        [Description("Writes range from source file with source CRC")]
+        [TestCategory(ComponentCategory.File)]
+        [TestCategory(TestTypeCategory.UnitTest)]
+        [TestCategory(SmokeTestCategory.NonSmoke)]
+        [TestCategory(TenantTypeCategory.DevFabric), TestCategory(TenantTypeCategory.Cloud)]
+        public async Task CloudFileWriteRangeFromUrlSourceCrcAsync()
+        {
+            CloudFileShare share = GetRandomShareReference();
+
+            try
+            {
+                // Arrange
+                await share.CreateAsync();
+
+                CloudFileDirectory dir = share.GetRootDirectoryReference().GetDirectoryReference("dir");
+                await dir.CreateAsync();
+
+                CloudFile sourceFile = dir.GetFileReference("source");
+
+                byte[] buffer = GetRandomBuffer(1024);
+                using (MemoryStream stream = new MemoryStream(buffer))
+                {
+                    await sourceFile.UploadFromStreamAsync(stream);
+                }
+
+                SharedAccessFilePolicy policy = new SharedAccessFilePolicy()
+                {
+                    SharedAccessStartTime = DateTimeOffset.UtcNow.AddMinutes(-5),
+                    SharedAccessExpiryTime = DateTimeOffset.UtcNow.AddMinutes(30),
+                    Permissions = SharedAccessFilePermissions.Read
+                };
+                string sasToken = sourceFile.GetSharedAccessSignature(policy, null, null);
+                Uri sourceUri = new Uri(sourceFile.Uri.ToString() + sasToken);
+
                 Crc64Wrapper hasher = new Crc64Wrapper();
                 hasher.UpdateHash(buffer.Skip(512).ToArray(), 0, 512);
                 string crc64 = hasher.ComputeHash();
 
                 CloudFile destFile = dir.GetFileReference("dest1");
                 await destFile.CreateAsync(1024);
+                FileRange sourceRange = new FileRange(512, 1023);
+                Checksum sourceChecksum = new Checksum(crc64: crc64);
+
+                // Act
+                await destFile.WriteRangeAsync(sourceUri, sourceOffset: 512, count: 512, destOffset: 0, sourceContentChecksum: sourceChecksum);
+
+                using (MemoryStream sourceStream = new MemoryStream())
+                using (MemoryStream destStream = new MemoryStream())
+                {
+                    // Assert
+                    await sourceFile.DownloadRangeToStreamAsync(sourceStream, 512, 512);
+                    await destFile.DownloadRangeToStreamAsync(destStream, 0, 512);
+
+                    Assert.IsTrue(sourceStream.ToArray().SequenceEqual(destStream.ToArray()));
+                }
+            }
+            finally
+            {
+                await share.DeleteAsync();
+            }
+        }
+
+        [TestMethod]
+        [Description("Writes range from source file with source CRC access conditions")]
+        [TestCategory(ComponentCategory.File)]
+        [TestCategory(TestTypeCategory.UnitTest)]
+        [TestCategory(SmokeTestCategory.NonSmoke)]
+        [TestCategory(TenantTypeCategory.DevFabric), TestCategory(TenantTypeCategory.Cloud)]
+        public async Task CloudFileWriteRangeFromUrlSourceCrcMatchAsync()
+        {
+            CloudFileShare share = GetRandomShareReference();
+            try
+            {
+                // Arrange
+                await share.CreateAsync();
+                CloudFileDirectory dir = share.GetRootDirectoryReference().GetDirectoryReference("dir");
+                await dir.CreateAsync();
+
+                CloudFile sourceFile = dir.GetFileReference("source");
+
+                byte[] buffer = GetRandomBuffer(1024);
+                using (MemoryStream stream = new MemoryStream(buffer))
+                {
+                    await sourceFile.UploadFromStreamAsync(stream);
+                }
+
+                SharedAccessFilePolicy policy = new SharedAccessFilePolicy()
+                {
+                    SharedAccessStartTime = DateTimeOffset.UtcNow.AddMinutes(-5),
+                    SharedAccessExpiryTime = DateTimeOffset.UtcNow.AddMinutes(30),
+                    Permissions = SharedAccessFilePermissions.Read
+                };
+                string sasToken = sourceFile.GetSharedAccessSignature(policy, null, null);
+                Uri sourceUri = new Uri(sourceFile.Uri.ToString() + sasToken);
+
+                Crc64Wrapper hasher = new Crc64Wrapper();
+                hasher.UpdateHash(buffer.Skip(512).ToArray(), 0, 512);
+                string crc64 = hasher.ComputeHash();
+
+                CloudFile destFile = dir.GetFileReference("dest1");
+                await destFile.CreateAsync(1024);
                 AccessCondition sourceAccessCondition = new AccessCondition()
                 {
-                    IfNoneMatchContentCRC = crc64
+                    IfNoneMatchContentCrc = crc64
                 };
 
                 // Act
@@ -1089,7 +1096,7 @@
                 // Arrange
                 sourceAccessCondition = new AccessCondition()
                 {
-                    IfMatchContentCRC = crc64
+                    IfMatchContentCrc = crc64
                 };
 
                 // Act
@@ -1103,7 +1110,6 @@
                     await destFile.DownloadRangeToStreamAsync(destStream, 0, 512);
 
                     Assert.IsTrue(sourceStream.ToArray().SequenceEqual(destStream.ToArray()));
->>>>>>> 76fb5dff
                 }
             }
             finally

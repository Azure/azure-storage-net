﻿// -----------------------------------------------------------------------------------------
// <copyright file="StorageExceptionTests.cs" company="Microsoft">
//    Copyright 2013 Microsoft Corporation
// 
//    Licensed under the Apache License, Version 2.0 (the "License");
//    you may not use this file except in compliance with the License.
//    You may obtain a copy of the License at
//      http://www.apache.org/licenses/LICENSE-2.0
// 
//    Unless required by applicable law or agreed to in writing, software
//    distributed under the License is distributed on an "AS IS" BASIS,
//    WITHOUT WARRANTIES OR CONDITIONS OF ANY KIND, either express or implied.
//    See the License for the specific language governing permissions and
//    limitations under the License.
// </copyright>
// -----------------------------------------------------------------------------------------

namespace Microsoft.Azure.Storage
{
#if WINDOWS_DESKTOP && !WINDOWS_PHONE
<<<<<<< HEAD
    using Microsoft.VisualStudio.TestTools.UnitTesting;
    using Microsoft.Azure.Storage.Blob;
    using System;
    using System.Collections.Generic;
    using System.IO;
    using System.Runtime.Serialization.Formatters.Binary;
    using System.Security.Cryptography;
    using System.Text;
    using System.Xml;
=======
using Microsoft.VisualStudio.TestTools.UnitTesting;
using Microsoft.WindowsAzure.Storage.Blob;
using Microsoft.WindowsAzure.Storage.Shared.Protocol;
using System;
using System.Collections.Generic;
using System.IO;
using System.Runtime.Serialization.Formatters.Binary;
using System.Security.Cryptography;
using System.Text;
using System.Xml;
>>>>>>> 78c7f2ca

    [TestClass]
    public class StorageExceptionTests
    {
        [TestMethod]
        [Description("Persist and read back StorageException")]
        [TestCategory(ComponentCategory.Blob)]
        [TestCategory(TestTypeCategory.UnitTest)]
        [TestCategory(SmokeTestCategory.NonSmoke)]
        [TestCategory(TenantTypeCategory.DevStore), TestCategory(TenantTypeCategory.DevFabric), TestCategory(TenantTypeCategory.Cloud)]
        public void StorageExceptionVerifyXml()
        {
            Uri baseAddressUri = new Uri(TestBase.TargetTenantConfig.BlobServiceEndpoint);
            CloudBlobClient client = new CloudBlobClient(baseAddressUri, TestBase.StorageCredentials);
            CloudBlobContainer container = client.GetContainerReference(Guid.NewGuid().ToString("N"));
            try
            {
                container.Create();

                CloudBlockBlob blob = container.GetBlockBlobReference("blob1");

                byte[] buffer = new byte[1024];
                Random random = new Random();
                random.NextBytes(buffer);

                using(MemoryStream stream = new MemoryStream(buffer))
                {
                    blob.UploadFromStream(stream);
                }

                CloudPageBlob blob2 = container.GetPageBlobReference("blob1");
                StorageException e = TestHelper.ExpectedException<StorageException>(
                    () => blob2.FetchAttributes(),
                    "Fetching attributes of a block blob using a page blob reference should fail");

                using (Stream s = new MemoryStream())
                {
                    BinaryFormatter formatter = new BinaryFormatter();
                    formatter.Serialize(s, e);
                    s.Position = 0; // Reset stream position
                    StorageException e2 = (StorageException)formatter.Deserialize(s);

                    Assert.IsInstanceOfType(e2.InnerException, typeof(InvalidOperationException));
                    Assert.AreEqual(e.IsRetryable, e2.IsRetryable);
                    Assert.AreEqual(e.RequestInformation.HttpStatusCode, e2.RequestInformation.HttpStatusCode);
                    Assert.AreEqual(e.RequestInformation.HttpStatusMessage, e2.RequestInformation.HttpStatusMessage);
                }
            }
            finally
            {
                container.DeleteIfExists();
            }
        }

        [TestMethod]
        [Description("Persist and read back ExtendedErrorInfo")]
        [TestCategory(ComponentCategory.Blob)]
        [TestCategory(TestTypeCategory.UnitTest)]
        [TestCategory(SmokeTestCategory.NonSmoke)]
        [TestCategory(TenantTypeCategory.DevStore), TestCategory(TenantTypeCategory.DevFabric), TestCategory(TenantTypeCategory.Cloud)]
        public void ExtendedErrorInfoVerifyXml()
        {
            Uri baseAddressUri = new Uri(TestBase.TargetTenantConfig.BlobServiceEndpoint);
            CloudBlobClient client = new CloudBlobClient(baseAddressUri, TestBase.StorageCredentials);
            CloudBlobContainer container = client.GetContainerReference(Guid.NewGuid().ToString("N"));
            
            try
            {
                StorageException e = TestHelper.ExpectedException<StorageException>(
                    () => container.GetPermissions(),
                    "Try to get permissions on a non-existent container");

                Assert.IsNotNull(e.RequestInformation.ExtendedErrorInformation);

                StorageExtendedErrorInformation retrErrorInfo = new StorageExtendedErrorInformation();
                XmlWriterSettings settings = new XmlWriterSettings();
                settings.Indent = true;
                StringBuilder sb = new StringBuilder();
                using (XmlWriter writer = XmlWriter.Create(sb, settings))
                {
                    e.RequestInformation.ExtendedErrorInformation.WriteXml(writer);
                }

                using (XmlReader reader = XmlReader.Create(new StringReader(sb.ToString())))
                {
                    retrErrorInfo.ReadXml(reader);
                }

                Assert.AreEqual(e.RequestInformation.ExtendedErrorInformation.ErrorCode, retrErrorInfo.ErrorCode);
                Assert.AreEqual(e.RequestInformation.ExtendedErrorInformation.ErrorMessage, retrErrorInfo.ErrorMessage);
            }
            finally
            {
                container.DeleteIfExists();
            }
        }

        [TestMethod]
        [Description("Persist and read back ExtendedErrorInfo")]
        [TestCategory(ComponentCategory.Blob)]
        [TestCategory(TestTypeCategory.UnitTest)]
        [TestCategory(SmokeTestCategory.NonSmoke)]
        [TestCategory(TenantTypeCategory.DevStore), TestCategory(TenantTypeCategory.DevFabric), TestCategory(TenantTypeCategory.Cloud)]
        public void ExtendedErrorInfoVerifyXmlWithAdditionalDetails()
        {
            Uri baseAddressUri = new Uri(TestBase.TargetTenantConfig.BlobServiceEndpoint);
            CloudBlobClient client = new CloudBlobClient(baseAddressUri, TestBase.StorageCredentials);
            CloudBlobContainer container = client.GetContainerReference(Guid.NewGuid().ToString("N"));

            byte[] buffer = TestBase.GetRandomBuffer(4 * 1024 * 1024);
            MD5 md5 = MD5.Create();
            string contentMD5 = Convert.ToBase64String(md5.ComputeHash(buffer));

            try
            {
                container.Create();
                CloudBlockBlob blob = container.GetBlockBlobReference("blob1");
                List<string> blocks = new List<string>();
                for (int i = 0; i < 2; i++)
                {
                    blocks.Add(Convert.ToBase64String(Guid.NewGuid().ToByteArray()));
                }

                using (MemoryStream memoryStream = new MemoryStream(buffer))
                {
                    memoryStream.Seek(0, SeekOrigin.Begin);
                    blob.PutBlock(blocks[0], memoryStream, contentMD5);

                    int offset = buffer.Length - 1024;
                    memoryStream.Seek(offset, SeekOrigin.Begin);
                    StorageException e = TestHelper.ExpectedException<StorageException>(
                        () => blob.PutBlock(blocks[1], memoryStream, contentMD5),
                        "Invalid MD5 should fail with mismatch");

                    Assert.IsNotNull(e.RequestInformation.ExtendedErrorInformation);

                    StorageExtendedErrorInformation retrErrorInfo = new StorageExtendedErrorInformation();
                    XmlWriterSettings settings = new XmlWriterSettings();
                    settings.Indent = true;
                    StringBuilder sb = new StringBuilder();
                    using (XmlWriter writer = XmlWriter.Create(sb, settings))
                    {
                        e.RequestInformation.ExtendedErrorInformation.WriteXml(writer);
                    }

                    using (XmlReader reader = XmlReader.Create(new StringReader(sb.ToString())))
                    {
                        retrErrorInfo.ReadXml(reader);
                    }

                    Assert.AreEqual(e.RequestInformation.ExtendedErrorInformation.ErrorCode, retrErrorInfo.ErrorCode);
                    Assert.AreEqual(e.RequestInformation.ExtendedErrorInformation.ErrorMessage, retrErrorInfo.ErrorMessage);
                    Assert.AreNotEqual(0, retrErrorInfo.AdditionalDetails.Count);
                    Assert.AreEqual(e.RequestInformation.ExtendedErrorInformation.AdditionalDetails.Count, retrErrorInfo.AdditionalDetails.Count);
                }
            }
            finally
            {
                container.DeleteIfExists();
            }
        }

        [TestMethod]
        [Description("Persist and read back RequestResult")]
        [TestCategory(ComponentCategory.Blob)]
        [TestCategory(TestTypeCategory.UnitTest)]
        [TestCategory(SmokeTestCategory.NonSmoke)]
        [TestCategory(TenantTypeCategory.Cloud)]
        public void RequestResultVerifyXml()
        {
            Uri baseAddressUri = new Uri(TestBase.TargetTenantConfig.BlobServiceEndpoint);
            CloudBlobClient blobClient = new CloudBlobClient(baseAddressUri, TestBase.StorageCredentials);
            CloudBlobContainer container = blobClient.GetContainerReference(Guid.NewGuid().ToString("N"));

            OperationContext opContext = new OperationContext();
            Assert.IsNull(opContext.LastResult);
            container.Exists(null, opContext);
            Assert.IsNotNull(opContext.LastResult);

            // We do not have precision at milliseconds level. Hence, we need
            // to recreate the start DateTime to be able to compare it later.
            DateTime start = opContext.LastResult.StartTime;
            start = new DateTime(start.Year, start.Month, start.Day, start.Hour, start.Minute, start.Second);

            DateTime end = opContext.LastResult.EndTime;
            end = new DateTime(end.Year, end.Month, end.Day, end.Hour, end.Minute, end.Second);

            XmlWriterSettings settings = new XmlWriterSettings();
            settings.Indent = true;
            StringBuilder sb = new StringBuilder();
            using (XmlWriter writer = XmlWriter.Create(sb, settings))
            {
                opContext.LastResult.WriteXml(writer);
            }

            RequestResult retrResult = new RequestResult();
            using (XmlReader reader = XmlReader.Create(new StringReader(sb.ToString())))
            {
                retrResult.ReadXml(reader);
            }

            Assert.AreEqual(opContext.LastResult.RequestDate, retrResult.RequestDate);
            Assert.AreEqual(opContext.LastResult.ServiceRequestID, retrResult.ServiceRequestID);
            Assert.AreEqual(start, retrResult.StartTime);
            Assert.AreEqual(end, retrResult.EndTime);
            Assert.AreEqual(opContext.LastResult.HttpStatusCode, retrResult.HttpStatusCode);
            Assert.AreEqual(opContext.LastResult.HttpStatusMessage, retrResult.HttpStatusMessage);
            Assert.AreEqual(opContext.LastResult.ContentMd5, retrResult.ContentMd5);
            Assert.AreEqual(opContext.LastResult.Etag, retrResult.Etag);

            // Now test with no indentation
            sb = new StringBuilder();
            using (XmlWriter writer = XmlWriter.Create(sb))
            {
                opContext.LastResult.WriteXml(writer);
            }

            retrResult = new RequestResult();
            using (XmlReader reader = XmlReader.Create(new StringReader(sb.ToString())))
            {
                retrResult.ReadXml(reader);
            }

            Assert.AreEqual(opContext.LastResult.RequestDate, retrResult.RequestDate);
            Assert.AreEqual(opContext.LastResult.ServiceRequestID, retrResult.ServiceRequestID);
            Assert.AreEqual(start, retrResult.StartTime);
            Assert.AreEqual(end, retrResult.EndTime);
            Assert.AreEqual(opContext.LastResult.HttpStatusCode, retrResult.HttpStatusCode);
            Assert.AreEqual(opContext.LastResult.HttpStatusMessage, retrResult.HttpStatusMessage);
            Assert.AreEqual(opContext.LastResult.ContentMd5, retrResult.ContentMd5);
            Assert.AreEqual(opContext.LastResult.Etag, retrResult.Etag);
        }

        [TestMethod]
        [Description("Verify RequestResult ErrorCode property set")]
        [TestCategory(ComponentCategory.Blob)]
        [TestCategory(TestTypeCategory.UnitTest)]
        [TestCategory(SmokeTestCategory.NonSmoke)]
        [TestCategory(TenantTypeCategory.Cloud)]
        public void RequestResultErrorCode()
        {
            Uri baseAddressUri = new Uri(TestBase.TargetTenantConfig.BlobServiceEndpoint);
            CloudBlobClient client = new CloudBlobClient(baseAddressUri, TestBase.StorageCredentials);
            CloudBlobContainer container = client.GetContainerReference(Guid.NewGuid().ToString("N"));

            byte[] buffer = TestBase.GetRandomBuffer(4 * 1024 * 1024);
            MD5 md5 = MD5.Create();
            string contentMD5 = Convert.ToBase64String(md5.ComputeHash(buffer));

            try
            {
                RequestResult requestResult;
                XmlWriterSettings settings;
                StringBuilder sb;
                container.Create();
                CloudBlockBlob blob = container.GetBlockBlobReference("blob1");
                List<string> blocks = new List<string>();
                for (int i = 0; i < 2; i++)
                {
                    blocks.Add(Convert.ToBase64String(Guid.NewGuid().ToByteArray()));
                }

                // Verify the ErrorCode property is set and that it is serialized correctly
                using (MemoryStream memoryStream = new MemoryStream(buffer))
                {
                    memoryStream.Seek(0, SeekOrigin.Begin);
                    blob.PutBlock(blocks[0], memoryStream, contentMD5);

                    int offset = buffer.Length - 1024;
                    memoryStream.Seek(offset, SeekOrigin.Begin);
                    StorageException e = TestHelper.ExpectedException<StorageException>(
                        () => blob.PutBlock(blocks[1], memoryStream, contentMD5),
                        "Invalid MD5 should fail with mismatch");

                    Assert.AreEqual(e.RequestInformation.ErrorCode, StorageErrorCodeStrings.Md5Mismatch);

                    requestResult = new RequestResult();
                    settings = new XmlWriterSettings();
                    settings.Indent = true;
                    sb = new StringBuilder();
                    using (XmlWriter writer = XmlWriter.Create(sb, settings))
                    {
                        e.RequestInformation.WriteXml(writer);
                    }

                    using (XmlReader reader = XmlReader.Create(new StringReader(sb.ToString())))
                    {
                        requestResult.ReadXml(reader);
                    }

                    // ExtendedErrorInformation.ErrorCode will be depricated, but it should still match on a non HEAD request
                    Assert.AreEqual(e.RequestInformation.ErrorCode, requestResult.ErrorCode);
                    Assert.AreEqual(e.RequestInformation.ExtendedErrorInformation.ErrorCode, requestResult.ErrorCode);
                }

                // Verify the ErrorCode property is set on a HEAD request
                CloudAppendBlob blob2 = container.GetAppendBlobReference("blob2");
                blob2.CreateOrReplace();
                StorageException e2 = TestHelper.ExpectedException<StorageException>(
                    () => blob2.FetchAttributes(AccessCondition.GenerateIfMatchCondition("garbage")),
                    "Mismatched etag should fail");
                Assert.AreEqual(e2.RequestInformation.ErrorCode, StorageErrorCodeStrings.ConditionNotMet);

                // Verify the ErrorCode property is not set on a successful request and that it is serialized correctly
                OperationContext ctx = new OperationContext();
                blob2.FetchAttributes(operationContext: ctx);
                Assert.AreEqual(ctx.RequestResults[0].ErrorCode, null);
                requestResult = new RequestResult();
                settings = new XmlWriterSettings();
                settings.Indent = true;
                sb = new StringBuilder();
                using (XmlWriter writer = XmlWriter.Create(sb, settings))
                {
                    ctx.RequestResults[0].WriteXml(writer);
                }

                using (XmlReader reader = XmlReader.Create(new StringReader(sb.ToString())))
                {
                    requestResult.ReadXml(reader);
                }

                Assert.AreEqual(ctx.RequestResults[0].ErrorCode, requestResult.ErrorCode);
            }
            finally
            {
                container.DeleteIfExists();
            }
        }
    }
#endif
}<|MERGE_RESOLUTION|>--- conflicted
+++ resolved
@@ -18,7 +18,6 @@
 namespace Microsoft.Azure.Storage
 {
 #if WINDOWS_DESKTOP && !WINDOWS_PHONE
-<<<<<<< HEAD
     using Microsoft.VisualStudio.TestTools.UnitTesting;
     using Microsoft.Azure.Storage.Blob;
     using System;
@@ -28,18 +27,6 @@
     using System.Security.Cryptography;
     using System.Text;
     using System.Xml;
-=======
-using Microsoft.VisualStudio.TestTools.UnitTesting;
-using Microsoft.WindowsAzure.Storage.Blob;
-using Microsoft.WindowsAzure.Storage.Shared.Protocol;
-using System;
-using System.Collections.Generic;
-using System.IO;
-using System.Runtime.Serialization.Formatters.Binary;
-using System.Security.Cryptography;
-using System.Text;
-using System.Xml;
->>>>>>> 78c7f2ca
 
     [TestClass]
     public class StorageExceptionTests

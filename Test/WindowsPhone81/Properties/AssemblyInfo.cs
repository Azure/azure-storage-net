--- conflicted
+++ resolved
@@ -32,12 +32,8 @@
 //
 // You can specify all the values or you can default the Revision and Build Numbers 
 // by using the '*' as shown below:
-<<<<<<< HEAD
+
 [assembly: AssemblyVersion("8.0.0.0")]
 [assembly: AssemblyFileVersion("8.0.0.0")]
-=======
 
-[assembly: AssemblyVersion("7.2.1.0")]
-[assembly: AssemblyFileVersion("7.2.1.0")]
->>>>>>> eadc352c
 [assembly: NeutralResourcesLanguageAttribute("en-US")]